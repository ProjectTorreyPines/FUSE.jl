realpath = $(shell cd $(dir $(1)); pwd)/$(notdir $(1))
JULIA_DIR ?= $(call realpath,$(HOME)/.julia)
JULIA_CONF := $(JULIA_DIR)/config/startup.jl
JULIA_PKG_REGDIR ?= $(JULIA_DIR)/registries
JULIA_PKG_DEVDIR ?= $(JULIA_DIR)/dev
CURRENTDIR := $(shell (pwd -P))
TODAY := $(shell date +'%Y-%m-%d')
export JULIA_NUM_THREADS ?= $(shell julia -e "println(length(Sys.cpu_info()))")

ifdef GITHUB_HEAD_REF
  # For pull_request events
  FUSE_LOCAL_BRANCH=$(GITHUB_HEAD_REF)
else
  # For push events and others
  FUSE_LOCAL_BRANCH=$(shell echo $(GITHUB_REF) | sed 's/refs\/heads\///')
endif

FUSE_PACKAGES_MAKEFILE := ADAS BoundaryPlasmaModels CHEASE CoordinateConventions EPEDNN FiniteElementHermite Fortran90Namelists FRESCO FuseUtils FusionMaterials FuseExchangeProtocol IMAS IMASdd MXHEquilibrium MeshTools MillerExtendedHarmonic NEO NNeutronics QED RABBIT SimulationParameters TEQUILA TGLFNN TJLF VacuumFields XSteam ThermalSystemModels
FUSE_PACKAGES_MAKEFILE := $(sort $(FUSE_PACKAGES_MAKEFILE))
FUSE_PACKAGES := $(shell echo '$(FUSE_PACKAGES_MAKEFILE)' | awk '{printf("[\"%s\"", $$1); for (i=2; i<=NF; i++) printf(", \"%s\"", $$i); print "]"}')
DEV_PACKAGES_MAKEFILE := $(shell find ../*/.git/config -exec grep ProjectTorreyPines \{\} /dev/null \; | cut -d'/' -f 2)

# use command line interface for git to work nicely with private repos
export JULIA_PKG_USE_CLI_GIT := true

# define SERIAL environmental variable to run update serially
ifdef SERIAL
	PARALLELISM := -j 1
else
	PARALLELISM := -j 100
endif

define clone_pull_repo
	@ if [ ! -d "$(JULIA_PKG_DEVDIR)" ]; then mkdir -p $(JULIA_PKG_DEVDIR); fi
	@ cd $(JULIA_PKG_DEVDIR); if [ ! -d "$(JULIA_PKG_DEVDIR)/$(1)" ]; then git clone git@github.com:ProjectTorreyPines/$(1).jl.git $(1) ; else cd $(1) && git pull 2>&1 | sed 's/^/$(1): /'; fi
endef

define feature_or_master_julia
try ;\
	using HTTP ;\
catch ;\
	using Pkg ;\
	Pkg.add("HTTP") ;\
	using HTTP ;\
end ;\
;\
function feature_or_master(package, feature_branch) ;\
    token = "$(PTP_READ_TOKEN)" ;\
    url = "https://api.github.com/repos/ProjectTorreyPines/$$(package).jl/branches/$$(feature_branch)" ;\
    headers = ["Authorization" => "Bearer $$(token)", "Accept" => "application/vnd.github+json", "X-GitHub-Api-Version" => "2022-11-28"] ;\
    response = HTTP.get(url, headers; status_exception=false) ;\
    if response.status == 200 ;\
        return feature_branch ;\
    elseif response.status == 404 ;\
        return "master" ;\
    else ;\
        error("GitHub API returned status code: $$(response.status)") ;\
    end ;\
end
endef

help: header help_info

ADAS:
	$(call clone_pull_repo,$@)

FUSE:
	$(call clone_pull_repo,$@)

IMAS:
	$(call clone_pull_repo,$@)

IMASdd:
	$(call clone_pull_repo,$@)

CoordinateConventions:
	$(call clone_pull_repo,$@)

MillerExtendedHarmonic:
	$(call clone_pull_repo,$@)

FuseUtils:
	$(call clone_pull_repo,$@)

FusionMaterials:
	$(call clone_pull_repo,$@)

FuseExchangeProtocol:
	$(call clone_pull_repo,$@)

VacuumFields:
	$(call clone_pull_repo,$@)

MXHEquilibrium:
	$(call clone_pull_repo,$@)

MeshTools:
	$(call clone_pull_repo,$@)

TGLFNN:
	$(call clone_pull_repo,$@)

TJLF:
	$(call clone_pull_repo,$@)

EPEDNN:
	$(call clone_pull_repo,$@)

QED:
	$(call clone_pull_repo,$@)

FiniteElementHermite:
	$(call clone_pull_repo,$@)

Fortran90Namelists:
	$(call clone_pull_repo,$@)

FRESCO:
	$(call clone_pull_repo,$@)

CHEASE:
	$(call clone_pull_repo,$@)

TEQUILA:
	$(call clone_pull_repo,$@)

NNeutronics:
	$(call clone_pull_repo,$@)

SimulationParameters:
	$(call clone_pull_repo,$@)

BoundaryPlasmaModels:
	$(call clone_pull_repo,$@)

NEO:
	$(call clone_pull_repo,$@)

XSteam:
	$(call clone_pull_repo,$@)

RABBIT:
	$(call clone_pull_repo,$@)

ThermalSystemModels:
	$(call clone_pull_repo,$@)

GenerateDD:
	$(call clone_pull_repo,$@)

ServeFUSE:
	$(call clone_pull_repo,$@)
	@julia -e '\
	fuse_packages = $(FUSE_PACKAGES);\
	using Pkg;\
	Pkg.activate("../ServeFUSE/task_tiller");\
	Pkg.develop([["FUSE"] ; fuse_packages]);\
	'

.PHONY:

# =%=%=%=%=%=%=%=%=%=%=%=%=%=%=%=%=%=%=%=%=%=%=%=%= #

<<<<<<< HEAD
=======
# @devs
apache: error_missing_repo_var
# Update LICENSE, NOTICE.md, github workflows, docs, juliaformatter and gitignore in preparation of public release
# The starting information is taken from IMASdd.jl and moved to the target repo
# >> make apache repo=CHEASE
# in addition, one must add the DOCUMENTER_KEY to the repo
# https://m3g.github.io/JuliaNotes.jl/stable/publish_docs/#How-to-deploy-the-documentation-of-a-project
	@echo $(repo)
	@cp ../IMASdd/LICENSE ../$(repo)/ ;\
	\
	cp ../IMASdd/NOTICE.md ../$(repo)/ ;\
	sed -i.bak "s/IMASdd/$(repo)/g" ../$(repo)/NOTICE.md && rm ../$(repo)/NOTICE.md.bak ;\
	# \
	# mkdir -p ../$(repo)/.github/workflows ;\
	# cp ../IMASdd/.github/workflows/make_docs.yml ../$(repo)/.github/workflows/ ;\
	# cp ../IMASdd/.github/workflows/runtests.yml ../$(repo)/.github/workflows/ ;\
	# cp ../IMASdd/.github/workflows/CompatHelper.yml ../$(repo)/.github/workflows/ ;\
	# cp ../IMASdd/.github/workflows/TagBot.yml ../$(repo)/.github/workflows/ ;\
	# \
	# cp ../IMASdd/README.md ../$(repo)/ ;\
	# sed -i.bak "s/IMASdd/$(repo)/g" ../$(repo)/README.md && rm ../$(repo)/README.md.bak ;\
	# \
	# cp -R ../IMASdd/docs ../$(repo)/ ;\
	# sed -i.bak "s/IMASdd/$(repo)/g" ../$(repo)/docs/make.jl && rm ../$(repo)/docs/make.jl.bak ;\
	# echo "# $(repo).jl" > ../$(repo)/docs/src/index.md ;\
	# rm ../$(repo)/docs/Manifest.toml ;\
	# rm -rf ../$(repo)/docs/build ;\
	# \
	# cp -R ../IMASdd/.JuliaFormatter.toml ../$(repo)/ ;\
	# \
	# cp -R ../IMASdd/.gitignore ../$(repo)/ ;\
	# \
	# julia -e 'import Pkg; Pkg.add("DocumenterTools"); import DocumenterTools; DocumenterTools.genkeys()'

# @devs
apache_all:
# runs make apache for all dev repos
	@$(foreach repo,$(FUSE_PACKAGES_MAKEFILE), \
	make apache repo=$(repo); \
	)

>>>>>>> 72094db7
blank_examples:clean_examples
# Clean and convert examples to md without executing
	cd docs; julia notebooks_to_md.jl

# @devs
branch_master: error_missing_repos_var
# GitHub merge of `branch` into `master` for a series of repos
# >> make branch_master branch=my_branch repos='FUSE IMAS IMASdd'
	@$(foreach repo,$(repos), \
	curl -X POST \
	-H "Authorization: token $$(security find-generic-password -a orso82 -s GITHUB_TOKEN -w)" \
	-H "Accept: application/vnd.github.v3+json" \
	https://api.github.com/repos/ProjectTorreyPines/$(repo).jl/merges \
	-d '{"base": "master", "head": "$(branch)", "commit_message": "merging $(branch) into master"}';)

# @devs
bump_major: error_missing_repo_var error_on_previous_commit_is_a_version_bump versions_used
# Bump major version of a repo
# >> make bump_major repo=IMAS
	@git -C ../$(repo) checkout -- Project.toml ;\
	new_version=$$(awk '/^version =/ {split($$3, a, "\""); split(a[2], v, "."); v[1]++; v[2]=0; v[3]=0; printf "%d.%d.%d", v[1], v[2], v[3]}' ../$(repo)/Project.toml) ;\
	echo bumping $(repo) to version $${new_version}\\n;\
	awk '/^version =/ {split($$3, a, "\""); split(a[2], v, "."); v[1]++; v[2]=0; v[3]=0; printf "version = \"%d.%d.%d\"\n", v[1], v[2], v[3]; next} {print}' ../$(repo)/Project.toml > ../$(repo)/Project.tmp && mv ../$(repo)/Project.tmp ../$(repo)/Project.toml ;\
	make commit_project_toml repo=$(repo) new_version=$${new_version}

# @devs
bump_minor: error_missing_repo_var error_on_previous_commit_is_a_version_bump versions_used
# Bump minor version of a repo
# >> make bump_minor repo=IMAS
	@git -C ../$(repo) checkout -- Project.toml ;\
	new_version=$$(awk '/^version =/ {split($$3, a, "\""); split(a[2], v, "."); v[2]++; v[3]=0; printf "%d.%d.%d", v[1], v[2], v[3]}' ../$(repo)/Project.toml) ;\
	echo bumping $(repo) to version $${new_version}\\n;\
	awk '/^version =/ {split($$3, a, "\""); split(a[2], v, "."); v[2]++; v[3]=0; printf "version = \"%d.%d.%d\"\n", v[1], v[2], v[3]; next} {print}' ../$(repo)/Project.toml > ../$(repo)/Project.tmp && mv ../$(repo)/Project.tmp ../$(repo)/Project.toml ;\
	make commit_project_toml repo=$(repo) new_version=$${new_version}

# @devs
bump_patch: error_missing_repo_var error_on_previous_commit_is_a_version_bump versions_used
# Bump patch version of a repo
# >> make bump_patch repo=IMAS
	@git -C ../$(repo) checkout -- Project.toml ;\
	new_version=$$(awk '/^version =/ {split($$3, a, "\""); split(a[2], v, "."); v[3]++; printf "%d.%d.%d", v[1], v[2], v[3]}' ../$(repo)/Project.toml) ;\
	echo bumping $(repo) to version $${new_version}\\n;\
	awk '/^version =/ {split($$3, a, "\""); split(a[2], v, "."); v[3]++; printf "version = \"%d.%d.%d\"\n", v[1], v[2], v[3]; next} {print}' ../$(repo)/Project.toml > ../$(repo)/Project.tmp && mv ../$(repo)/Project.tmp ../$(repo)/Project.toml ;\
	make commit_project_toml repo=$(repo) new_version=$${new_version}

# @devs
clean_examples:
# Clean all examples
	cd docs/src; rm -rf example_*.md

# @devs
clone_pull_all:
# Clone and update all FUSE packages
	@ if [ ! -d "$(JULIA_PKG_DEVDIR)" ]; then mkdir -p $(JULIA_PKG_DEVDIR); fi
	@make -i $(PARALLELISM) FUSE GenerateDD $(FUSE_PACKAGES_MAKEFILE)

# @devs
combine_compat_toml: error_missing_repo_var
# Combine Project_PR???.toml files using Julia
	@echo "Combining Project.toml files in repository: $(repo)"
	@cd ../$(repo) && \
	julia -e 'using TOML; \
		project_dir = "./"; \
		project_files = filter(x -> startswith(x, "Project_PR") && endswith(x, ".toml"), readdir(project_dir)); \
		combined_compat = TOML.parsefile("Project.toml")["compat"]; \
		for file in project_files; \
			println(file); \
		    project_path = joinpath(project_dir, file); \
		    project_toml = TOML.parsefile(project_path); \
		    compat_entries = project_toml["compat"]; \
		    for (pkg, version) in compat_entries; \
		        combined_compat[pkg] = version; \
		    end; \
		end; \
		project_toml = TOML.parsefile("Project.toml"); \
		project_toml["compat"] = combined_compat |> sort; \
		project_toml["deps"] = project_toml["deps"] |> sort; \
		open("Project.toml", "w") do io;\
			TOML.print(io, project_toml); \
		end; \
		println("Combined Project.toml saved as Project_combined.toml");'

# @devs
commit_project_toml: resolve
# Commit Project.toml with the new version
# We resolve the environment before committing to ensure that the compat versions are all compatible
	git -C ../$(repo) add Project.toml ;\
	git -C ../$(repo) commit -m "v$(new_version)" ;\
	git -C ../$(repo) push

# @devs
compat: error_missing_repo_var download_compat_tomls combine_compat_toml
# Apply compat patches, combine them in the original Project.toml, and cleanup
	@echo ""
	@echo "To remove temporary Project_PR???.toml files and close CompatHelper PRs, do:"
	@echo ""
	@echo "    make compat_cleanup repo=$(repo)"
	@echo ""

# @devs
compat_cleanup: error_missing_repo_var
# Remove temporary Project_PR???.toml files and close CompatHelper PRs
	@echo "Closing corresponding PRs and deleting temporary Project_PR???.toml files"
	cd ../$(repo) && \
	for file in Project_PR*.toml; do \
		pr_number=$$(echo $$file | sed -n 's/.*Project_PR\([0-9]*\).toml/\1/p'); \
		echo "Closing PR #$$pr_number..."; \
		gh pr close $$pr_number --delete-branch; \
		rm $$file; \
	done && \
	echo "CompatHelper PRs closed and temporary files deleted."

# @devs
daily_example:
# Run daily example to md
	cd docs; julia notebooks_to_md.jl --daily --execute --canfail

ifdef GITHUB_ACTION
# @devs
daily_example_ci_commit:
# Commit daily example md (this must only be run by the CI)
	git config user.email "fuse-bot@fusion.gat.com"
	git config user.name "fuse bot"
	git config push.autoSetupRemote true
	git checkout -b examples_$(TODAY)
	git add -A
	git commit --allow-empty -m "example of the day"
	git push --set-upstream origin examples_$(TODAY)
endif

# @devs
dev_deps_tree:
# Print dependency tree of the packages in dev folder
	@julia -e' ;\
	using Pkg ;\
	Pkg.add("AbstractTrees") ;\
	using AbstractTrees ;\
	function AbstractTrees.printnode(io::IO, uuid::Base.UUID) ;\
		dep = get(Pkg.dependencies(), uuid, nothing) ;\
		print(io, dep.name) ;\
	end ;\
	function AbstractTrees.children(uuid::Base.UUID) ;\
		dep = get(Pkg.dependencies(), uuid, nothing) ;\
		dev_deps = Dict([(key,value) for (key,value) in get(Pkg.dependencies(), uuid, nothing).dependencies if value !== nothing && isdir("../$$(get(Pkg.dependencies(), value, nothing).name)")]) ;\
		tmp= sort!(collect(values(dev_deps)), by=x->get(Pkg.dependencies(), x, (name="",)).name) ;\
	end ;\
	AbstractTrees.print_tree(Pkg.project().dependencies["FUSE"]) ;\
	'

# @devs
develop:
# Develop FUSE and related ProjectTorreyPines packages
	@julia -e '\
fuse_packages = $(FUSE_PACKAGES);\
using Pkg;\
Pkg.activate();\
Pkg.develop([["FUSE"] ; fuse_packages]);\
Pkg.add(["JuliaFormatter", "Test", "Plots"]);\
'
	@make install_revise

# @devs
develop_docs:
# Setup ./docs environment to build documentation
	julia -e '\
	fuse_packages = $(FUSE_PACKAGES);\
	using Pkg;\
	Pkg.activate("./docs");\
	Pkg.develop([["FUSE"] ; fuse_packages]);\
	'

# @devs
devs_update:
# Pull changes for all ProjectTorreyPines packages that are in the .julia/dev folder and resolve environment
	@echo $(DEV_PACKAGES_MAKEFILE)
	@$(foreach repo,$(DEV_PACKAGES_MAKEFILE), \
	(sh -c "cd $(JULIA_PKG_DEVDIR)/$(repo) && git pull 2>&1 | sed 's/^/$(repo): /'") & \
	)
	make resolve

# @devs
devs_update_all:devs_update
# Update all dev packages and dependencies
	@julia -e 'using Pkg; Pkg.resolve(); Pkg.update(); Pkg.precompile()'

# @devs
docs: develop_docs
# Generate documentation
	cd docs; julia make.jl

# @devs
download_compat_tomls: error_missing_repo_var
# Apply compat patches and save the resulting Project_PR???.toml files
	@echo "Downloading Project.toml files from CompatHelper PRs in repository: $(repo)"
	@cd ../$(repo) && \
	git fetch && \
	pr_numbers_and_shas=$$(gh pr list --state open --json number,headRefOid,title --jq '.[] | select(.title != null and (.title | contains("CompatHelper:"))) | "\(.number):\(.headRefOid)"') && \
	for pr_info in $$pr_numbers_and_shas; do \
		pr_number=$${pr_info%%:*}; \
		commit_sha=$${pr_info##*:}; \
		echo "Fetching Project.toml from commit $$commit_sha for PR #$$pr_number..."; \
		git show $$commit_sha:Project.toml > Project_PR$${pr_number}.toml; \
	done && \
	echo "Project.toml files downloaded."

# @devs
empty_commit:
# Create an empty commit
	@git reset HEAD
	@git commit --allow-empty -m 'empty commit'

# @devs
error_if_project_toml_is_dirty: error_missing_repo_var
# Utility to error if Project.toml in repo has not been manually modified
	@if ! git -C ../$(repo) diff --quiet -- Project.toml ; then \
		echo "Error: Project.toml has uncommitted changes." ;\
		exit 1 ;\
	fi

# @devs
error_missing_repo_var:
# Throw an error if environment variable `repo` is not set
ifeq ($(repo),)
	$(error `repo` variable is not set)
endif

# @devs
error_missing_repos_var:
# Throw an error if environment variable `repos` is not set
ifeq ($(repo),)
	$(error `repos` variable is not set)
endif

# @devs
error_on_previous_commit_is_a_version_bump: error_missing_repo_var
# Utility to error if previous commit was a version bump
	@previous_commit_message=$$(git -C ../$(repo) log -1 --pretty=%B) ;\
	if echo "$$previous_commit_message" | grep -Eq '^v[0-9]+\.[0-9]+\.[0-9]+' ; then \
		echo "Error: The previous commit was a version bump." ;\
		exit 1 ;\
	fi

# @devs
feature_or_master:
# checks if on the packages remote GitHub repos there is a branch with the same name of the local FUSE branch
	julia -e ';\
	$(feature_or_master_julia);\
	fuse_packages = $(FUSE_PACKAGES);\
	for package in fuse_packages;\
		branch = feature_or_master(package, "$(FUSE_LOCAL_BRANCH)");\
        if branch == "master";\
            println(">>> $$(package)");\
        else;\
            println(">>> $$(package) @ $$(branch)");\
        end;\
	end'

# @devs
generate_dd:
# Update dd from the json files in IMASdd
	@julia -e 'using GenerateDD; update_data_structures_from_OMAS(); generate_dd()'

# @devs
help_devs:
# Print developer makefile commands help
	@FILTER="devs" make help_common

# @devs
help_info:
	@printf "\n"
	@printf ">> Use \`fusebot help_user\` to get the users' list of commands\n"
	@printf ">> Use \`fusebot help_devs\` to get the developers' list of commands\n"
	@printf "\n"

# @devs
help_user:
# Print user makefile commands help
	@FILTER="user" make help_common

header:
	@printf "\n"
	@printf "  \033[1;31m███████\033[1;30m╗\033[1;31m██\033[1;30m╗   \033[1;31m██\033[1;30m╗\033[1;31m███████\033[1;30m╗\033[1;31m███████\033[1;30m╗\033[0m\n"
	@printf "  \033[1;31m██\033[1;30m╔════╝\033[1;31m██\033[1;30m║   \033[1;31m██\033[1;30m║\033[1;31m██\033[1;30m╔════╝\033[1;31m██\033[1;30m╔════╝\033[0m\n"
	@printf "  \033[1;31m█████\033[1;30m╗  \033[1;31m██\033[1;30m║   \033[1;31m██\033[1;30m║\033[1;31m███████\033[1;30m╗\033[1;31m█████\033[1;30m╗  \033[0m\n"
	@printf "  \033[1;31m██\033[1;30m╔══╝  \033[1;31m██\033[1;30m║   \033[1;31m██\033[1;30m║╚════\033[1;31m██\033[1;30m║\033[1;31m██\033[1;30m╔══╝  \033[0m\n"
	@printf "  \033[1;31m██\033[1;30m║     ╚\033[1;31m██████\033[1;30m╔╝\033[1;31m███████\033[1;30m║\033[1;31m███████\033[1;30m╗\033[0m\n"
	@printf "  \033[1;30m╚═╝      ╚═════╝ ╚══════╝╚══════╝\033[0m\n"
	@printf "   Project  Torrey  Pines  (PTP)\n"

init_expressions:
# Generates init_expressions.json file, which lists entries that are
# always expected to be expressions when coming out of init()
	julia -e 'import FUSE; FUSE.init_expressions(;save=true)'

# @devs
install: install_no_registry
# Install with default install method (no registry)

# @devs
install_PyCall:
# Install PyCall
	julia -e '\
	ENV["PYTHON"]="";\
	using Pkg;\
	Pkg.add("PyCall");\
	Pkg.build("PyCall");\
	'

# @devs
install_ci_add:
# Install (add) FUSE via HTTPS and $PTP_READ_TOKEN
# Looks for same branch name for all repositories otherwise falls back to master
	julia -e ';\
	$(feature_or_master_julia);\
	fuse_packages = $(FUSE_PACKAGES);\
	using Pkg;\
	Pkg.activate(".");\
	dependencies = Pkg.PackageSpec[];\
	for package in fuse_packages;\
		branch = feature_or_master(package, "$(FUSE_LOCAL_BRANCH)");\
        if branch == "master";\
            println(">>> $$(package)");\
			push!(dependencies, Pkg.PackageSpec(url="https://project-torrey-pines:$(PTP_READ_TOKEN)@github.com/ProjectTorreyPines/"*package*".jl.git"));\
        else;\
            println(">>> $$(package) @ $$(branch)");\
			push!(dependencies, Pkg.PackageSpec(url="https://project-torrey-pines:$(PTP_READ_TOKEN)@github.com/ProjectTorreyPines/"*package*".jl.git", rev=branch));\
        end;\
	end;\
	Pkg.add(dependencies);\
	Pkg.status()'

# @devs
install_ci_dev: install_registry https_dev
# Install used by CI (dev packages, do not add them)

# @devs
install_examples_dev:
# Install FuseExamples under FUSE/examples
	@if [ ! -d "examples" ]; then git clone git@github.com:ProjectTorreyPines/FuseExamples.git examples ; else cd examples && git pull; fi

# @devs
install_no_registry: install_registry clone_pull_all develop
# Install FUSE without using the registry

# @devs
install_playground: .PHONY
# Clone FusePlayground repository under FUSE/playground folder
	if [ -d playground ] && [ ! -f playground/.gitattributes ]; then mv playground playground_private ; fi
	if [ ! -d "playground" ]; then git clone git@github.com:ProjectTorreyPines/FusePlayground.git playground ; else cd playground && git pull origin `git rev-parse --abbrev-ref HEAD` ; fi

# @devs
install_via_registry: install_registry develop
# Install FUSE using the registry

# @devs
list_open_compats:
# List compat patches PR on GitHub
	@$(foreach repo,$(DEV_PACKAGES_MAKEFILE), \
		echo ;\
		echo $(repo) ;\
		cd ../$(repo) && \
		git fetch 2> /dev/null && \
		pr_numbers_shas_and_titles=$$(gh pr list --state open --json number,headRefOid,title --jq '.[] | select(.title != null and (.title | contains("CompatHelper:"))) | "\(.number)@\(.headRefOid)@\(.title)"') && \
		IFS=$$'\n'; \
		for pr_info in $$pr_numbers_shas_and_titles; do \
			pr_number=$${pr_info%%@*}; \
			temp=$${pr_info#*@}; \
			commit_sha=$${temp%%@*}; \
			title=$${temp#*@}; \
			echo "$(repo): PR #$$pr_number - $$title"; \
		done; \
	)

# @devs
<<<<<<< HEAD
apache: error_missing_repo_var
# Update LICENSE, NOTICE.md, github workflows, docs, juliaformatter and gitignore in preparation of public release
# The starting information is taken from IMASdd.jl and moved to the target repo
# >> make apache repo=CHEASE
# in addition, one must add the DOCUMENTER_KEY to the repo
# https://m3g.github.io/JuliaNotes.jl/stable/publish_docs/#How-to-deploy-the-documentation-of-a-project
	@echo $(repo)
	@cp ../IMASdd/LICENSE ../$(repo)/ ;\
	\
	cp ../IMASdd/NOTICE.md ../$(repo)/ ;\
	sed -i.bak "s/IMASdd/$(repo)/g" ../$(repo)/NOTICE.md && rm ../$(repo)/NOTICE.md.bak ;\
	\
	mkdir -p ../$(repo)/.github/workflows ;\
	cp ../IMASdd/.github/workflows/make_docs.yml ../$(repo)/.github/workflows/ ;\
	cp ../IMASdd/.github/workflows/runtests.yml ../$(repo)/.github/workflows/ ;\
	cp ../IMASdd/.github/workflows/CompatHelper.yml ../$(repo)/.github/workflows/ ;\
	cp ../IMASdd/.github/workflows/TagBot.yml ../$(repo)/.github/workflows/ ;\
	\
	cp ../IMASdd/README.md ../$(repo)/ ;\
	sed -i.bak "s/IMASdd/$(repo)/g" ../$(repo)/README.md && rm ../$(repo)/README.md.bak ;\
	\
	cp -R ../IMASdd/docs ../$(repo)/ ;\
	sed -i.bak "s/IMASdd/$(repo)/g" ../$(repo)/docs/make.jl && rm ../$(repo)/docs/make.jl.bak ;\
	echo "# $(repo).jl" > ../$(repo)/docs/src/index.md ;\
	rm ../$(repo)/docs/Manifest.toml ;\
	rm -rf ../$(repo)/docs/build ;\
	\
	cp -R ../IMASdd/.JuliaFormatter.toml ../$(repo)/ ;\
	\
	cp -R ../IMASdd/.gitignore ../$(repo)/ ;\
	\
	julia -e 'import Pkg; Pkg.add("DocumenterTools"); import DocumenterTools; DocumenterTools.genkeys()'

# @devs
=======
>>>>>>> 72094db7
nuke_julia:
# Remove everything under $HOME/.julia besides $HOME/.julia/dev
	mv $(JULIA_PKG_DEVDIR) $(call realpath,$(JULIA_DIR))/../asddsaasddsa
	rm -rf $(JULIA_DIR)
	mkdir -p $(JULIA_DIR)
	mv $(call realpath,$(JULIA_DIR))/../asddsaasddsa $(JULIA_PKG_DEVDIR)

# @devs
register: error_missing_repo_var
# Register a package to FuseRegistry
# >> make register repo=IMASdd
	@current_branch=$(shell git -C ../$(repo) rev-parse --abbrev-ref HEAD) ;\
	if [ "$$current_branch" != "master" ]; then \
		echo "Error: $(repo) is not on the master branch" ;\
		exit 1 ;\
	fi
	sed -i.bak "s/https:\/\/github.com\//git@github.com:/g" $(JULIA_DIR)/registries/FuseRegistry/.git/config && rm $(JULIA_DIR)/registries/FuseRegistry/.git/config.bak
	julia -e '\
using Pkg;\
Pkg.Registry.update("FuseRegistry");\
Pkg.activate();\
using LocalRegistry;\
LocalRegistry.is_dirty(path, gitconfig)= false; register("$(repo)", registry="FuseRegistry")'
	version=$$(grep '^version' ../$(repo)/Project.toml | sed -E 's/version = "(.*)"/\1/') ;\
	git -C ../$(repo) tag -a v$${version} -m "v$${version}" ;\
	git -C ../$(repo) push origin v$${version} ;\
	gh release create v$${version} --generate-notes --repo ProjectTorreyPines/$(repo).jl

# @devs
register_major: bump_major register
# Bump major version and register: X.Y.Z --> (X+1).0.0

# @devs
register_minor: bump_minor register
# Bump minor version and register: X.Y.Z --> X.(Y+1).0

# @devs
register_patch: bump_patch register
# Bump patch version and register: X.Y.Z --> X.Y.(Z+1)

# @devs
resolve:
# Resolve the current environment (eg. after manually adding a new package)
	@julia -e 'using Pkg; Pkg.resolve(); Pkg.precompile()'

# @devs
rm_manifests:
# Remove all Manifest.toml files in the .julia/dev folder
	@find ..  -maxdepth 3 -type f -name "Manifest.toml" -exec rm -f \{\} \;

# @devs
run_examples: clean_examples
# Clean and run all examples
	cd docs; julia notebooks_to_md.jl --execute

# @devs
status:
# List branches of all the ProjectTorreyPines packages used by FUSE with version, dirty * flag, and commits since the latest tag
	@cd $(CURRENTDIR); \
	packages="$(DEV_PACKAGES_MAKEFILE)"; \
	sorted_packages=`echo $$packages | tr ' ' '\n' | sort | tr '\n' ' '`; \
	line_count=0; \
	term_width=`tput cols`; \
	for package in $$sorted_packages; do \
		package_dir="../$$package"; \
		if [ ! -f $$package_dir/Project.toml ]; then \
			continue; \
		fi; \
		line_count=$$((line_count + 1)); \
		if [ $$((line_count % 2)) -eq 0 ]; then \
			color="\033[47m"; \
		else \
			color="\033[46m"; \
		fi; \
		reset="\033[0m"; \
		branch=`cd $$package_dir && git rev-parse --abbrev-ref HEAD`; \
		version=`grep -m1 'version =' $$package_dir/Project.toml | awk -F' = ' '{print $$2}' | tr -d '"'`; \
		dirty=`cd $$package_dir && [ -n "$$(git status --porcelain)" ] && echo "dirty" || echo "    "`; \
		latest_tag=`cd $$package_dir && git describe --tags --abbrev=0 2>/dev/null || echo "(no tag)"`; \
		commits_since_tag=""; \
		if [ "$$latest_tag" != "(no tag)" ]; then \
			commits_since_tag=`cd $$package_dir && git log $$latest_tag..HEAD --oneline | wc -l | tr -d ' '`; \
		fi; \
		commit_info=""; \
		if [ -n "$$commits_since_tag" ] && [ $$commits_since_tag -gt 0 ]; then \
			commit_info="($$commits_since_tag commits since latest version tag)"; \
		elif [ "$$latest_tag" = "(no tag)" ]; then \
			commit_info="(no tag)"; \
		fi; \
		line_text=`printf "%25s %10s @ %-15s %-10s %s" "$$package" "$$version" "$$branch" "$$dirty" "$$commit_info"`; \
		line_length=`echo "$$line_text" | wc -c | tr -d ' '`; \
		padding=$$((term_width - line_length)); \
		printf "$$color%s%*s$$reset\n" "$$line_text" $$padding ""; \
	done

# @devs
versions_used: error_missing_repo_var
# Search for [compat] statements in upstream packages
	@echo
	@echo "Check [compat] statements in the Project.toml of the following repos:"
	@echo
	@grep "$$repo = \"" ../*/Project.toml | grep -v -E '[0-9a-f]{8}-[0-9a-f]{4}-[0-9a-f]{4}-[0-9a-f]{4}-[0-9a-f]{12}' | sed -E 's|../([^/]+)/Project.toml:.*=.*"([^"]+)"|  \1: \2|'
	@echo

# @devs
web:
# Push documentation to the web (user entry point)
	if [ ! -d "$(PWD)/docs/pages" ]; then cd docs; git clone --single-branch -b gh-pages git@github.com:ProjectTorreyPines/FUSE.jl.git pages; fi
	make web_push

# @devs
web_ci:
# Push documentation to the web (CI entry point)
	git clone $(PWD) docs/pages
	cp .git/config docs/pages/.git/config
	cd docs/pages; git fetch; git checkout gh-pages
	cd docs/pages; git config user.email "fuse@fusion.gat.com"
	cd docs/pages; git config user.name "FUSE-BOT"
	make web_push

# @devs
web_push:
# Push documentation to the web
	cd docs/pages; git reset --hard 049da2c703ad7fc552c13bfe0651da677e3c7f58
	cd docs; cp -rf build/* pages/dev/
	cd docs/pages; echo "fuse.help" > CNAME ### this is to set the custom domain name for gh-pages
	cd docs/pages; touch .nojekyll
	cd docs/pages; git add -A; git commit --allow-empty -m "documentation"; git push --force

# @user
help_common:
# Common function for help command, differentiating between @user and @devs and rejecting anything above the marker
	@awk ' \
		BEGIN { \
			show = ENVIRON["FILTER"]; \
			found_marker = 0; \
		} \
		/^# =%=%=%=%=%=%=%=%=%=%=%=%=%=%=%=%=%=%=%=%=%=%=%=%= #/ { found_marker = 1; next } \
		!found_marker { next } \
		/^[#] @user/ { show = ("user" == ENVIRON["FILTER"]); next } \
		/^[#] @devs/ { show = ("devs" == ENVIRON["FILTER"]); next } \
		/^[a-zA-Z0-9_.-]+:/ { \
			if (show) { \
				if (target != "" && docstring != "") { \
					printf "\033[1m" target "\033[0m"; \
					if (dependencies != "") { \
						printf " : \033[36m" dependencies "\033[0m"; \
					} \
					print ""; \
					print docstring; \
					print ""; \
				} \
				target = $$1; \
				dependencies = ""; \
				if (NF > 1) { \
					dependencies = $$2; \
					for (i = 3; i <= NF; i++) { \
						dependencies = dependencies " " $$i; \
					} \
				} \
				docstring = ""; \
			} \
			next; \
		} \
		/^[ \t]*#/ { \
			if (show && target != "") { \
				comment = substr($$0, match($$0, /#/) + 1); \
				gsub(/^[ \t]+/, "", comment); \
				if (docstring != "") { \
					docstring = docstring "\n    " comment; \
				} else { \
					docstring = "    " comment; \
				} \
			} \
		} \
		END { \
			if (show && target != "" && docstring != "") { \
				printf "\033[1m" target "\033[0m"; \
				if (dependencies != "") { \
					printf " : \033[36m" dependencies "\033[0m"; \
				} \
				print ""; \
				print docstring; \
				print ""; \
			} \
		}' $(MAKEFILE_LIST)

# @user
install_IJulia:
# Install IJulia
	julia -e '\
	using Pkg;\
	Pkg.add(["Plots", "IJulia", "WebIO", "Interact"]);\
	Pkg.build("IJulia");\
	import IJulia;\
	n=get(ENV, "JULIA_NUM_THREADS", string(length(Sys.cpu_info())));\
	IJulia.installkernel("Julia ("*n*" threads)"; env=Dict("JULIA_NUM_THREADS"=>n));\
	'
	jupyter kernelspec list
	python3 -m pip install --upgrade webio_jupyter_extension
	jupyter nbextension list
	jupyter labextension list

# @user
install_examples:
# Install FuseExamples in current folder
	@cd $(PTP_ORIGINAL_DIR) && if [ ! -d "FuseExamples" ]; then git clone git@github.com:ProjectTorreyPines/FuseExamples.git ; else cd FuseExamples && git pull; fi

# @user
install_registry:
# Add the FuseRegistry to the list of Julia registries
	julia -e 'using Pkg; Pkg.Registry.add(RegistrySpec(url="https://github.com/ProjectTorreyPines/FuseRegistry.jl.git")); Pkg.Registry.add("General");'

# @user
install_revise:
# Setup Revise.jl to automatically be used when Julia starts
	@echo "Setting Revise.jl to run at startup"
	@julia -e 'using Pkg; Pkg.add("Revise")'
	@mkdir -p $(JULIA_DIR)/config
	@touch $(JULIA_CONF)
	@grep -v -F -x "using Revise" "$(JULIA_CONF)" > "$(JULIA_CONF).tmp" || true
	@echo "using Revise" | cat - "$(JULIA_CONF).tmp" > "$(JULIA_CONF)"
	@rm -f "$(JULIA_CONF).tmp"

# @user
self_update:
# updates the `fusebot` executable to the latest version
	@if cmp -s fusebot `which fusebot`; then \
		echo "fusebot is already up to date"; \
	else \
		cp fusebot `which fusebot`; \
		echo "fusebot has been updated"; \
	fi

# @user
threads:
# Simple test to see how many threads julia will run on (set by JULIA_NUM_THREADS)
	@echo "set the JULIA_NUM_THREADS environment variable"
	@julia -e "println(Threads.nthreads())"

# @user
update:
# Update FUSE and its dependencies
	@julia -e 'using Pkg; Pkg.resolve(); Pkg.update("FUSE"; preserve=Pkg.Types.PreserveLevel(2)); Pkg.precompile()'<|MERGE_RESOLUTION|>--- conflicted
+++ resolved
@@ -15,7 +15,7 @@
   FUSE_LOCAL_BRANCH=$(shell echo $(GITHUB_REF) | sed 's/refs\/heads\///')
 endif
 
-FUSE_PACKAGES_MAKEFILE := ADAS BoundaryPlasmaModels CHEASE CoordinateConventions EPEDNN FiniteElementHermite Fortran90Namelists FRESCO FuseUtils FusionMaterials FuseExchangeProtocol IMAS IMASdd MXHEquilibrium MeshTools MillerExtendedHarmonic NEO NNeutronics QED RABBIT SimulationParameters TEQUILA TGLFNN TJLF VacuumFields XSteam ThermalSystemModels
+FUSE_PACKAGES_MAKEFILE := ADAS BoundaryPlasmaModels CHEASE CoordinateConventions EPEDNN FiniteElementHermite Fortran90Namelists FuseUtils FusionMaterials FuseExchangeProtocol IMAS IMASdd MXHEquilibrium MeshTools MillerExtendedHarmonic NEO NNeutronics QED RABBIT SimulationParameters TEQUILA TGLFNN TJLF VacuumFields XSteam ThermalSystemModels
 FUSE_PACKAGES_MAKEFILE := $(sort $(FUSE_PACKAGES_MAKEFILE))
 FUSE_PACKAGES := $(shell echo '$(FUSE_PACKAGES_MAKEFILE)' | awk '{printf("[\"%s\"", $$1); for (i=2; i<=NF; i++) printf(", \"%s\"", $$i); print "]"}')
 DEV_PACKAGES_MAKEFILE := $(shell find ../*/.git/config -exec grep ProjectTorreyPines \{\} /dev/null \; | cut -d'/' -f 2)
@@ -115,9 +115,6 @@
 Fortran90Namelists:
 	$(call clone_pull_repo,$@)
 
-FRESCO:
-	$(call clone_pull_repo,$@)
-
 CHEASE:
 	$(call clone_pull_repo,$@)
 
@@ -161,8 +158,6 @@
 
 # =%=%=%=%=%=%=%=%=%=%=%=%=%=%=%=%=%=%=%=%=%=%=%=%= #
 
-<<<<<<< HEAD
-=======
 # @devs
 apache: error_missing_repo_var
 # Update LICENSE, NOTICE.md, github workflows, docs, juliaformatter and gitignore in preparation of public release
@@ -204,7 +199,6 @@
 	make apache repo=$(repo); \
 	)
 
->>>>>>> 72094db7
 blank_examples:clean_examples
 # Clean and convert examples to md without executing
 	cd docs; julia notebooks_to_md.jl
@@ -494,6 +488,13 @@
 	@printf "  \033[1;30m╚═╝      ╚═════╝ ╚══════╝╚══════╝\033[0m\n"
 	@printf "   Project  Torrey  Pines  (PTP)\n"
 
+# Update Makefile targets
+sort_targets:
+	@julia -e 'using DelimitedFiles; \
+		file = "Makefile"; \
+		lines = readlines(file); \
+		header, targets = split(join(lines, "\n"), "# =%=%=%=%=%=%=%=%=%=%=%=%=%=%=%=%=%=%=%=%=%=%=%=%= #"; limit=2); \
+		targets = "# @devs
 init_expressions:
 # Generates init_expressions.json file, which lists entries that are
 # always expected to be expressions when coming out of init()
@@ -579,43 +580,6 @@
 	)
 
 # @devs
-<<<<<<< HEAD
-apache: error_missing_repo_var
-# Update LICENSE, NOTICE.md, github workflows, docs, juliaformatter and gitignore in preparation of public release
-# The starting information is taken from IMASdd.jl and moved to the target repo
-# >> make apache repo=CHEASE
-# in addition, one must add the DOCUMENTER_KEY to the repo
-# https://m3g.github.io/JuliaNotes.jl/stable/publish_docs/#How-to-deploy-the-documentation-of-a-project
-	@echo $(repo)
-	@cp ../IMASdd/LICENSE ../$(repo)/ ;\
-	\
-	cp ../IMASdd/NOTICE.md ../$(repo)/ ;\
-	sed -i.bak "s/IMASdd/$(repo)/g" ../$(repo)/NOTICE.md && rm ../$(repo)/NOTICE.md.bak ;\
-	\
-	mkdir -p ../$(repo)/.github/workflows ;\
-	cp ../IMASdd/.github/workflows/make_docs.yml ../$(repo)/.github/workflows/ ;\
-	cp ../IMASdd/.github/workflows/runtests.yml ../$(repo)/.github/workflows/ ;\
-	cp ../IMASdd/.github/workflows/CompatHelper.yml ../$(repo)/.github/workflows/ ;\
-	cp ../IMASdd/.github/workflows/TagBot.yml ../$(repo)/.github/workflows/ ;\
-	\
-	cp ../IMASdd/README.md ../$(repo)/ ;\
-	sed -i.bak "s/IMASdd/$(repo)/g" ../$(repo)/README.md && rm ../$(repo)/README.md.bak ;\
-	\
-	cp -R ../IMASdd/docs ../$(repo)/ ;\
-	sed -i.bak "s/IMASdd/$(repo)/g" ../$(repo)/docs/make.jl && rm ../$(repo)/docs/make.jl.bak ;\
-	echo "# $(repo).jl" > ../$(repo)/docs/src/index.md ;\
-	rm ../$(repo)/docs/Manifest.toml ;\
-	rm -rf ../$(repo)/docs/build ;\
-	\
-	cp -R ../IMASdd/.JuliaFormatter.toml ../$(repo)/ ;\
-	\
-	cp -R ../IMASdd/.gitignore ../$(repo)/ ;\
-	\
-	julia -e 'import Pkg; Pkg.add("DocumenterTools"); import DocumenterTools; DocumenterTools.genkeys()'
-
-# @devs
-=======
->>>>>>> 72094db7
 nuke_julia:
 # Remove everything under $HOME/.julia besides $HOME/.julia/dev
 	mv $(JULIA_PKG_DEVDIR) $(call realpath,$(JULIA_DIR))/../asddsaasddsa
