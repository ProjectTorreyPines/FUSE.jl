--- conflicted
+++ resolved
@@ -30,9 +30,6 @@
 TODAY := $(shell date +'%Y-%m-%d')
 export JULIA_NUM_THREADS ?= $(shell julia -e "println(length(Sys.cpu_info()))")
 
-<<<<<<< HEAD
-FUSE_PACKAGES_MAKEFILE := ADAS BoundaryPlasmaModels CHEASE CoordinateConventions EPEDNN FiniteElementHermite Fortran90Namelists FusionMaterials IMAS IMASDD MXHEquilibrium MeshTools MillerExtendedHarmonic NEO NNeutronics QED SimulationParameters TAUENN TEQUILA TGLFNN VacuumFields ThermalSystem_Models
-=======
 ifdef GITHUB_HEAD_REF
   # For pull_request events
   FUSE_LOCAL_BRANCH=$(GITHUB_HEAD_REF)
@@ -41,8 +38,7 @@
   FUSE_LOCAL_BRANCH=$(shell echo $(GITHUB_REF) | sed 's/refs\/heads\///')
 endif
 
-FUSE_PACKAGES_MAKEFILE := ADAS BoundaryPlasmaModels CHEASE CoordinateConventions EPEDNN FiniteElementHermite Fortran90Namelists FusionMaterials IMAS IMASDD MXHEquilibrium MeshTools MillerExtendedHarmonic NEO NNeutronics QED SimulationParameters TAUENN TEQUILA TGLFNN VacuumFields 
->>>>>>> 3c22c531
+FUSE_PACKAGES_MAKEFILE := FUSE_PACKAGES_MAKEFILE := ADAS BoundaryPlasmaModels CHEASE CoordinateConventions EPEDNN FiniteElementHermite Fortran90Namelists FusionMaterials IMAS IMASDD MXHEquilibrium MeshTools MillerExtendedHarmonic NEO NNeutronics QED SimulationParameters TAUENN TEQUILA TGLFNN VacuumFields ThermalSystem_Models
 FUSE_PACKAGES_MAKEFILE := $(sort $(FUSE_PACKAGES_MAKEFILE))
 FUSE_PACKAGES := $(shell echo '$(FUSE_PACKAGES_MAKEFILE)' | awk '{printf("[\"%s\"", $$1); for (i=2; i<=NF; i++) printf(", \"%s\"", $$i); print "]"}')
 DEV_PACKAGES := $(shell find ../*/.git/config -exec grep ProjectTorreyPines \{\} \; | cut -d'/' -f 2 | cut -d'.' -f 1 | tr '\n' ' ')
