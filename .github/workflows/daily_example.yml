name: daily_example

on:
  schedule:
    - cron: '0 1 * * *'
  workflow_dispatch:
    inputs:
      debug:
        type: boolean
        required: false
        default: false

env:
  PTP_READ_TOKEN: ${{ secrets.PTP_READ_TOKEN }}



concurrency:
  group: ${{ github.workflow }}-${{ github.event.pull_request.number || github.ref }}
  cancel-in-progress: true

jobs:
  test:
    name: Julia ${{ matrix.version }} - ${{ matrix.os }} - ${{ matrix.arch }}
    runs-on: ${{ matrix.os }}
    strategy:
      fail-fast: false
      matrix:
        version:
          - "1.x"
        os:
          - ubuntu-latest
        arch:
          - x64
    steps:
      - uses: actions/checkout@v2
      - uses: actions/setup-python@v4
      - run: pip install nbconvert
      #============
      - uses: julia-actions/setup-julia@v1
        with:
          version: ${{ matrix.version }}
          arch: ${{ matrix.arch }}
          show-versioninfo: true
<<<<<<< HEAD
      - run: |
          julia -e '
            using Pkg
            Pkg.activate(".")
            dependencies = PackageSpec[]
            for package in ["IMAS", "IMASDD", "CoordinateConventions", "MillerExtendedHarmonic", "FusionMaterials", "VacuumFields", "MXHEquilibrium", "MeshTools", "TAUENN", "EPEDNN", "TGLFNN", "QED", "FiniteElementHermite", "Fortran90Namelists", "CHEASE", "NNeutronics", "SimulationParameters", "PlasmaFacingSurfaces"]
              push!(dependencies, PackageSpec(url="https://project-torrey-pines:${{secrets.PTP_READ_TOKEN}}@github.com/ProjectTorreyPines/$package.jl.git"))
            end
            Pkg.add(dependencies)
            Pkg.add("Revise")
            '
=======
      - run: make install_ci
>>>>>>> 2b74693f
      - uses: julia-actions/julia-buildpkg@v1
      #============
      - run: make IJulia
      - run: make daily_example
      #- run: make daily_example_ci_commit
      #============
      - name: Debug with tmate if failure + manual triggrer + debug mode
        if: ${{ failure() && github.event_name == 'workflow_dispatch' && inputs.debug }}
        uses: mxschmitt/action-tmate@v3
        timeout-minutes: 60<|MERGE_RESOLUTION|>--- conflicted
+++ resolved
@@ -42,21 +42,7 @@
           version: ${{ matrix.version }}
           arch: ${{ matrix.arch }}
           show-versioninfo: true
-<<<<<<< HEAD
-      - run: |
-          julia -e '
-            using Pkg
-            Pkg.activate(".")
-            dependencies = PackageSpec[]
-            for package in ["IMAS", "IMASDD", "CoordinateConventions", "MillerExtendedHarmonic", "FusionMaterials", "VacuumFields", "MXHEquilibrium", "MeshTools", "TAUENN", "EPEDNN", "TGLFNN", "QED", "FiniteElementHermite", "Fortran90Namelists", "CHEASE", "NNeutronics", "SimulationParameters", "PlasmaFacingSurfaces"]
-              push!(dependencies, PackageSpec(url="https://project-torrey-pines:${{secrets.PTP_READ_TOKEN}}@github.com/ProjectTorreyPines/$package.jl.git"))
-            end
-            Pkg.add(dependencies)
-            Pkg.add("Revise")
-            '
-=======
       - run: make install_ci
->>>>>>> 2b74693f
       - uses: julia-actions/julia-buildpkg@v1
       #============
       - run: make IJulia
