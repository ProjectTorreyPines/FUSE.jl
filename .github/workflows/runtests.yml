name: runtests

on:
  workflow_dispatch:
    inputs:
      debug:
        type: boolean
        required: false
        default: false
  push:
    branches:
      - master
  pull_request:

env:
  PTP_READ_TOKEN: ${{ secrets.PTP_READ_TOKEN }}

concurrency:
  group: ${{ github.workflow }}-${{ github.event.pull_request.number || github.ref }}
  cancel-in-progress: true

jobs:
  test:
    name: Julia ${{ matrix.version }} - ${{ matrix.os }} - ${{ matrix.arch }}
    runs-on: ${{ matrix.os }}
    strategy:
      fail-fast: false
      matrix:
        version:
          - "1.x"
        os:
          - ubuntu-latest
        arch:
          - x64
    steps:
      - uses: actions/checkout@v2
      #============
      - name: Check if fuse bot commit
        run: |
          author=$(git log -1 --pretty=format:'%an')
          if [ "$author" = "fuse bot" ]; then
            echo "Skipping action due to commit made by 'fuse bot'."
            exit 78
          fi
      #============
      - uses: julia-actions/setup-julia@v1
        with:
          version: ${{ matrix.version }}
          arch: ${{ matrix.arch }}
          show-versioninfo: true
      - uses: julia-actions/cache@v1
<<<<<<< HEAD
      - run: |
          julia -e '
            using Pkg
            Pkg.activate(".")
            dependencies = PackageSpec[]
            for package in ["IMAS", "IMASDD", "CoordinateConventions", "MillerExtendedHarmonic", "FusionMaterials", "VacuumFields", "MXHEquilibrium", "MeshTools", "TAUENN", "EPEDNN", "TGLFNN", "QED", "FiniteElementHermite", "Fortran90Namelists", "CHEASE", "NNeutronics", "SimulationParameters", "PlasmaFacingSurfaces"]
              push!(dependencies, PackageSpec(url="https://project-torrey-pines:${{secrets.PTP_READ_TOKEN}}@github.com/ProjectTorreyPines/$package.jl.git"))
            end
            Pkg.add(dependencies)
            '
=======
      - run: make install_ci
>>>>>>> 2b74693f
      - uses: julia-actions/julia-buildpkg@v1
      #============
      - uses: julia-actions/julia-runtest@v1
      #============
      - name: Debug with tmate if failure + manual triggrer + debug mode
        if: ${{ failure() && github.event_name == 'workflow_dispatch' && inputs.debug }}
        uses: mxschmitt/action-tmate@v3
        timeout-minutes: 60<|MERGE_RESOLUTION|>--- conflicted
+++ resolved
@@ -49,20 +49,7 @@
           arch: ${{ matrix.arch }}
           show-versioninfo: true
       - uses: julia-actions/cache@v1
-<<<<<<< HEAD
-      - run: |
-          julia -e '
-            using Pkg
-            Pkg.activate(".")
-            dependencies = PackageSpec[]
-            for package in ["IMAS", "IMASDD", "CoordinateConventions", "MillerExtendedHarmonic", "FusionMaterials", "VacuumFields", "MXHEquilibrium", "MeshTools", "TAUENN", "EPEDNN", "TGLFNN", "QED", "FiniteElementHermite", "Fortran90Namelists", "CHEASE", "NNeutronics", "SimulationParameters", "PlasmaFacingSurfaces"]
-              push!(dependencies, PackageSpec(url="https://project-torrey-pines:${{secrets.PTP_READ_TOKEN}}@github.com/ProjectTorreyPines/$package.jl.git"))
-            end
-            Pkg.add(dependencies)
-            '
-=======
       - run: make install_ci
->>>>>>> 2b74693f
       - uses: julia-actions/julia-buildpkg@v1
       #============
       - uses: julia-actions/julia-runtest@v1
