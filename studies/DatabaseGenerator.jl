--- conflicted
+++ resolved
@@ -153,33 +153,6 @@
     end
 end
 
-<<<<<<< HEAD
-"""
-    workflow_DatabaseGenerator(dd::IMAS.dd, ini::ParametersAllInits, act::ParametersAllActors)
-
-Workflow of initalization and actors run on every dd to generate the database (feel free to change or write your own)
-"""
-function workflow_DatabaseGenerator(dd::IMAS.dd, ini::ParametersAllInits, act::ParametersAllActors)
-    # initialize
-    init(dd, ini, act)
-
-    # Actors to run on the input dd
-    actor_statplasma = ActorStationaryPlasma(dd, act)
-
-    # whatever other actors you want to run can go here
-
-    return actor_statplasma
-end
-
-"""
-    create_data_frame_row_DatabaseGenerator(dd::IMAS.dd)
-
-Example code of what to extract from the dd and store in the aggregate dataframe, FUSE.extract(dd) could be useful here as well.
-All the dds will be stored in save_folder to run your own datagathering on
-"""
-
-=======
->>>>>>> 79eb8950
 function create_data_frame_row_DatabaseGenerator(dd::IMAS.dd)
     cp1d = dd.core_profiles.profiles_1d[]
     return (ne0=cp1d.electrons.density_thermal[1], Te0=cp1d.electrons.temperature[1], Ti0=cp1d.t_i_average[1], zeff=cp1d.zeff[1])
