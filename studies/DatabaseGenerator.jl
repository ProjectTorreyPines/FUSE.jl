import HDF5

#= ====================== =#
#  StudyDatabaseGenerator  #
#= ====================== =#

"""
    study_parameters(::Type{Val{:DatabaseGenerator}})::Tuple{FUSEparameters__ParametersStudyDatabaseGenerator,ParametersAllActors}

Generates a database of dds from `ini` and `act` based on ranges specified in `ini` (i.e. `ini.equilibrium.R0 = 5.0 ↔ [4.0, 10.0]`)
<<<<<<< HEAD
It's also possible to run the database generator on Vector of `ini`s and `act`s. NOTE: the length of the `ini`s and `act`s must be the same.
=======

It's also possible to run the database generator on Vector of `ini`s and `act`s. NOTE: the length of the `ini`s and `act`s must be the same.

>>>>>>> e0525b65
There is a example notebook in `FUSE_examples/study_database_generator.ipynb` that goes through the steps of setting up, running and analyzing this study
"""
function study_parameters(::Type{Val{:DatabaseGenerator}})::Tuple{FUSEparameters__ParametersStudyDatabaseGenerator,ParametersAllActors}

    sty = FUSEparameters__ParametersStudyDatabaseGenerator{Real}()
    act = ParametersActors()

    # Change act for the default DatabaseGenerator run
    act.ActorCoreTransport.model = :FluxMatcher
    act.ActorFluxMatcher.evolve_pedestal = false
    act.ActorTGLF.warn_nn_train_bounds = false
    act.ActorFluxMatcher.evolve_rotation = :fixed

    # finalize
    set_new_base!(sty)
    set_new_base!(act)

    return sty, act
end

Base.@kwdef mutable struct FUSEparameters__ParametersStudyDatabaseGenerator{T<:Real} <: ParametersStudy{T}
    _parent::WeakRef = WeakRef(nothing)
    _name::Symbol = :StudyDatabaseGenerator
    server::Switch{String} = study_common_parameters(; server="localhost")
    n_workers::Entry{Int} = study_common_parameters(; n_workers=missing)
    file_save_mode::Switch{Symbol} = study_common_parameters(; file_save_mode=:safe_write)
    release_workers_after_run::Entry{Bool} = study_common_parameters(; release_workers_after_run=true)
    save_dd::Entry{Bool} = study_common_parameters(; save_dd=true)
    save_folder::Entry{String} = Entry{String}("-", "Folder to save the database runs into")
    n_simulations::Entry{Int} = Entry{Int}("-", "Number of sampled simulations")
    data_storage_policy::Switch{Symbol} = study_common_parameters(; data_storage_policy=:separate_folders)
end

mutable struct StudyDatabaseGenerator <: AbstractStudy
    sty::FUSEparameters__ParametersStudyDatabaseGenerator
<<<<<<< HEAD
    ini::Union{ParametersAllInits,Vector{ParametersAllInits}}
    act::Union{ParametersAllActors,Vector{ParametersAllActors}}
=======
    ini::Union{ParametersAllInits,Vector{<:ParametersAllInits}}
    act::Union{ParametersAllActors,Vector{<:ParametersAllActors}}
>>>>>>> e0525b65
    dataframe::Union{DataFrame,Missing}
    iterator::Union{Vector{Int},Missing}
    workflow::Union{Function,Missing}
end

function StudyDatabaseGenerator(sty::ParametersStudy, ini::ParametersAllInits, act::ParametersAllActors; kw...)
    sty = sty(kw...)
    study = StudyDatabaseGenerator(sty, ini, act, missing, missing, missing)
    return setup(study)
end

<<<<<<< HEAD
function StudyDatabaseGenerator(sty::ParametersStudy, inis::Vector{ParametersAllInits}, acts::Vector{ParametersAllActors}; kw...)
=======
function StudyDatabaseGenerator(sty::ParametersStudy, inis::Vector{<:ParametersAllInits}, acts::Vector{<:ParametersAllActors}; kw...)
    @assert length(inis) == length(acts)
>>>>>>> e0525b65
    sty = sty(kw...)
    study = StudyDatabaseGenerator(sty, inis, acts, missing, missing, missing)
    return setup(study)
end

function _setup(study::StudyDatabaseGenerator)
    sty = study.sty

    check_and_create_file_save_mode(sty)

    parallel_environment(sty.server, sty.n_workers)

    return study
end

"""
    _run(study::StudyDatabaseGenerator)

Runs the DatabaseGenerator with sty settings in parallel on designated cluster
"""
function _run(study::StudyDatabaseGenerator)
    sty = study.sty

    @assert sty.n_workers == length(Distributed.workers()) "The number of workers =  $(length(Distributed.workers())) isn't the number of workers you requested = $(sty.n_workers)"

    if typeof(study.ini) <: ParametersAllInits && typeof(study.act) <: ParametersAllActors
        iterator = collect(1:sty.n_simulations)
<<<<<<< HEAD
    elseif typeof(study.ini) <: Vector{ParametersAllInits} && typeof(study.act) <: Vector{ParametersAllActors}
=======
    elseif typeof(study.ini) <: Vector{<:ParametersAllInits} && typeof(study.act) <: Vector{<:ParametersAllActors}
>>>>>>> e0525b65
        @assert length(study.ini) == length(study.act)
        iterator = collect(1:length(study.ini))
    else
        error("DatabaseGenerator should never be here: ini and act are incompatible")
    end

    study.iterator = iterator

    # paraller run
    println("running $(sty.n_simulations) simulations with $(sty.n_workers) workers on $(sty.server)")

    if study.sty.data_storage_policy == :separate_folders
        FUSE.ProgressMeter.@showprogress pmap(item -> run_case(study, item), iterator)
    elseif study.sty.data_storage_policy == :merged_hdf5
        dataframe_list = FUSE.ProgressMeter.@showprogress pmap(item -> run_case(study, item, Val{:hdf5}), iterator)
        study.dataframe = reduce(vcat, dataframe_list)

        _merge_h5_files_and_write_csv_file(study; cleanup=true)

    else
        error("DatabaseGenerator should never be here: data_storage_policy must be either `:separate_folders` or `merged_hdf5`")
    end

    analyze(study; extract_results=false)

    # Release workers after run
    if sty.release_workers_after_run
        Distributed.rmprocs(Distributed.workers())
        @info "released workers"
    end

    return study
end

function _merge_h5_files_and_write_csv_file(study::StudyDatabaseGenerator; cleanup::Bool=false)
    sty = study.sty
    date_time_str = Dates.format(Dates.now(), "yyyy-mm-ddTHH:MM:SS")
    merged_hdf5_filename = "database_$(date_time_str).h5"

    save_folder = study.sty.save_folder

    IMAS.h5merge(joinpath(save_folder, merged_hdf5_filename),
        joinpath(save_folder, "tmp_h5_output");
        h5_strip_group_prefix=true,
        cleanup)

    # write study.dataframe into a separate csv file
    csv_filepath = joinpath(sty.save_folder, "extract_$(date_time_str).csv")
    CSV.write(csv_filepath, study.dataframe)

    # write study.dataframe into the mergedh5 file as well
    HDF5.h5open(joinpath(sty.save_folder, merged_hdf5_filename), "r+") do fid
        io_buffer = IOBuffer()
        CSV.write(io_buffer, study.dataframe)
        csv_text = String(take!(io_buffer))
        HDF5.write(fid, "extract.csv", csv_text)
        attr = HDF5.attrs(fid["/extract.csv"])
        attr["date_time"] = date_time_str
        attr["FUSE_version"] = string(pkgversion(FUSE))
    end
end


"""
    _analyze(study::StudyDatabaseGenerator)

Example of analyze plots to display after the run feel free to change this method for your needs
"""
function _analyze(study::StudyDatabaseGenerator; extract_results::Bool=true, re_extract::Bool=false)
    if extract_results
        extract_results(study; re_extract)
    end
    df = study.dataframe
    display(histogram(df.Te0; xlabel="Te0 [keV]", ylabel="Number of simulations per bin", legend=false))
    display(histogram(df.Ti0; xlabel="Ti0 [keV]", ylabel="Number of simulations per bin", legend=false))
    display(histogram(df.ne0; xlabel="ne0 [m⁻³]]", ylabel="Number of simulations per bin", legend=false))
    return study
end

"""
    run_case(study::AbstractStudy, item::String)

Run a single case based by setting up a dd from ini and act and then executing the workflow_DatabaseGenerator workflow (feel free to change the workflow based on your needs)
"""
function run_case(study::AbstractStudy, item::Int)
    sty = study.sty
    @assert isa(study.workflow, Function) "Make sure to specicy a workflow to study.workflow that takes dd, ini , act as arguments"

    original_dir = pwd()
    savedir = abspath(joinpath(sty.save_folder, "$(item)__$(Dates.now())__$(getpid())"))
    mkdir(savedir)
    cd(savedir)

    # Redirect stdout and stderr to the file
    original_stdout = stdout  # Save the original stdout
    original_stderr = stderr  # Save the original stderr
    file_log = open("log.txt", "w")

    # ini/act variations
    if typeof(study.ini) <: ParametersAllInits
        ini = rand(study.ini)
    elseif typeof(study.ini) <: Vector{<:ParametersAllInits}
        ini = study.ini[item]
    end
    if typeof(study.act) <: ParametersAllActors
        act = rand(study.act)
    elseif typeof(study.act) <: Vector{<:ParametersAllActors}
        act = study.act[item]
    end

    if typeof(study.act) <: ParametersAllActors
        act = rand(study.act)
    elseif typeof(study.act) <: Vector{ParametersAllActors}
        act = study.act[item]
    end

    dd = IMAS.dd()

    try
        redirect_stdout(file_log)
        redirect_stderr(file_log)

        study.workflow(dd, ini, act)

        # save simulation data to directory
        save(savedir, sty.save_dd ? dd : nothing, ini, act; timer=true, freeze=false, overwrite_files=true)

        return nothing
    catch error
        if isa(error, InterruptException)
            rethrow(error)
        end

        # save empty dd and error to directory
        save(savedir, nothing, ini, act; error, timer=true, freeze=false, overwrite_files=true)
    finally
        redirect_stdout(original_stdout)
        redirect_stderr(original_stderr)
        cd(original_dir)
        close(file_log)
    end
end

function run_case(study::AbstractStudy, item::Int, ::Type{Val{:hdf5}}; kw...)
    sty = study.sty
    @assert isa(study.workflow, Function) "Make sure to specicy a workflow to study.workflow that takes dd, ini , act as arguments"

    original_dir = pwd()
    if !isdir(sty.save_folder)
        mkdir(sty.save_folder)
    end
    cd(sty.save_folder)

    # Redirect stdout and stderr to the file
    original_stdout = stdout  # Save the original stdout
    original_stderr = stderr  # Save the original stderr

    # ini/act variations
    if typeof(study.ini) <: ParametersAllInits
        ini = rand(study.ini)
    elseif typeof(study.ini) <: Vector{ParametersAllInits}
        ini = study.ini[item]
    end

    if typeof(study.act) <: ParametersAllActors
        act = rand(study.act)
    elseif typeof(study.act) <: Vector{ParametersAllActors}
        act = study.act[item]
    end

    dd = IMAS.dd()

    # zero_pad_length = length(string(sty.n_simulations))
    # parent_group = "case$(lpad(item,zero_pad_length,"0"))"

    parent_group = "case_$item"
    tmp_log_filename = "tmp_log_case_$item.txt"
    tmp_log_io = open(tmp_log_filename, "w+")


    try
        redirect_stdout(tmp_log_io)
        redirect_stderr(tmp_log_io)

        study.workflow(dd, ini, act)

        save2hdf("tmp_h5_output", parent_group, (sty.save_dd ? dd : nothing), ini, act, tmp_log_io;
                            timer=true, freeze=false, overwrite_groups=true, kw...)


        this_df = DataFrame(IMAS.extract(dd,:all))
        this_df[!,:gen] = fill(item, nrow(this_df))

        return this_df
    catch error
        if isa(error, InterruptException)
            rethrow(error)
        end

        # save empty dd and error to directory
        save2hdf("tmp_h5_output", parent_group, nothing, ini, act, tmp_log_io;
                            error_info=error, timer=true, freeze=false, overwrite_groups=true, kw...)
    finally
        redirect_stdout(original_stdout)
        redirect_stderr(original_stderr)
        close(tmp_log_io)
        rm(tmp_log_filename; force=true)

        cd(original_dir)
    end
end<|MERGE_RESOLUTION|>--- conflicted
+++ resolved
@@ -8,13 +8,9 @@
     study_parameters(::Type{Val{:DatabaseGenerator}})::Tuple{FUSEparameters__ParametersStudyDatabaseGenerator,ParametersAllActors}
 
 Generates a database of dds from `ini` and `act` based on ranges specified in `ini` (i.e. `ini.equilibrium.R0 = 5.0 ↔ [4.0, 10.0]`)
-<<<<<<< HEAD
+
 It's also possible to run the database generator on Vector of `ini`s and `act`s. NOTE: the length of the `ini`s and `act`s must be the same.
-=======
-
-It's also possible to run the database generator on Vector of `ini`s and `act`s. NOTE: the length of the `ini`s and `act`s must be the same.
-
->>>>>>> e0525b65
+
 There is a example notebook in `FUSE_examples/study_database_generator.ipynb` that goes through the steps of setting up, running and analyzing this study
 """
 function study_parameters(::Type{Val{:DatabaseGenerator}})::Tuple{FUSEparameters__ParametersStudyDatabaseGenerator,ParametersAllActors}
@@ -50,13 +46,8 @@
 
 mutable struct StudyDatabaseGenerator <: AbstractStudy
     sty::FUSEparameters__ParametersStudyDatabaseGenerator
-<<<<<<< HEAD
-    ini::Union{ParametersAllInits,Vector{ParametersAllInits}}
-    act::Union{ParametersAllActors,Vector{ParametersAllActors}}
-=======
     ini::Union{ParametersAllInits,Vector{<:ParametersAllInits}}
     act::Union{ParametersAllActors,Vector{<:ParametersAllActors}}
->>>>>>> e0525b65
     dataframe::Union{DataFrame,Missing}
     iterator::Union{Vector{Int},Missing}
     workflow::Union{Function,Missing}
@@ -68,12 +59,8 @@
     return setup(study)
 end
 
-<<<<<<< HEAD
-function StudyDatabaseGenerator(sty::ParametersStudy, inis::Vector{ParametersAllInits}, acts::Vector{ParametersAllActors}; kw...)
-=======
 function StudyDatabaseGenerator(sty::ParametersStudy, inis::Vector{<:ParametersAllInits}, acts::Vector{<:ParametersAllActors}; kw...)
     @assert length(inis) == length(acts)
->>>>>>> e0525b65
     sty = sty(kw...)
     study = StudyDatabaseGenerator(sty, inis, acts, missing, missing, missing)
     return setup(study)
@@ -101,11 +88,7 @@
 
     if typeof(study.ini) <: ParametersAllInits && typeof(study.act) <: ParametersAllActors
         iterator = collect(1:sty.n_simulations)
-<<<<<<< HEAD
-    elseif typeof(study.ini) <: Vector{ParametersAllInits} && typeof(study.act) <: Vector{ParametersAllActors}
-=======
     elseif typeof(study.ini) <: Vector{<:ParametersAllInits} && typeof(study.act) <: Vector{<:ParametersAllActors}
->>>>>>> e0525b65
         @assert length(study.ini) == length(study.act)
         iterator = collect(1:length(study.ini))
     else
@@ -216,12 +199,6 @@
         act = study.act[item]
     end
 
-    if typeof(study.act) <: ParametersAllActors
-        act = rand(study.act)
-    elseif typeof(study.act) <: Vector{ParametersAllActors}
-        act = study.act[item]
-    end
-
     dd = IMAS.dd()
 
     try
