#= ====================== =#
#  StudyDatabaseGenerator  #
#= ====================== =#

"""
    study_parameters(::Type{Val{:DatabaseGenerator}})::Tuple{FUSEparameters__ParametersStudyDatabaseGenerator,ParametersAllActors}

Generates a database of dds from `ini` and `act` based on ranges specified in `ini` (i.e. `ini.equilibrium.R0 = 5.0 ↔ [4.0, 10.0]`)

It's also possible to run the database generator on Vector of `ini`s and `act`s. NOTE: the length of the `ini`s and `act`s must be the same.

There is a example notebook in `FUSE_examples/study_database_generator.ipynb` that goes through the steps of setting up, running and analyzing this study
"""
function study_parameters(::Type{Val{:DatabaseGenerator}})::Tuple{FUSEparameters__ParametersStudyDatabaseGenerator,ParametersAllActors}

    sty = FUSEparameters__ParametersStudyDatabaseGenerator{Real}()
    act = ParametersActors()

<<<<<<< HEAD
    # finalize 
=======
    # Change act for the default DatabaseGenerator run
    act.ActorCoreTransport.model = :FluxMatcher
    act.ActorFluxMatcher.evolve_pedestal = false
    act.ActorTGLF.warn_nn_train_bounds = false
    act.ActorFluxMatcher.evolve_rotation = :fixed

    # finalize
>>>>>>> 61710bfb
    set_new_base!(sty)
    set_new_base!(act)

    return sty, act
end

Base.@kwdef mutable struct FUSEparameters__ParametersStudyDatabaseGenerator{T<:Real} <: ParametersStudy{T}
    _parent::WeakRef = WeakRef(nothing)
    _name::Symbol = :StudyDatabaseGenerator
    server::Switch{String} = study_common_parameters(; server="localhost")
    n_workers::Entry{Int} = study_common_parameters(; n_workers=missing)
    file_save_mode::Switch{Symbol} = study_common_parameters(; file_save_mode=:safe_write)
    release_workers_after_run::Entry{Bool} = study_common_parameters(; release_workers_after_run=true)
    save_dd::Entry{Bool} = study_common_parameters(; save_dd=true)
    save_folder::Entry{String} = Entry{String}("-", "Folder to save the database runs into")
    n_simulations::Entry{Int} = Entry{Int}("-", "Number of sampled simulations")
end

mutable struct StudyDatabaseGenerator <: AbstractStudy
    sty::FUSEparameters__ParametersStudyDatabaseGenerator
    ini::Union{ParametersAllInits,Vector{<:ParametersAllInits}}
    act::Union{ParametersAllActors,Vector{<:ParametersAllActors}}
    dataframe::Union{DataFrame,Missing}
    iterator::Union{Vector{Int},Missing}
    workflow::Union{Function,Missing}
end

function StudyDatabaseGenerator(sty::ParametersStudy, ini::ParametersAllInits, act::ParametersAllActors; kw...)
    sty = sty(kw...)
    study = StudyDatabaseGenerator(sty, ini, act, missing, missing, missing)
    return setup(study)
end

function StudyDatabaseGenerator(sty::ParametersStudy, inis::Vector{<:ParametersAllInits}, acts::Vector{<:ParametersAllActors}; kw...)
    @assert length(inis) == length(acts)
    sty = sty(kw...)
    study = StudyDatabaseGenerator(sty, inis, acts, missing, missing, missing)
    return setup(study)
end

function _setup(study::StudyDatabaseGenerator)
    sty = study.sty

    check_and_create_file_save_mode(sty)

    parallel_environment(sty.server, sty.n_workers)

    return study
end

"""
    _run(study::StudyDatabaseGenerator)

Runs the DatabaseGenerator with sty settings in parallel on designated cluster
"""
function _run(study::StudyDatabaseGenerator)
    sty = study.sty

    @assert sty.n_workers == length(Distributed.workers()) "The number of workers =  $(length(Distributed.workers())) isn't the number of workers you requested = $(sty.n_workers)"

    if typeof(study.ini) <: ParametersAllInits && typeof(study.act) <: ParametersAllActors
        iterator = collect(1:sty.n_simulations)
    elseif typeof(study.ini) <: Vector{<:ParametersAllInits} && typeof(study.act) <: Vector{<:ParametersAllActors}
        @assert length(study.ini) == length(study.act)
        iterator = collect(1:length(study.ini))
    else
        error("DatabaseGenerator should never be here: ini and act are incompatible")
    end

    study.iterator = iterator

    # paraller run
    println("running $(sty.n_simulations) simulations with $(sty.n_workers) workers on $(sty.server)")
    FUSE.ProgressMeter.@showprogress pmap(item -> run_case(study, item), iterator)

    analyze(study)

    # Release workers after run
    if sty.release_workers_after_run
        Distributed.rmprocs(Distributed.workers())
        @info "released workers"
    end

    return study
end

"""
    _analyze(study::StudyDatabaseGenerator)

Example of analyze plots to display after the run feel free to change this method for your needs
"""
function _analyze(study::StudyDatabaseGenerator; re_extract::Bool=false)
    extract_results(study; re_extract)
    df = study.dataframe
    display(histogram(df.Te0; xlabel="Te0 [keV]", ylabel="Number of simulations per bin", legend=false))
    display(histogram(df.Ti0; xlabel="Ti0 [keV]", ylabel="Number of simulations per bin", legend=false))
    display(histogram(df.ne0; xlabel="ne0 [m⁻³]]", ylabel="Number of simulations per bin", legend=false))
    return study
end

"""
    run_case(study::AbstractStudy, item::String)

Run a single case based by setting up a dd from ini and act and then executing the workflow_DatabaseGenerator workflow (feel free to change the workflow based on your needs)
"""
function run_case(study::AbstractStudy, item::Int)
    act = study.act
    sty = study.sty
    @assert isa(study.workflow, Function) "Make sure to specicy a workflow to study.workflow that takes dd, ini , act as arguments"

    original_dir = pwd()
    savedir = abspath(joinpath(sty.save_folder, "$(item)__$(Dates.now())__$(getpid())"))
    mkdir(savedir)
    cd(savedir)

    # Redirect stdout and stderr to the file
    original_stdout = stdout  # Save the original stdout
    original_stderr = stderr  # Save the original stderr
    file_log = open("log.txt", "w")

    # ini/act variations
    if typeof(study.ini) <: ParametersAllInits
        ini = rand(study.ini)
    elseif typeof(study.ini) <: Vector{<:ParametersAllInits}
        ini = study.ini[item]
    end
    if typeof(study.act) <: ParametersAllActors
        act = rand(study.act)
    elseif typeof(study.act) <: Vector{<:ParametersAllActors}
        act = study.act[item]
    end

    dd = IMAS.dd()

    try
        redirect_stdout(file_log)
        redirect_stderr(file_log)

        study.workflow(dd, ini, act)

        # save simulation data to directory
        save(savedir, sty.save_dd ? dd : nothing, ini, act; timer=true, freeze=false, overwrite_files=true)

        # save Extract() parameters in DataFrame to directory
        df = DataFrame()
        df[!,"run_id"] = Int[]
        df[!,"dir"] = String[]
        
        list = Vector{}()
        push!(list,item)
        push!(list,savedir)
        
        out = FUSE.extract(dd)
        for key in out.keys
            df[!,key] = Float64[]
            push!(list, out[key].value)
        end
        push!(df,list,promote=true)
        CSV.write("$(savedir)/extract.csv", df)

        return nothing
    catch error
        if isa(error, InterruptException)
            rethrow(error)
        end

        # save empty dd and error to directory
        save(savedir, nothing, ini, act; error, timer=true, freeze=false, overwrite_files=true)
    finally
        redirect_stdout(original_stdout)
        redirect_stderr(original_stderr)
        cd(original_dir)
        close(file_log)
    end
end<|MERGE_RESOLUTION|>--- conflicted
+++ resolved
@@ -16,17 +16,7 @@
     sty = FUSEparameters__ParametersStudyDatabaseGenerator{Real}()
     act = ParametersActors()
 
-<<<<<<< HEAD
-    # finalize 
-=======
-    # Change act for the default DatabaseGenerator run
-    act.ActorCoreTransport.model = :FluxMatcher
-    act.ActorFluxMatcher.evolve_pedestal = false
-    act.ActorTGLF.warn_nn_train_bounds = false
-    act.ActorFluxMatcher.evolve_rotation = :fixed
-
     # finalize
->>>>>>> 61710bfb
     set_new_base!(sty)
     set_new_base!(act)
 
