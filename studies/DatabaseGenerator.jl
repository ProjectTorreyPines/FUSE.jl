--- conflicted
+++ resolved
@@ -119,14 +119,8 @@
                 end
             end, iterator)
 
-<<<<<<< HEAD
-        study.dataframe = reduce(vcat, dataframe_list; cols=:union)
-
-        _merge_tmp_files(study; cleanup=true)
-=======
         study.dataframe = _merge_tmp_study_files(study.sty.save_folder; cleanup=true)
 
->>>>>>> 023eacc2
         analyze(study; extract=false)
     else
         error("DatabaseGenerator should never be here: database_policy must be either `:separate_folders` or `:single_hdf5`")
@@ -141,37 +135,6 @@
     return study
 end
 
-<<<<<<< HEAD
-function _merge_tmp_files(study::StudyDatabaseGenerator; cleanup::Bool=false)
-    sty = study.sty
-    date_time_str = Dates.format(Dates.now(), "yyyy-mm-ddTHH:MM:SS")
-    merged_hdf5_filename = "database_$(date_time_str).h5"
-
-    save_folder = study.sty.save_folder
-
-    IMAS.h5merge(joinpath(save_folder, merged_hdf5_filename),
-        joinpath(save_folder, "tmp_h5_output");
-        h5_strip_group_prefix=true,
-        cleanup)
-
-    # write study.dataframe into a separate csv file
-    csv_filepath = joinpath(sty.save_folder, "extract_$(date_time_str).csv")
-    CSV.write(csv_filepath, study.dataframe)
-
-    # write study.dataframe into the mergedh5 file as well
-    HDF5.h5open(joinpath(sty.save_folder, merged_hdf5_filename), "r+") do fid
-        io_buffer = IOBuffer()
-        CSV.write(io_buffer, study.dataframe)
-        csv_text = String(take!(io_buffer))
-        HDF5.write(fid, "extract.csv", csv_text)
-        attr = HDF5.attrs(fid["/extract.csv"])
-        attr["date_time"] = date_time_str
-        return attr["FUSE_version"] = string(pkgversion(FUSE))
-    end
-end
-
-=======
->>>>>>> 023eacc2
 
 """
     _analyze(study::StudyDatabaseGenerator)
@@ -292,23 +255,14 @@
 
         study.workflow(dd, ini, act)
 
-<<<<<<< HEAD
-        save2hdf("tmp_h5_output", parent_group, (sty.save_dd ? dd : IMAS.dd()), ini, act, tmp_log_io;
-            timer=true, freeze=false, overwrite_groups=true, kw...)
-
-
-=======
         save_database("tmp_h5_output", parent_group, (sty.save_dd ? dd : IMAS.dd()), ini, act, tmp_log_io;
             timer=true, freeze=false, overwrite_groups=true, kw...)
 
->>>>>>> 023eacc2
         df = DataFrame(IMAS.extract(dd, :all))
         df[!, :case] = fill(item, nrow(df))
         df[!, :dir] = fill(sty.save_folder, nrow(df))
         df[!, :gparent] = fill(parent_group, nrow(df))
         df[!, :status] = fill("success", nrow(df))
-<<<<<<< HEAD
-=======
 
         # Write into temporary csv files, in case the whole Julia session is crashed
         tmp_csv_folder = "tmp_csv_output"
@@ -322,7 +276,6 @@
             CSV.write(csv_filepath, df)
         end
 
->>>>>>> 023eacc2
         return df
     catch error
         if isa(error, InterruptException)
@@ -330,12 +283,6 @@
         end
 
         # save empty dd and error to directory
-<<<<<<< HEAD
-        save2hdf("tmp_h5_output", parent_group, IMAS.dd(), ini, act, tmp_log_io;
-            error_info=error, timer=true, freeze=false, overwrite_groups=true, kw...)
-
-        return DataFrame(; case=item, dir=sty.save_folder, gparent=parent_group, status="fail")
-=======
         save_database("tmp_h5_output", parent_group, nothing, ini, act, tmp_log_io;
             error_info=error, timer=true, freeze=false, overwrite_groups=true, kw...)
 
@@ -354,7 +301,6 @@
         end
 
         return df
->>>>>>> 023eacc2
     finally
         redirect_stdout(original_stdout)
         redirect_stderr(original_stderr)
