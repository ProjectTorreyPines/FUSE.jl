import Serialization
#= ============================ =#
#  StudyMultiObjectiveOptimizer  #
#= ============================ =#

"""
    study_parameters(::Type{Val{:MultiObjectiveOptimizer}})::Tuple{FUSEparameters__ParametersStudyMultiObjectiveOptimizer,ParametersAllActors}

Generates a database of dds from ini and act based on ranges specified in ini
"""
function study_parameters(::Type{Val{:MultiObjectiveOptimizer}})::Tuple{FUSEparameters__ParametersStudyMultiObjectiveOptimizer,ParametersAllActors}
    sty = FUSEparameters__ParametersStudyMultiObjectiveOptimizer{Real}()
    act = ParametersActors()

    # finalize 
    set_new_base!(sty)
    set_new_base!(act)

    return sty, act
end

Base.@kwdef mutable struct FUSEparameters__ParametersStudyMultiObjectiveOptimizer{T<:Real} <: ParametersStudy{T}
    _parent::WeakRef = WeakRef(nothing)
    _name::Symbol = :StudyMultiObjectiveOptimizer
    # HPC related parameters
    server::Switch{String} = study_common_parameters(; server="localhost")
    n_workers::Entry{Int} = study_common_parameters(; n_workers=missing)
    file_save_mode::Switch{Symbol} = study_common_parameters(; file_save_mode=:safe_write)
    release_workers_after_run::Entry{Bool} = study_common_parameters(; release_workers_after_run=true)
    restart_workers_after_n_generations::Entry{Int} =
        Entry{Int}("-", "Runs the optimization in a safe way restarting the workers every N generations, default is never restart"; default=0)
    save_folder::Entry{String} = Entry{String}("-", "Folder to save the database runs into")
    # Optimization related parameters
    population_size::Entry{Int} = Entry{Int}("-", "Number of individuals in a generation")
    number_of_generations::Entry{Int} = Entry{Int}("-", "Number generations")
end

mutable struct StudyMultiObjectiveOptimizer <: AbstractStudy
    sty::FUSEparameters__ParametersStudyMultiObjectiveOptimizer
    ini::ParametersAllInits
    act::ParametersAllActors
    constraint_functions::Vector{IMAS.ConstraintFunction}
    objective_functions::Vector{IMAS.ObjectiveFunction}
    state::Union{Nothing,Metaheuristics.State}
    dataframe::Union{DataFrame,Missing}
<<<<<<< HEAD
    workflow::Union{Function,Missing}
=======
    datafame_filtered::Union{DataFrame,Missing}
    generation::Int
>>>>>>> 4fda8749
end

function StudyMultiObjectiveOptimizer(
    sty::ParametersStudy,
    ini::ParametersAllInits,
    act::ParametersAllActors,
    constraint_functions::Vector{IMAS.ConstraintFunction},
    objective_functions::Vector{IMAS.ObjectiveFunction};
    kw...
)
    sty = sty(kw...)
<<<<<<< HEAD
    study = StudyMultiObjectiveOptimizer(sty, ini, act, constraint_functions, objective_functions, missing, missing)
=======
    study = StudyMultiObjectiveOptimizer(sty, ini, act, constraint_functions, objective_functions, nothing, missing, missing, 0)
>>>>>>> 4fda8749
    return setup(study)
end

function _setup(study::StudyMultiObjectiveOptimizer)
    sty = study.sty

    check_and_create_file_save_mode(sty)

    parallel_environment(sty.server, sty.n_workers)


    # import FUSE and IJulia on workers
    if isdefined(Main, :IJulia)
        code = """
        using Distributed
        @everywhere import FUSE
        @everywhere import IJulia
        """
    else
        code = """
        using Distributed
        @everywhere import FUSE
        """
    end
    Base.include_string(Main, code)
    return study
end

function _run(study::StudyMultiObjectiveOptimizer)
    sty = study.sty

    @assert sty.n_workers == length(Distributed.workers()) "The number of workers =  $(length(Distributed.workers())) isn't the number of workers you requested = $(sty.n_workers)"
    @assert iseven(sty.population_size) "Population size must be even"
<<<<<<< HEAD
    @assert !isempty(sty.save_folder) "Specify where you would like to store your optimization results in sty.save_folder"

    optimization_parameters = Dict(
        :N => sty.population_size,
        :iterations => sty.number_of_generations,
        :continue_state => nothing,
        :save_folder => sty.save_folder,
        :save_dd => true)
    state = workflow_multiobjective_optimization(
        study.ini, study.act, study.workflow, study.objective_functions,
        study.constraint_functions; optimization_parameters...)

    save_optimization(
        joinpath(sty.save_folder, "optimization_state.bson"),
        state,
        study.ini,
        study.act,
        study.objective_functions,
        study.constraint_functions)

    analyze(study)
    # Release workers after run
    if sty.release_workers_after_run
        Distributed.rmprocs(Distributed.workers())
        @info "released workers"
    end

    return study
end

function _analyze(study::StudyMultiObjectiveOptimizer)
    println("Analyzing study with n_threads = $(Base.Threads.nthreads())")
    extract_optimization_results(study)
    return study
end

"""
    extract_optimization_results(simulations_path::String)

Extracts informatation from all the simulation results in simulations_path and returns them inside a dataframe (This is done safely in parallel and with checkpoints) 
Note : If you want to speed up this process incrase the number of threads
"""
function extract_optimization_results(simulations_path::String)
    function get_dataframe(file_path)
        dd = IMAS.json2imas(file_path)
        df = DataFrame(IMAS.extract(dd, :all))
        df.dir = [file_path]
        df.gen = [parse(Int,split(split(file_path,"/")[end-1],"__")[1])]
        return df
    end

    # Directory paths
    checkpoint_dir = joinpath(simulations_path, "checkpoints")

    # Ensure the checkpoint directory exists
    if !isdir(checkpoint_dir)
        mkpath(checkpoint_dir)
    end

    # Get list of JSON files
    all_files = filter(isdir, sort!(readdir(simulations_path; join=true)))

    dirs = sort(filter(x -> !isfile(joinpath(x, "error.txt")) && isfile(joinpath(x, "dd.json")), all_files); by=x -> parse(Int, (split(split(x, "/")[end], "__")[1])))
    all_files = [joinpath(dir, "dd.json") for dir in dirs]
    total_files = length(all_files)

    # Load list of already processed files if exists
    processed_files_set = Set{String}()
    checkpoint_file = joinpath(checkpoint_dir, "processed_files.jls")
    if isfile(checkpoint_file)
        processed_files_set = Serialization.deserialize(checkpoint_file)
    end

    # Filter out processed files
    json_files = [file for file in all_files if !(file in processed_files_set) && endswith(file, ".json")]
    df_filler = get_dataframe(json_files[1])
    column_names = names(df_filler)
    column_types = map(col -> eltype(df_filler[!, col]), names(df_filler))
    function initialize_empty_df()
        return DataFrame([name => Vector{type}() for (name, type) in zip(column_names, column_types)])
    end

    # Number of threads
    num_threads = Base.Threads.nthreads()

    # Define batch size
    batch_size = length(json_files) > 1000 ? 1000 : Int(ceil(length(json_files) / num_threads))  # Adjust based on memory constraints
    println("analyzing $(total_files) in batches of $(batch_size) with nthreads = $(num_threads)")

    # Split files into batches
    file_batches = [json_files[i:min(i + batch_size - 1, end)] for i in 1:batch_size:length(json_files)]

    # Process batches
    for (batch_idx, batch_files) in enumerate(file_batches)
        println("Processing batch $(batch_idx) of $(length(file_batches))")

        # Split batch files among threads
        file_chunks = [batch_files[i:num_threads:end] for i in 1:num_threads]

        # Prepare a vector to hold DataFrames from threads
        thread_data_frames = Vector{DataFrame}(undef, num_threads)

        # 
        @sync for i in 1:num_threads
            @async begin
                local_df = initialize_empty_df()
                local_processed_files = String[]
                for file in file_chunks[i]
                    try
                        df = get_dataframe(file)
                        append!(local_df, df)
                        push!(local_processed_files, file)
                    catch e
                        if isa(e, InterruptException)
                            rethrow(e)
                        end
                        @warn "Failed to process $file: $e"
                    end
=======

    if sty.restart_workers_after_n_generations > 0
        # if restart_workers_after_n_generations we are going to call _run again with modified
        max_gens_per_iteration = sty.restart_workers_after_n_generations
        steps = Int(ceil(sty.number_of_generations / max_gens_per_iteration))
        sty_bkp = deepcopy(sty)
        for i in 1:steps
            try
                println("Running $max_gens_per_iteration generations ($i / $steps)")
                gens = max_gens_per_iteration
                if i == steps && mod(sty.number_of_generations, max_gens_per_iteration) != 0
                    gens = mod(gen, max_gens_per_iteration)
                end
                sty.restart_workers_after_n_generations = 0
                sty.release_workers_after_run = false
                sty.file_save_mode = :append
                sty.number_of_generations = gens

                if study.state !== nothing
                    study.state = load_optimization(joinpath(sty.save_folder, "results.jls")).state
                    study.generation += study.state.iteration
>>>>>>> 4fda8749
                end
                run(study)
            catch e
                if isa(e, InterruptException)
                    rethrow(e)
                end
                @warn "error occured in step $i \n $(string(e))"
            finally
                sty.restart_workers_after_n_generations = sty_bkp.restart_workers_after_n_generations
                sty.release_workers_after_run = sty_bkp.release_workers_after_run
                sty.file_save_mode = sty_bkp.file_save_mode
            end
        end
        Distributed.rmprocs(Distributed.workers())
        @info "released workers"

    else
        setup(study)
        optimization_parameters = Dict(
            :N => sty.population_size,
            :iterations => sty.number_of_generations,
            :continue_state => study.state,
            :save_folder => sty.save_folder)

        @assert !isempty(sty.save_folder) "Specify where you would like to store your optimization results in sty.save_folder"
        state = workflow_multiobjective_optimization(
            study.ini, study.act, ActorWholeFacility, study.objective_functions,
            study.constraint_functions; optimization_parameters..., generation_offset=study.generation)
        study.state = state

        save_optimization(
            joinpath(sty.save_folder, "optimization_state.bson"),
            state,
            study.ini,
            study.act,
            study.objective_functions,
            study.constraint_functions)

        analyze(study)
        # Release workers after run
        if sty.release_workers_after_run
            Distributed.rmprocs(Distributed.workers())
            @info "released workers"
        end

        return study
    end
end

function _analyze(study::StudyMultiObjectiveOptimizer)
    extract_results(study)
    if !isempty(study.dataframe)
        study.datafame_filtered = filter_outputs(study.dataframe, [o.name for o in study.objective_functions])
    end
    return study
end

"""
    filter_outputs(outputs::DataFrame,constraint_symbols::Vector{Symbol})

Filters the dataframe to the constraints you pass.
Common usage will be df_filtered = FUSE.filter_outputs(df, constraint_list)
"""
function filter_outputs(outputs::DataFrame, constraint_symbols::Vector{Symbol})
    n = length(outputs.Pelectric_net)
    constraint_values = [outputs[i, key] for key in constraint_symbols, i in 1:n]
    all_constraint_idxs = findall(i -> all(x -> x == 0.0, constraint_values[:, i]), 1:n)
    return outputs[all_constraint_idxs, :]
end<|MERGE_RESOLUTION|>--- conflicted
+++ resolved
@@ -43,12 +43,8 @@
     objective_functions::Vector{IMAS.ObjectiveFunction}
     state::Union{Nothing,Metaheuristics.State}
     dataframe::Union{DataFrame,Missing}
-<<<<<<< HEAD
-    workflow::Union{Function,Missing}
-=======
     datafame_filtered::Union{DataFrame,Missing}
     generation::Int
->>>>>>> 4fda8749
 end
 
 function StudyMultiObjectiveOptimizer(
@@ -60,11 +56,7 @@
     kw...
 )
     sty = sty(kw...)
-<<<<<<< HEAD
-    study = StudyMultiObjectiveOptimizer(sty, ini, act, constraint_functions, objective_functions, missing, missing)
-=======
     study = StudyMultiObjectiveOptimizer(sty, ini, act, constraint_functions, objective_functions, nothing, missing, missing, 0)
->>>>>>> 4fda8749
     return setup(study)
 end
 
@@ -98,126 +90,6 @@
 
     @assert sty.n_workers == length(Distributed.workers()) "The number of workers =  $(length(Distributed.workers())) isn't the number of workers you requested = $(sty.n_workers)"
     @assert iseven(sty.population_size) "Population size must be even"
-<<<<<<< HEAD
-    @assert !isempty(sty.save_folder) "Specify where you would like to store your optimization results in sty.save_folder"
-
-    optimization_parameters = Dict(
-        :N => sty.population_size,
-        :iterations => sty.number_of_generations,
-        :continue_state => nothing,
-        :save_folder => sty.save_folder,
-        :save_dd => true)
-    state = workflow_multiobjective_optimization(
-        study.ini, study.act, study.workflow, study.objective_functions,
-        study.constraint_functions; optimization_parameters...)
-
-    save_optimization(
-        joinpath(sty.save_folder, "optimization_state.bson"),
-        state,
-        study.ini,
-        study.act,
-        study.objective_functions,
-        study.constraint_functions)
-
-    analyze(study)
-    # Release workers after run
-    if sty.release_workers_after_run
-        Distributed.rmprocs(Distributed.workers())
-        @info "released workers"
-    end
-
-    return study
-end
-
-function _analyze(study::StudyMultiObjectiveOptimizer)
-    println("Analyzing study with n_threads = $(Base.Threads.nthreads())")
-    extract_optimization_results(study)
-    return study
-end
-
-"""
-    extract_optimization_results(simulations_path::String)
-
-Extracts informatation from all the simulation results in simulations_path and returns them inside a dataframe (This is done safely in parallel and with checkpoints) 
-Note : If you want to speed up this process incrase the number of threads
-"""
-function extract_optimization_results(simulations_path::String)
-    function get_dataframe(file_path)
-        dd = IMAS.json2imas(file_path)
-        df = DataFrame(IMAS.extract(dd, :all))
-        df.dir = [file_path]
-        df.gen = [parse(Int,split(split(file_path,"/")[end-1],"__")[1])]
-        return df
-    end
-
-    # Directory paths
-    checkpoint_dir = joinpath(simulations_path, "checkpoints")
-
-    # Ensure the checkpoint directory exists
-    if !isdir(checkpoint_dir)
-        mkpath(checkpoint_dir)
-    end
-
-    # Get list of JSON files
-    all_files = filter(isdir, sort!(readdir(simulations_path; join=true)))
-
-    dirs = sort(filter(x -> !isfile(joinpath(x, "error.txt")) && isfile(joinpath(x, "dd.json")), all_files); by=x -> parse(Int, (split(split(x, "/")[end], "__")[1])))
-    all_files = [joinpath(dir, "dd.json") for dir in dirs]
-    total_files = length(all_files)
-
-    # Load list of already processed files if exists
-    processed_files_set = Set{String}()
-    checkpoint_file = joinpath(checkpoint_dir, "processed_files.jls")
-    if isfile(checkpoint_file)
-        processed_files_set = Serialization.deserialize(checkpoint_file)
-    end
-
-    # Filter out processed files
-    json_files = [file for file in all_files if !(file in processed_files_set) && endswith(file, ".json")]
-    df_filler = get_dataframe(json_files[1])
-    column_names = names(df_filler)
-    column_types = map(col -> eltype(df_filler[!, col]), names(df_filler))
-    function initialize_empty_df()
-        return DataFrame([name => Vector{type}() for (name, type) in zip(column_names, column_types)])
-    end
-
-    # Number of threads
-    num_threads = Base.Threads.nthreads()
-
-    # Define batch size
-    batch_size = length(json_files) > 1000 ? 1000 : Int(ceil(length(json_files) / num_threads))  # Adjust based on memory constraints
-    println("analyzing $(total_files) in batches of $(batch_size) with nthreads = $(num_threads)")
-
-    # Split files into batches
-    file_batches = [json_files[i:min(i + batch_size - 1, end)] for i in 1:batch_size:length(json_files)]
-
-    # Process batches
-    for (batch_idx, batch_files) in enumerate(file_batches)
-        println("Processing batch $(batch_idx) of $(length(file_batches))")
-
-        # Split batch files among threads
-        file_chunks = [batch_files[i:num_threads:end] for i in 1:num_threads]
-
-        # Prepare a vector to hold DataFrames from threads
-        thread_data_frames = Vector{DataFrame}(undef, num_threads)
-
-        # 
-        @sync for i in 1:num_threads
-            @async begin
-                local_df = initialize_empty_df()
-                local_processed_files = String[]
-                for file in file_chunks[i]
-                    try
-                        df = get_dataframe(file)
-                        append!(local_df, df)
-                        push!(local_processed_files, file)
-                    catch e
-                        if isa(e, InterruptException)
-                            rethrow(e)
-                        end
-                        @warn "Failed to process $file: $e"
-                    end
-=======
 
     if sty.restart_workers_after_n_generations > 0
         # if restart_workers_after_n_generations we are going to call _run again with modified
@@ -239,7 +111,6 @@
                 if study.state !== nothing
                     study.state = load_optimization(joinpath(sty.save_folder, "results.jls")).state
                     study.generation += study.state.iteration
->>>>>>> 4fda8749
                 end
                 run(study)
             catch e
