--- conflicted
+++ resolved
@@ -7,11 +7,12 @@
 
   - `init_from`: `:scalars` or `:ods` (ODS contains equilibrium and wall information)
 """
-<<<<<<< HEAD
-function case_parameters(::Type{Val{:ITER}}; init_from::Symbol, boundary_from=:MXH_params, ne_setting=:greenwald_fraction_ped)::Tuple{ParametersAllInits,ParametersAllActors}
-=======
-function case_parameters(::Type{Val{:ITER}}; init_from::Symbol, boundary_from::Symbol=:auto)::Tuple{ParametersAllInits,ParametersAllActors}
->>>>>>> f2b3783a
+function case_parameters(
+    ::Type{Val{:ITER}};
+    init_from::Symbol,
+    boundary_from::Symbol=:auto,
+    ne_setting::Symbol=:greenwald_fraction_ped
+)::Tuple{ParametersAllInits,ParametersAllActors}
     ini = ParametersInits(; n_nb=1, n_ec=1, n_ic=1, n_lh=1, n_pl=1)
     act = ParametersActors()
 
@@ -112,19 +113,14 @@
     ini.oh.technology = :nb3sn_iter
     ini.requirements.flattop_duration = 500.0 # 500 s for Q=10 scenario
 
-<<<<<<< HEAD
 
     ini.core_profiles.ne_setting = ne_setting
     if ne_setting == :greenwald_fraction_ped
-        ini.core_profiles.ne_value =  (t -> 0.95/1.2) ↔ (2, (100.0, 300.0), (0.3/1.2, 0.95/1.2), (:match, :float))
+        ini.core_profiles.ne_value = (t -> 0.95 / 1.2) ↔ (2, (100.0, 300.0), (0.3 / 1.2, 0.95 / 1.2), (:match, :float))
     elseif ne_setting == :greenwald_fraction
         ini.core_profiles.ne_value = 0.8
     end
 
-=======
-    ini.core_profiles.greenwald_fraction_ped = (t -> 0.95 / 1.2) ↔ (2, (100.0, 300.0), (0.3 / 1.2, 0.95 / 1.2), (:match, :float))
-    ini.core_profiles.greenwald_fraction = ini.core_profiles.greenwald_fraction_ped * 1.2
->>>>>>> f2b3783a
     ini.core_profiles.helium_fraction = 0.01
     ini.core_profiles.T_ratio = 0.9
     ini.core_profiles.T_shaping = 1.8
@@ -151,11 +147,7 @@
 
     act.ActorFluxMatcher.evolve_densities = :flux_match
     act.ActorTGLF.user_specified_model = "sat1_em_iter"
-<<<<<<< HEAD
-    act.ActorEPED.ped_factor=0.8
-=======
-    act.ActorPedestal.ped_factor = 0.8
->>>>>>> f2b3783a
+    act.ActorEPED.ped_factor = 0.8
 
     act.ActorWholeFacility.update_build = false
 
