"""
    case_parameters(:DTT)

DTT
"""
function case_parameters(::Type{Val{:DTT}})::Tuple{ParametersAllInits,ParametersAllActors}
    ini = ParametersInits(; n_nb=1, n_ec=1, n_ic=1)
    act = ParametersActors()

    ini.general.casename = "DTT"
    ini.general.init_from = :scalars

    ini.build.symmetric = true
    ini.build.divertors = :lower

    ini.equilibrium.B0 = 5.85
    ini.equilibrium.ip = 5.5e6
    ini.equilibrium.pressure_core = 0.9e6

    ini.equilibrium.xpoints = :lower
    ini.equilibrium.boundary_from = :scalars
    ini.equilibrium.R0 = 2.19
    ini.equilibrium.Z0 = -0.04
    ini.equilibrium.ϵ = 0.32
    ini.equilibrium.κ = 1.82
    ini.equilibrium.δ = 0.5
    ini.equilibrium.ζ = 0.0
    ini.equilibrium.𝚶 = 0.1

    # explicitly set thickness of radial build layers
    # ==============
    layers = OrderedCollections.OrderedDict{Symbol,Float64}()
    layers[:gap_OH] = 0.45
    layers[:OH] = 0.325

    layers[:hfs_TF] = 0.46
    layers[:hfs_low_temp_shield] = 0.02
    layers[:hfs_vacuum_vessel] = 0.115
    layers[:hfs_wall] = 0.05

    layers[:plasma] = 1.4

    layers[:lfs_wall] = 0.255
    layers[:lfs_vacuum_vessel] = 0.21
    layers[:lfs_low_temp_shield] = 0.02
    layers[:lfs_TF] = 0.585 # 4.078

    layers[:gap_cryostat] = 0.5
    layers[:cryostat] = 0.10
    ini.build.layers = layers
    # ==============
    ini.build.n_first_wall_conformal_layers = 1

    ini.oh.n_coils = 6
    ini.pf_active.n_coils_inside = 0
    ini.pf_active.n_coils_outside = 6
    ini.pf_active.technology = :nb3sn_iter
    act.ActorPFdesign.symmetric = true

    ini.tf.shape = :double_ellipse
    ini.tf.n_coils = 18
    ini.tf.technology = :nb3sn_iter

    ini.oh.technology = :nb3sn_iter

    ini.requirements.flattop_duration = 70.0

    ini.core_profiles.ne_setting = :greenwald_fraction_ped
    ini.core_profiles.ne_value = 0.366
    ini.core_profiles.T_ratio = 0.6
    ini.core_profiles.T_shaping = 1.8
    ini.core_profiles.n_shaping = 0.9
    ini.core_profiles.zeff = 2.0
    ini.core_profiles.rot_core = 0.0
    ini.core_profiles.bulk = :D
    ini.core_profiles.impurity = :Ne

    ini.core_profiles.ejima = 0.4

    ini.nb_unit[1].power_launched = 10e6
    ini.nb_unit[1].beam_energy = 0.5e6
    ini.ec_launcher[1].power_launched = 29e6 #of 32 installed
    ini.ic_antenna[1].power_launched = 6e6   #of 8 installed

<<<<<<< HEAD

=======
    act.ActorFluxMatcher.evolve_densities = :flux_match
    act.ActorStabilityLimits.raise_on_breach = false
>>>>>>> 2245d5c1

    set_new_base!(ini)
    set_new_base!(act)

    return ini, act
end

function TraceCAD(::Type{Val{:DTT}})
    x_length = 5.6
    x_offset = -0.46
    y_offset = 0.18
    return TraceCAD(:DTT, x_length, x_offset, y_offset)
end<|MERGE_RESOLUTION|>--- conflicted
+++ resolved
@@ -82,13 +82,6 @@
     ini.ec_launcher[1].power_launched = 29e6 #of 32 installed
     ini.ic_antenna[1].power_launched = 6e6   #of 8 installed
 
-<<<<<<< HEAD
-
-=======
-    act.ActorFluxMatcher.evolve_densities = :flux_match
-    act.ActorStabilityLimits.raise_on_breach = false
->>>>>>> 2245d5c1
-
     set_new_base!(ini)
     set_new_base!(act)
 
