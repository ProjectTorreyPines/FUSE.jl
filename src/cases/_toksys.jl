--- conflicted
+++ resolved
@@ -1,10 +1,3 @@
-<<<<<<< HEAD
-function from_TokSys(dd::IMAS.dd, mat::Dict)
-
-    # ==========
-
-    eqs = mat["eqs"]
-=======
 function from_TokSys(dd::IMAS.dd, mat::Dict; what...)
     # ================
     # parse TokSys mat
@@ -12,7 +5,6 @@
     begin
         # equilibrium
         eqs = mat["eqs"]
->>>>>>> 8f6a0042
 
         eq_time = Float64.(eqs["time"][1, :])
         ip = Float64.(eqs["cpasma"][1, :])
@@ -22,16 +14,8 @@
         b0 = Float64.(eqs["bzero"][1, :])
         r0 = Float64.(eqs["rzero"][1, :][1])
 
-<<<<<<< HEAD
-    b0 = Float64.(eqs["bzero"][1,:])
-    r0 = Float64.(eqs["rzero"][1,:][1])
-
-    rmaxis = Float64.(eqs["rmaxis"][1,:])
-    zmaxis = Float64.(eqs["zmaxis"][1,:])
-=======
         rmaxis = Float64.(eqs["rmaxis"][1, :])
         zmaxis = Float64.(eqs["zmaxis"][1, :])
->>>>>>> 8f6a0042
 
         ffprim = Float64.(vcat(eqs["ffprim"][1, :]...)')
         pprime = Float64.(vcat(eqs["pprime"][1, :]...)')
@@ -50,30 +34,6 @@
         zg = Float64.(eqs["zg"][1, :][1][:, 1])
         psirz = [Float64.(x) for x in eqs["psizr"][1, :]]
 
-<<<<<<< HEAD
-    # ===========
-
-    pf_time = Float64.(mat["Vct"])[:,1]
-    pf_voltages = Float64.(mat["Vcd"])
-    pf_names = mat["Tokamak"]["c"]["ccnames"]
-
-    iy_ic = dropdims(Int.(mat["Tokamak"]["c"]["iy"]["ic"]); dims=1)
-    pf_currents = Float64.(mat["yd"][:, iy_ic])
-
-    # ===========
-
-    dd.equilibrium.time = time
-    dd.equilibrium.vacuum_toroidal_field.r0 = r0
-    dd.equilibrium.vacuum_toroidal_field.b0 = b0
-    for k in eachindex(dd.equilibrium.time_slice)
-        IMAS.retime!(dd.equilibrium.time_slice[k], time[k])
-    end
-    resize!(dd.equilibrium.time_slice, length(time))
-    for (k,eqt) in enumerate(dd.equilibrium.time_slice)
-        eq1d = eqt.profiles_1d
-        eq2d = resize!(eqt.profiles_2d, 1)[1]
-        eq2d.grid_type.index = 1
-=======
         # PF
         pf_time = Float64.(mat["Vct"])[:, 1]
         pf_voltages = Float64.(mat["Vcd"])
@@ -86,7 +46,6 @@
     # ===============
     # copy data to dd
     # ===============
->>>>>>> 8f6a0042
 
     copy_ids(name) = isempty(what) || (name in keys(what) && what[name])
 
@@ -111,55 +70,6 @@
             eq2d = resize!(eqt.profiles_2d, 1)[1]
             eq2d.grid_type.index = 1
 
-<<<<<<< HEAD
-
-        # N.B. psi is poloidal flux, but pprime and ffprim are wrt poloidal flux per radian
-        eq1d.psi = range(psimag[k], psibry[k], length(psi_norm))
-
-        eq1d.q = q[:,k]
-        eq1d.pressure = pres[:,k] .+ 5e-4 .* pres[1,k]
-        eq1d.dpressure_dpsi = pprime[:,k] ./ 2π # make psi consistent
-        eq1d.f = fpol[:,k]
-        eq1d.f_df_dpsi = ffprim[:,k] ./ 2π # make psi consistent
-
-        eq2d.grid.dim1 = rg
-        eq2d.grid.dim2 = zg
-        eq2d.psi = collect(psirz[k]')
-    end
-
-    resize!(dd.wall.description_2d, 1)
-    resize!(dd.wall.description_2d[1].limiter.unit, 1)
-    dd.wall.description_2d[1].limiter.unit[1].outline.r = rlim
-    dd.wall.description_2d[1].limiter.unit[1].outline.z = zlim
-
-    dd.pulse_schedule.profiles_control.time = time
-    dd.pulse_schedule.profiles_control.psi_norm = psi_norm
-    dd.pulse_schedule.profiles_control.dpressure_dpsi.reference = pprime ./ 2π
-    dd.pulse_schedule.profiles_control.f_df_dpsi.reference = ffprim ./ 2π
-
-    dd.pulse_schedule.flux_control.time = time
-    dd.pulse_schedule.flux_control.i_plasma.reference = ip
-
-    dd.pulse_schedule.position_control.time = time
-    dd.pulse_schedule.position_control.magnetic_axis.r.reference = rmaxis
-    dd.pulse_schedule.position_control.magnetic_axis.z.reference = zmaxis
-    resize!(dd.pulse_schedule.position_control.boundary_outline, size(rbbbs)[1])
-    for k in 1:size(rbbbs)[1]
-        dd.pulse_schedule.position_control.boundary_outline[k].r.reference = rbbbs[k,:]
-        dd.pulse_schedule.position_control.boundary_outline[k].z.reference = zbbbs[k,:]
-    end
-
-    dd.pulse_schedule.pf_active.time = pf_time
-    resize!(dd.pulse_schedule.pf_active.supply, size(pf_voltages)[2])
-    # TokSys plasma current was the wrong sign, so coils are all the wrong sign. Flip voltage and current
-    for (k,voltage) in enumerate(eachcol(pf_voltages))
-        dd.pulse_schedule.pf_active.supply[k].identifier = "S$k"
-        dd.pulse_schedule.pf_active.supply[k].voltage.reference = -voltage
-        dd.pulse_schedule.pf_active.supply[k].current.reference = -pf_currents[:,k]
-    end
-
-    IMAS.flux_surfaces(dd.equilibrium, IMAS.first_wall(dd.wall)...)
-=======
             eqt.global_quantities.magnetic_axis.r = rmaxis[k]
             eqt.global_quantities.magnetic_axis.z = zmaxis[k]
 
@@ -216,7 +126,6 @@
     end
 
     return dd
->>>>>>> 8f6a0042
 end
 
 """
