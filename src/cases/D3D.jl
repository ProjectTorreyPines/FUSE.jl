--- conflicted
+++ resolved
@@ -3,13 +3,15 @@
 """
     case_parameters(::Val{:D3D}, shot::Int;
         new_impurity_match_power_rad::Symbol=:none,
-        fit_profiles::Bool=false, 
+        fit_profiles::Bool=false,
         EFIT_tree::String="EFIT02",
         PROFILES_tree::String="ZIPFIT01",
         CER_analysis_type::String="CERAUTO",
-        omega_user::String=get(ENV, "OMEGA_USER", ENV["USER"]),
-        omega_omfit_root::String=get(ENV, "OMEGA_OMFIT_ROOT", "/fusion/projects/theory/fuse/d3d_data_fetching/OMFIT-source"),
-        omega_omas_root::String=get(ENV, "OMEGA_OMAS_ROOT", "/fusion/projects/theory/fuse/d3d_data_fetching/omas"),
+        EFIT_run_id::String="",
+        PROFILES_run_id::String="",
+        omfit_host::String=get(ENV, "FUSE_OMFIT_HOST", "somega.gat.com"),
+        omfit_root::String=get(ENV, "FUSE_OMFIT_ROOT", "/fusion/projects/theory/fuse/d3d_data_fetching/OMFIT-source"),
+        omas_root::String=get(ENV, "FUSE_OMAS_ROOT", "/fusion/projects/theory/fuse/d3d_data_fetching/omas"),
         use_local_cache::Bool=false
     )
 
@@ -23,7 +25,7 @@
     CER_analysis_type::String="CERAUTO",
     EFIT_run_id::String="",
     PROFILES_run_id::String="",
-    omfit_host::String=get(ENV, "FUSE_OMFIT_HOST", "omega.gat.com"),
+    omfit_host::String=get(ENV, "FUSE_OMFIT_HOST", "somega.gat.com"),
     omfit_root::String=get(ENV, "FUSE_OMFIT_ROOT", "/fusion/projects/theory/fuse/d3d_data_fetching/OMFIT-source"),
     omas_root::String=get(ENV, "FUSE_OMAS_ROOT", "/fusion/projects/theory/fuse/d3d_data_fetching/omas"),
     use_local_cache::Bool=false
@@ -31,113 +33,12 @@
     ini, act = case_parameters(Val(:D3D_machine))
     ini.general.casename = "D3D $shot"
 
-<<<<<<< HEAD
     if omfit_host == "localhost"
         phash = hash((EFIT_tree, PROFILES_tree, CER_analysis_type, ENV["USER"], omfit_root, omas_root))
         filename = "D3D_$(shot)_$(phash).h5"
         local_path = joinpath(tempdir(), ENV["USER"]*"_D3D_$(shot)")
-=======
-    # to get user EFITs use (shot, USER01) to get (shot01, EFIT)
-    if contains(EFIT_tree, "USER")
-        efit_shot = parse(Int, "$(shot)$(EFIT_tree[5:end])")
-        EFIT_tree = "EFIT"
     else
-        efit_shot = shot
-    end
-
-    # to get user OMFIT_PROFS use (shot, OMFIT_PROFS001) to get (shot001, OMFIT_PROFS)
-    if contains(PROFILES_tree, "OMFIT_PROFS")
-        prof_shot = parse(Int, "$(shot)$(PROFILES_tree[12:end])")
-        PROFILES_tree = "OMFIT_PROFS"
-    else
-        prof_shot = shot
-    end
-
-    # omas fetching script
-    omas_fetching = """
-        import time
-        import omas
-        from omas.omas_utils import printe
-        from omas.machine_mappings import d3d
-        from numpy import *
-
-        ods = omas.ODS()
-
-        tic = time.time()
-        printe("- Fetching ec_launcher data")
-        d3d.ec_launcher_active_hardware(ods, $shot)
-
-        # printe("- Fetching nbi data")
-        # d3d.nbi_active_hardware(ods, $shot)
-
-        printe("- Fetching core_profiles data")
-        d3d.core_profiles_profile_1d(ods, $prof_shot, PROFILES_tree="$(PROFILES_tree)")
-
-        printe("- Fetching wall data")
-        d3d.wall(ods, $shot)
-
-        printe("- Fetching coils data")
-        d3d.pf_active_hardware(ods, $shot)
-        d3d.pf_active_coil_current_data(ods, $shot)
-
-        printe("- Fetching magnetic hardware data")
-        d3d.magnetics_hardware(ods, $shot)
-
-        printe("- Fetching flux loops data")
-        d3d.magnetics_floops_data(ods, $shot)
-
-        printe("- Fetching magnetic probes data")
-        d3d.magnetics_probes_data(ods, $shot)
-
-        printe("- Fetching Thomson scattering data")
-        d3d.thomson_scattering_data(ods, $shot)
-
-        printe("- Fetching interferometer data")
-        d3d.interferometer_hardware(ods, $shot)
-        d3d.interferometer_data(ods, $shot)
-
-        printe("- Fetching charge exchange data")
-        d3d.charge_exchange_data(ods, $shot, analysis_type="$(CER_analysis_type)")
-
-        printe("- Fetching summary data")
-        d3d.summary(ods, $shot)
-
-        printe("- Fetching equilibrium data")
-        with ods.open('d3d', $efit_shot, options={'EFIT_tree': '$EFIT_tree'}):
-            for k in range(len(ods["equilibrium.time"])):
-                ods["equilibrium.time_slice"][k]["time"]
-                ods["equilibrium.time_slice"][k]["global_quantities.ip"]
-                ods["equilibrium.time_slice"][k]["profiles_1d.psi"]
-                ods["equilibrium.time_slice"][k]["profiles_1d.f"]
-                ods["equilibrium.time_slice"][k]["profiles_1d.pressure"]
-                ods["equilibrium.time_slice"][k]["profiles_2d[0].psi"]
-                ods["equilibrium.time_slice"][k]["profiles_2d[0].grid.dim1"]
-                ods["equilibrium.time_slice"][k]["profiles_2d[0].grid.dim2"]
-                ods["equilibrium.time_slice"][k]["profiles_2d[0].grid_type.index"] = 1
-                ods["equilibrium.vacuum_toroidal_field.r0"]
-                ods["equilibrium.vacuum_toroidal_field.b0"]
-
-        printe(f"Data fetched via OMAS in {time.time()-tic:.2f} [s]")
-        """
-
-    # variables used for data fetching
-    remote_omas_root = "\$OMAS_ROOT"
-    if !isempty(omega_omas_root)
-        remote_omas_root = omega_omas_root
-    end
-    remote_omfit_root = "\$OMFIT_ROOT"
-    if !isempty(omega_omfit_root)
-        remote_omfit_root = omega_omfit_root
-    end
-    remote_host = "$(omega_user)@somega.gat.com"
-    phash = hash((EFIT_tree, PROFILES_tree, CER_analysis_type, omega_user, omega_omfit_root, omega_omas_root, omas_fetching))
-    remote_path = "/cscratch/$(omega_user)/d3d_data/$shot"
-    filename = "D3D_$(shot)_$(phash).h5"
-    if occursin(r"somega.*.gat.com", get(ENV, "HOSTNAME", "Unknown"))
-        local_path = remote_path
->>>>>>> bca2f47a
-    else
-        # Resolve omega username using the ssh config
+        # Resolve remote username using the ssh config
         output = read(`ssh -G $omfit_host`, String)
         omfit_user = nothing
         for line in split(output, '\n')
@@ -147,7 +48,7 @@
             end
         end
         if isnothing(omfit_user)
-            throw(ErrorException("Need to add omega.gat.com to ~/.ssh"))
+            throw(ErrorException("Need to add $omfit_host to ~/.ssh"))
         end
         omfit_host = "$omfit_user@$omfit_host"
         phash = hash((EFIT_tree, PROFILES_tree, CER_analysis_type, omfit_user, omfit_root, omas_root))
@@ -227,19 +128,11 @@
 
             python -u $(omfit_root)/omfit/omfit.py $(omfit_root)/modules/RABBIT/SCRIPTS/rabbit_input_no_gui.py "shot=$shot" "output_path='$remote_path'" > /dev/null 2> /dev/null &
 
-<<<<<<< HEAD
             python -u $(omas_root)/omas/examples/fuse_data_export.py $remote_path/$(filename) d3d $shot EFIT02 ZIPFIT01
 
             echo "Waiting for OMFIT D3D BEAMS data fetching to complete..." >&2
             wait
             echo "Transfering data from remote" >&2
-=======
-    if occursin(r"somega.*.gat.com", get(ENV, "HOSTNAME", "Unknown"))
-        # local driver script
-        local_driver = """
-            #!/bin/bash
-            module load omfit; cd $remote_path && bash remote_slurm.sh
->>>>>>> bca2f47a
             """
         open(joinpath(local_path, "remote_slurm.sh"), "w") do io
             return write(io, remote_slurm)
@@ -265,7 +158,7 @@
 
         # run data fetching
         @info("Remote D3D data fetching for shot $shot")
-        @info("Path on OMEGA: $remote_path")
+        @info("Path on $omfit_host: $remote_path")
         @info("Path on Localhost: $local_path")
         if !isfile(joinpath(local_path, filename)) || !use_local_cache
             Base.run(`bash $local_path/local_driver.sh`)
