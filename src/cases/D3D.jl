--- conflicted
+++ resolved
@@ -30,11 +30,15 @@
     remote_host = "$(omega_user)@omega.gat.com"
     remote_path = "/cscratch/$(omega_user)/d3d_data/$shot"
     filename = "D3D_$shot.h5"
-    local_path = joinpath(tempdir(), "$(omega_user)_D3D_$(shot)")
-    if isdir(local_path)
-        rm(local_path; recursive=true)
-    end
-    mkdir(local_path)
+    if occursin(r"omega.*.gat.com", get(ENV, "HOSTNAME", "Unknown"))
+        local_path = remote_path
+    else
+        local_path = joinpath(tempdir(), "$(omega_user)_D3D_$(shot)")
+        if isdir(local_path)
+            rm(local_path; recursive=true)
+        end
+        mkdir(local_path)
+    end
 
     # remote omas script
     omas_py = """
@@ -122,25 +126,8 @@
     open(joinpath(local_path, "remote_slurm.sh"), "w") do io
         return write(io, remote_slurm)
     end
-<<<<<<< HEAD
-
-    # local driver script
-    local_driver = """
-        #!/bin/bash
-
-        # Use rsync to create directory if it doesn't exist and copy the script
-        $(ssh_command(remote_host, "\"mkdir -p $remote_path\""))
-        $(upsync_command(remote_host, ["$(local_path)/remote_slurm.sh", "$(local_path)/omas_data_fetch.py"], remote_path))
-
-        # Execute script remotely
-        $(ssh_command(remote_host, "\"module load omfit; cd $remote_path && bash remote_slurm.sh\""))
-
-        # Retrieve results using rsync
-        $(downsync_command(remote_host, ["$remote_path/$(filename)", "$remote_path/nbi_ods_$shot.h5", "$remote_path/beams_$shot.dat"], local_path))
-    """
-=======
+
     if occursin(r"omega.*.gat.com", get(ENV, "HOSTNAME", "Unknown"))
-        local_path=remote_path
         # local driver script
         local_driver = """
             #!/bin/bash
@@ -151,28 +138,26 @@
         local_driver = """
             #!/bin/bash
 
-            REMOTE_HOST="$(omega_user)@omega.gat.com"
-            REMOTE_PATH="$remote_path"
-            LOCAL_OUTPUT_DIR="$(local_path)"
-            LOCAL_FILES="$(local_path)/remote_slurm.sh $(local_path)/omas_data_fetch.py"
-            REMOTE_SCRIPT="remote_slurm.sh"
-
             # Use rsync to create directory if it doesn't exist and copy the script
-            ssh "\$REMOTE_HOST" "mkdir -p \$REMOTE_PATH"
-            rsync -az \$LOCAL_FILES "\$REMOTE_HOST":"\$REMOTE_PATH" >&2
+            $(ssh_command(remote_host, "\"mkdir -p $remote_path\""))
+            $(upsync_command(remote_host, ["$(local_path)/remote_slurm.sh", "$(local_path)/omas_data_fetch.py"], remote_path))
 
             # Execute script remotely
-            ssh "\$REMOTE_HOST" "module load omfit; cd \$REMOTE_PATH && bash \$REMOTE_SCRIPT"
+            $(ssh_command(remote_host, "\"module load omfit; cd $remote_path && bash remote_slurm.sh\""))
 
             # Retrieve results using rsync
-            rsync -az "\$REMOTE_HOST:\$REMOTE_PATH/$(filename) \$REMOTE_PATH/nbi_ods_$shot.h5 \$REMOTE_PATH/beams_$shot.dat" "\$LOCAL_OUTPUT_DIR" >&2
-            """
-    end
->>>>>>> 3dde5c10
+            $(downsync_command(remote_host, ["$remote_path/$(filename)", "$remote_path/nbi_ods_$shot.h5", "$remote_path/beams_$shot.dat"], local_path))
+        """
+    end
     open(joinpath(local_path, "local_driver.sh"), "w") do io
         return write(io, local_driver)
     end
-    
+
+    # run data fetching
+    @info("Remote D3D data fetching for shot $shot")
+    @info("Path on OMEGA: $remote_path")
+    @info("Path on Localhost: $local_path")
+    Base.run(`bash $local_path/local_driver.sh`)
 
     # run data fetching
     @info("Remote D3D data fetching for shot $shot")
