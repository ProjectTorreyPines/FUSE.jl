using Distributed

"""
    case_parameters(::Val{:D3D}, shot::Int;
        new_impurity_match_power_rad::Symbol=:none,
        fit_profiles::Bool=false, 
        EFIT_tree::String="EFIT02",
        PROFILES_tree::String="ZIPFIT01",
        CER_analysis_type::String="CERAUTO",
        omega_user::String=get(ENV, "OMEGA_USER", ENV["USER"]),
        omega_omfit_root::String=get(ENV, "OMEGA_OMFIT_ROOT", "/fusion/projects/theory/fuse/d3d_data_fetching/OMFIT-source"),
        omega_omas_root::String=get(ENV, "OMEGA_OMAS_ROOT", "/fusion/projects/theory/fuse/d3d_data_fetching/omas"),
        use_local_cache::Bool=false
    )

DIII-D from experimental shot
"""
function case_parameters(::Val{:D3D}, shot::Int;
    new_impurity_match_power_rad::Symbol=:none,
    fit_profiles::Bool=false,
    EFIT_tree::String="EFIT02",
    PROFILES_tree::String="ZIPFIT01",
    CER_analysis_type::String="CERAUTO",
    EFIT_run_id::String="",
    PROFILES_run_id::String="",
    omfit_host::String=get(ENV, "FUSE_OMFIT_HOST", "omega.gat.com"),
    omfit_root::String=get(ENV, "FUSE_OMFIT_ROOT", "/fusion/projects/theory/fuse/d3d_data_fetching/OMFIT-source"),
    omas_root::String=get(ENV, "FUSE_OMAS_ROOT", "/fusion/projects/theory/fuse/d3d_data_fetching/omas"),
    use_local_cache::Bool=false
)
    ini, act = case_parameters(Val(:D3D_machine))
    ini.general.casename = "D3D $shot"

<<<<<<< HEAD
    
    if omfit_host == "localhost"
        phash = hash((EFIT_tree, PROFILES_tree, CER_analysis_type, ENV["USER"], omfit_root, omas_root))
        filename = "D3D_$(shot)_$(phash).h5"
        local_path = joinpath(tempdir(), ENV["USER"]*"_D3D_$(shot)")
    else
        # Resolve omega username using the ssh config
        output = read(`ssh -G $omfit_host`, String)
        omfit_user = nothing
        for line in split(output, '\n')
            if startswith(line, "user ")
                omfit_user = strip(split(line, ' ', limit=2)[2])
                break
            end
        end
        if isnothing(omfit_user)
            throw(ErrorException("Need to add omega.gat.com to ~/.ssh"))
        end
        omfit_host = "$omfit_user@$omfit_host"
        phash = hash((EFIT_tree, PROFILES_tree, CER_analysis_type, omfit_user, omfit_root, omas_root))
        remote_path = get(ENV, "FUSE_SCRATCH", "/cscratch/"*omfit_user*"/d3d_data/$shot")
        filename = "D3D_$(shot)_$(phash).h5"
        local_path = joinpath(tempdir(), "$(omfit_user)_D3D_$(shot)")
    end
    if isdir(local_path) && !use_local_cache
        rm(local_path; recursive=true)
    end
    if !isdir(local_path)
        mkdir(local_path)
    end

=======
>>>>>>> 48c2adbb
    # to get user EFITs use (shot, USER01) to get (shot01, EFIT)
    if contains(EFIT_tree, "USER")
        efit_shot = parse(Int, "$(shot)$(EFIT_tree[5:end])")
        EFIT_tree = "EFIT"
    else
        efit_shot = shot
    end

<<<<<<< HEAD
    if omfit_host == "localhost"
        setup_block = """#!/bin/bash -l
=======
    # to get user OMFIT_PROFS use (shot, OMFIT_PROFS001) to get (shot001, OMFIT_PROFS)
    if contains(PROFILES_tree, "OMFIT_PROFS")
        prof_shot = parse(Int, "$(shot)$(PROFILES_tree[12:end])")
        PROFILES_tree = "OMFIT_PROFS"
    else
        prof_shot = shot
    end

    # omas fetching script
    omas_fetching = """
        import time
        import omas
        from omas.omas_utils import printe
        from omas.machine_mappings import d3d
        from numpy import *

        ods = omas.ODS()

        tic = time.time()
        printe("- Fetching ec_launcher data")
        d3d.ec_launcher_active_hardware(ods, $shot)

        # printe("- Fetching nbi data")
        # d3d.nbi_active_hardware(ods, $shot)

        printe("- Fetching core_profiles data")
        d3d.core_profiles_profile_1d(ods, $prof_shot, PROFILES_tree="$(PROFILES_tree)")

        printe("- Fetching wall data")
        d3d.wall(ods, $shot)

        printe("- Fetching coils data")
        d3d.pf_active_hardware(ods, $shot)
        d3d.pf_active_coil_current_data(ods, $shot)

        printe("- Fetching magnetic hardware data")
        d3d.magnetics_hardware(ods, $shot)

        printe("- Fetching flux loops data")
        d3d.magnetics_floops_data(ods, $shot)

        printe("- Fetching magnetic probes data")
        d3d.magnetics_probes_data(ods, $shot)

        printe("- Fetching Thomson scattering data")
        d3d.thomson_scattering_data(ods, $shot)

        printe("- Fetching interferometer data")
        d3d.interferometer_hardware(ods, $shot)
        d3d.interferometer_data(ods, $shot)

        printe("- Fetching charge exchange data")
        d3d.charge_exchange_data(ods, $shot, analysis_type="$(CER_analysis_type)")

        printe("- Fetching summary data")
        d3d.summary(ods, $shot)

        printe("- Fetching equilibrium data")
        with ods.open('d3d', $efit_shot, options={'EFIT_tree': '$EFIT_tree'}):
            for k in range(len(ods["equilibrium.time"])):
                ods["equilibrium.time_slice"][k]["time"]
                ods["equilibrium.time_slice"][k]["global_quantities.ip"]
                ods["equilibrium.time_slice"][k]["profiles_1d.psi"]
                ods["equilibrium.time_slice"][k]["profiles_1d.f"]
                ods["equilibrium.time_slice"][k]["profiles_1d.pressure"]
                ods["equilibrium.time_slice"][k]["profiles_2d[0].psi"]
                ods["equilibrium.time_slice"][k]["profiles_2d[0].grid.dim1"]
                ods["equilibrium.time_slice"][k]["profiles_2d[0].grid.dim2"]
                ods["equilibrium.time_slice"][k]["profiles_2d[0].grid_type.index"] = 1
                ods["equilibrium.vacuum_toroidal_field.r0"]
                ods["equilibrium.vacuum_toroidal_field.b0"]

        printe(f"Data fetched via OMAS in {time.time()-tic:.2f} [s]")
        """

    # variables used for data fetching
    remote_omas_root = "\$OMAS_ROOT"
    if !isempty(omega_omas_root)
        remote_omas_root = omega_omas_root
    end
    remote_omfit_root = "\$OMFIT_ROOT"
    if !isempty(omega_omfit_root)
        remote_omfit_root = omega_omfit_root
    end
    remote_host = "$(omega_user)@omega.gat.com"
    phash = hash((EFIT_tree, PROFILES_tree, CER_analysis_type, omega_user, omega_omfit_root, omega_omas_root, omas_fetching))
    remote_path = "/cscratch/$(omega_user)/d3d_data/$shot"
    filename = "D3D_$(shot)_$(phash).h5"
    if occursin(r"omega.*.gat.com", get(ENV, "HOSTNAME", "Unknown"))
        local_path = remote_path
    else
        local_path = joinpath(tempdir(), "$(omega_user)_D3D_$(shot)")
    end
    if isdir(local_path) && !use_local_cache
        rm(local_path; recursive=true)
    end
    if !isdir(local_path)
        mkdir(local_path)
    end

    # remote omas script
    omas_py = omas_fetching * """
        printe("Saving ODS to $filename", end="")
        tic = time.time()
        ods.save("$filename")
        printe(f" Done in {time.time()-tic:.2f} [s]")
        """
    open(joinpath(local_path, "omas_data_fetch.py"), "w") do io
        return write(io, omas_py)
    end

    # remote bash/slurm script
    remote_slurm = """#!/bin/bash -l
        #SBATCH --job-name=fetch_d3d_omas
        #SBATCH --partition=short
        #SBATCH --cpus-per-task=1
        #SBATCH --ntasks=2
        #SBATCH --output=$remote_path/%j.out
        #SBATCH --error=$remote_path/%j.err
        #SBATCH --wait

        # Load any required modules
>>>>>>> 48c2adbb
        module purge
        module load omfit
        cd $local_path
        export PYTHONPATH=$(omas_root):\$PYTHONPATH
        """
        omfit_block = """
        python -u $(omfit_root)/omfit/omfit.py $(omfit_root)/modules/RABBIT/SCRIPTS/rabbit_input_no_gui.py "shot=$shot" "output_path='$local_path'" > /dev/null 2> /dev/null
        """
        omas_block = """
        python -u $(omas_root)/omas/examples/fuse_data_export.py $local_path/$filename d3d $shot $EFIT_tree $PROFILES_tree --CER_ANALYSIS_TYPE=$CER_analysis_type"""
        if length(EFIT_run_id) >0
            omas_block *= "  --EFIT_RUN_ID $EFIT_run_id"
        end
        if length(PROFILES_run_id) >0
            omas_block *= "  --PROFILES_RUN_ID $PROFILES_run_id"
        end
        omfit_sh = joinpath(local_path, "omfit.sh")
        open(omfit_sh, "w") do io
            return write(io, setup_block*omfit_block)
        end
        omas_sh = joinpath(local_path, "omas.sh")
        open(omas_sh, "w") do io
            return write(io, setup_block*omas_block)
        end
        Base.run(`chmod +x $omfit_sh`)
        Base.run(`chmod +x $omas_sh`)
        task = @spawn Base.run(`$omfit_sh`)
        Base.run(`$omas_sh`)
        wait(task)
    else
        # remote bash/slurm script
        remote_slurm = """#!/bin/bash -l
            #SBATCH --job-name=fetch_d3d_omas
            #SBATCH --partition=short
            #SBATCH --cpus-per-task=1
            #SBATCH --ntasks=2
            #SBATCH --output=$remote_path/%j.out
            #SBATCH --error=$remote_path/%j.err
            #SBATCH --wait

            # Load any required modules
            module purge
            module load omfit/unstable

            echo "Starting parallel tasks..." >&2

<<<<<<< HEAD
            # Run both tasks in parallel
            cd $remote_path
            export PYTHONPATH=$(omas_root):\$PYTHONPATH

            python -u $(omfit_root)/omfit/omfit.py $(omfit_root)/modules/RABBIT/SCRIPTS/rabbit_input_no_gui.py "shot=$shot" "output_path='$remote_path'" > /dev/null 2> /dev/null &

            python -u $(omas_root)/omas/examples/fuse_data_export.py $local_path/omas_data.h5 d3d $shot EFIT02 ZIPFIT01
=======
        python -u $(remote_omfit_root)/omfit/omfit.py $(remote_omfit_root)/modules/RABBIT/SCRIPTS/rabbit_input_no_gui.py "shot=$shot" "output_path='$remote_path'" 2>&1 > "$remote_path/omfit_log.txt" &

        python -u omas_data_fetch.py 2>&1 | tee "$remote_path/omas_log.txt"

        echo "Waiting for OMFIT D3D BEAMS data fetching to complete..." >&2
        wait
        echo "Transfering data from the remote" >&2
        """
    open(joinpath(local_path, "remote_slurm.sh"), "w") do io
        return write(io, remote_slurm)
    end
>>>>>>> 48c2adbb

            echo "Waiting for OMFIT D3D BEAMS data fetching to complete..." >&2
            wait
            echo "Transfering data from remote" >&2
            """
        open(joinpath(local_path, "remote_slurm.sh"), "w") do io
            return write(io, remote_slurm)
        end
        # local driver script
        local_driver = """
            #!/bin/bash

            # Use rsync to create directory if it doesn't exist and copy the script
            $(ssh_command(omfit_host, "\"mkdir -p $remote_path\""))
            $(upsync_command(omfit_host, ["$(local_path)/remote_slurm.sh", "$(local_path)/omas_data_fetch.py"], remote_path))

            # Execute script remotely
            $(ssh_command(omfit_host, "\"module load omfit; cd $remote_path && bash remote_slurm.sh\""))

            # Retrieve results using rsync
            $(downsync_command(omfit_host, ["$remote_path/$(filename)", "$remote_path/nbi_ods_$shot.h5", "$remote_path/beams_$shot.dat"], local_path))
        """
    
        open(joinpath(local_path, "local_driver.sh"), "w") do io
            return write(io, local_driver)
        end

        # run data fetching
        @info("Remote D3D data fetching for shot $shot")
        @info("Path on OMEGA: $remote_path")
        @info("Path on Localhost: $local_path")
        if !isfile(joinpath(local_path, filename)) || !use_local_cache
            Base.run(`bash $local_path/local_driver.sh`)
        end
    end
    # load experimental ods
    ini.ods.filename = "$(ini.ods.filename),$(joinpath(local_path,filename)),$(joinpath(local_path,"nbi_ods_$shot.h5"))"
    @info("Loading files: $(join(map(basename,split(ini.ods.filename,","))," ; "))")
    ini.general.dd = dd1 = load_ods(ini; error_on_missing_coordinates=false, time_from_ods=true)

    # simulation starts when both equilibrium and profiles are available
    ini.time.simulation_start = max(ini.general.dd.equilibrium.time_slice[2].time, ini.general.dd.core_profiles.profiles_1d[2].time)

    # sanitize dd
    for nbu in dd1.nbi.unit
        nbu.beam_power_fraction.data = maximum(nbu.beam_power_fraction.data; dims=2)
        nbu.beam_power_fraction.time = [0.0]
    end

    # set time basis
    tt = dd1.equilibrium.time
    ini.time.pulse_shedule_time_basis = range(tt[1], tt[end], 100)

    # add flux_surfaces information to experimental dd
    IMAS.flux_surfaces(dd1.equilibrium, IMAS.first_wall(dd1.wall)...)

    # profile fitting starting from diagnostic measurements
    if fit_profiles
        ActorFitProfiles(dd1, act; time_averaging=0.05, rho_averaging=0.25, time_basis_ids=:equilibrium)
    end

    # add rotation information if missing
    for cp1d in dd1.core_profiles.profiles_1d
        if ismissing(cp1d, :rotation_frequency_tor_sonic)
            cp1d.rotation_frequency_tor_sonic =
                IMAS.Hmode_profiles(0.0, ini.core_profiles.rot_core / 8, ini.core_profiles.rot_core, length(cp1d.grid.rho_tor_norm), 1.4, 1.4, 0.05)
        end
    end

    # add impurity to match total radiation
    if new_impurity_match_power_rad !== :none
        dd1_core_sources_old = deepcopy(dd1.core_sources)
        IMAS.new_impurity_radiation!(dd1, new_impurity_match_power_rad, dd1.summary.time, dd1.summary.global_quantities.power_radiated_inside_lcfs.value)
        dd1.core_sources = dd1_core_sources_old
    end

    # by default match line averaged density
    ini.core_profiles.ne_setting = :ne_line
    act.ActorPedestal.density_match = :ne_line

    set_ini_act_from_ods!(ini, act)

    #### ACT ####

    for actuator in act.ActorSimpleEC.actuator
        actuator.rho_0 = missing
        actuator.ηcd_scale = 0.2 # based on comparisons with TORAY for shot 156905
        actuator.width = 0.05
    end

    return ini, act
end

"""
    case_parameters(::Val{:D3D}, ods_file::AbstractString)

DIII-D from ods file
"""
function case_parameters(::Val{:D3D}, ods_file::AbstractString)
    ini, act = case_parameters(Val(:D3D_machine))

    ini.general.casename = "D3D $ods_file"
    ini.ods.filename = "$(ini.ods.filename),$(ods_file)"

    ini.general.dd = load_ods(ini; error_on_missing_coordinates=false, time_from_ods=true)
    set_ini_act_from_ods!(ini, act)

    return ini, act
end

"""
    case_parameters(::Val{:D3D}, dd::IMAS.dd)

DIII-D from dd file
"""
function case_parameters(::Val{:D3D}, dd::IMAS.dd)
    ini, act = case_parameters(Val(:D3D_machine))

    ini.general.casename = "D3D from dd"

    ini.general.dd = load_ods(ini; error_on_missing_coordinates=false, time_from_ods=true)
    merge!(ini.general.dd, dd)

    IMAS.last_global_time(ini.general.dd)
    ini.time.simulation_start = dd.global_time

    set_ini_act_from_ods!(ini, act)

    return ini, act
end

"""
    case_parameters(::Val{:D3D}, scenario::Symbol)

DIII-D from sample cases
"""
function case_parameters(::Val{:D3D}, scenario::Symbol)
    filenames = Dict(
        :H_mode => "$(joinpath("__FUSE__", "sample", "D3D_eq_ods.json")),$(joinpath("__FUSE__", "sample", "D3D_standard_Hmode.json"))",
        :L_mode => "$(joinpath("__FUSE__", "sample", "D3D_standard_Lmode.json"))",
        :default => "$(joinpath("__FUSE__", "sample", "D3D_eq_ods.json"))")

    ini, act = case_parameters(Val(:D3D), filenames[scenario])
    ini.general.casename = "D3D $scenario"

    if isempty(ini.general.dd.core_sources)
        resize!(ini.nb_unit, 3)
        ini.nb_unit[1].power_launched = 1E6
        ini.nb_unit[1].beam_energy = 80e3
        ini.nb_unit[1].beam_mass = 2.0
        ini.nb_unit[1].template_beam = :d3d_co

        ini.nb_unit[2].power_launched = 1E6
        ini.nb_unit[2].beam_energy = 80e3
        ini.nb_unit[2].beam_mass = 2.0
        ini.nb_unit[2].template_beam = :d3d_counter

        ini.nb_unit[3].power_launched = 1E6
        ini.nb_unit[3].beam_energy = 80e3
        ini.nb_unit[3].beam_mass = 2.0
        ini.nb_unit[3].template_beam = :d3d_offaxis

        resize!(ini.ec_launcher, 1)
        ini.ec_launcher[1].power_launched = 3E6
    else
        act.ActorHCD.nb_model = :none
        act.ActorHCD.ec_model = :none
        act.ActorHCD.lh_model = :none
        act.ActorHCD.ic_model = :none
        act.ActorHCD.pellet_model = :none
    end

    if isempty(ini.general.dd.core_profiles)
        ini.core_profiles.ne_setting = :greenwald_fraction_ped
        ini.core_profiles.ne_value = 0.75 * 0.75
        ini.core_profiles.ne_shaping = 0.9
        ini.core_profiles.Te_shaping = 1.8
        ini.core_profiles.Ti_Te_ratio = 1.0
        ini.core_profiles.zeff = 2.0
        ini.core_profiles.bulk = :D
        ini.core_profiles.impurity = :C
        ini.core_profiles.rot_core = 5E3
    end

    return ini, act
end

"""
    case_parameters(::Val{:D3D_machine})

Base DIII-D machine parameters that are then extended by the other `case_parameters(:D3D, ...)` functions
"""
function case_parameters(::Val{:D3D_machine})
    ini = ParametersInits()
    act = ParametersActors()

    ini.ods.filename = joinpath("__FUSE__", "sample", "D3D_machine.json")
    ini.general.init_from = :ods
    ini.equilibrium.boundary_from = :ods

    ini.build.layers = OrderedCollections.OrderedDict(
        :gap_plug => 1.2,
        :hfs_TF => 1.9,
        :hfs_gap_OH_coils => 1.0,
        :hfs_gap_coils => 0.5,
        :hfs_vessel => 0.2,
        :hfs_wall => 0.3,
        :plasma => 0.0,
        :lfs_wall => 0.5,
        :lfs_vessel => 0.2,
        :lfs_gap_coils => 1.6,
        :lfs_gap_OH_coils => 0.0,
        :lfs_TF => 1.1,
        :gap_world => 1.0
    )
    ini.build.layers[:hfs_wall].material = :graphite
    ini.build.n_first_wall_conformal_layers = 2

    ini.build.divertors = :double

    ini.build.layers[:hfs_gap_OH_coils].coils_inside = 6
    ini.build.layers[:hfs_gap_coils].coils_inside = [7:10; 16:19]
    ini.build.layers[:lfs_gap_coils].coils_inside = [11:15; 20:24]

    ini.oh.technology = :copper
    ini.pf_active.technology = :copper
    ini.tf.technology = :copper

    ini.tf.n_coils = 24
    ini.tf.shape = :triple_arc

    ini.core_profiles.rot_core = 5E3

    #### ACT ####

    act.ActorEquilibrium.model = :FRESCO

    act.ActorPFdesign.symmetric = true

    act.ActorWholeFacility.update_build = false

    act.ActorCXbuild.rebuild_wall = false

    act.ActorFluxMatcher.evolve_pedestal = false

    act.ActorTGLF.tglfnn_model = "sat1_em_d3d"

    Ω = 1.0 / 1E6
    act.ActorControllerIp.P = Ω * 100.0
    act.ActorControllerIp.I = Ω * 20.0
    act.ActorControllerIp.D = 0.0

    # average pedestal height, not peak
    act.ActorEPED.ped_factor = 0.8

    return ini, act
end

function TraceCAD(::Val{:D3D})
    x_length = 3.7727
    x_offset = -0.0303
    y_offset = -0.0303
    return TraceCAD(:D3D, x_length, x_offset, y_offset)
end<|MERGE_RESOLUTION|>--- conflicted
+++ resolved
@@ -31,8 +31,6 @@
     ini, act = case_parameters(Val(:D3D_machine))
     ini.general.casename = "D3D $shot"
 
-<<<<<<< HEAD
-    
     if omfit_host == "localhost"
         phash = hash((EFIT_tree, PROFILES_tree, CER_analysis_type, ENV["USER"], omfit_root, omas_root))
         filename = "D3D_$(shot)_$(phash).h5"
@@ -63,8 +61,7 @@
         mkdir(local_path)
     end
 
-=======
->>>>>>> 48c2adbb
+
     # to get user EFITs use (shot, USER01) to get (shot01, EFIT)
     if contains(EFIT_tree, "USER")
         efit_shot = parse(Int, "$(shot)$(EFIT_tree[5:end])")
@@ -73,133 +70,8 @@
         efit_shot = shot
     end
 
-<<<<<<< HEAD
     if omfit_host == "localhost"
         setup_block = """#!/bin/bash -l
-=======
-    # to get user OMFIT_PROFS use (shot, OMFIT_PROFS001) to get (shot001, OMFIT_PROFS)
-    if contains(PROFILES_tree, "OMFIT_PROFS")
-        prof_shot = parse(Int, "$(shot)$(PROFILES_tree[12:end])")
-        PROFILES_tree = "OMFIT_PROFS"
-    else
-        prof_shot = shot
-    end
-
-    # omas fetching script
-    omas_fetching = """
-        import time
-        import omas
-        from omas.omas_utils import printe
-        from omas.machine_mappings import d3d
-        from numpy import *
-
-        ods = omas.ODS()
-
-        tic = time.time()
-        printe("- Fetching ec_launcher data")
-        d3d.ec_launcher_active_hardware(ods, $shot)
-
-        # printe("- Fetching nbi data")
-        # d3d.nbi_active_hardware(ods, $shot)
-
-        printe("- Fetching core_profiles data")
-        d3d.core_profiles_profile_1d(ods, $prof_shot, PROFILES_tree="$(PROFILES_tree)")
-
-        printe("- Fetching wall data")
-        d3d.wall(ods, $shot)
-
-        printe("- Fetching coils data")
-        d3d.pf_active_hardware(ods, $shot)
-        d3d.pf_active_coil_current_data(ods, $shot)
-
-        printe("- Fetching magnetic hardware data")
-        d3d.magnetics_hardware(ods, $shot)
-
-        printe("- Fetching flux loops data")
-        d3d.magnetics_floops_data(ods, $shot)
-
-        printe("- Fetching magnetic probes data")
-        d3d.magnetics_probes_data(ods, $shot)
-
-        printe("- Fetching Thomson scattering data")
-        d3d.thomson_scattering_data(ods, $shot)
-
-        printe("- Fetching interferometer data")
-        d3d.interferometer_hardware(ods, $shot)
-        d3d.interferometer_data(ods, $shot)
-
-        printe("- Fetching charge exchange data")
-        d3d.charge_exchange_data(ods, $shot, analysis_type="$(CER_analysis_type)")
-
-        printe("- Fetching summary data")
-        d3d.summary(ods, $shot)
-
-        printe("- Fetching equilibrium data")
-        with ods.open('d3d', $efit_shot, options={'EFIT_tree': '$EFIT_tree'}):
-            for k in range(len(ods["equilibrium.time"])):
-                ods["equilibrium.time_slice"][k]["time"]
-                ods["equilibrium.time_slice"][k]["global_quantities.ip"]
-                ods["equilibrium.time_slice"][k]["profiles_1d.psi"]
-                ods["equilibrium.time_slice"][k]["profiles_1d.f"]
-                ods["equilibrium.time_slice"][k]["profiles_1d.pressure"]
-                ods["equilibrium.time_slice"][k]["profiles_2d[0].psi"]
-                ods["equilibrium.time_slice"][k]["profiles_2d[0].grid.dim1"]
-                ods["equilibrium.time_slice"][k]["profiles_2d[0].grid.dim2"]
-                ods["equilibrium.time_slice"][k]["profiles_2d[0].grid_type.index"] = 1
-                ods["equilibrium.vacuum_toroidal_field.r0"]
-                ods["equilibrium.vacuum_toroidal_field.b0"]
-
-        printe(f"Data fetched via OMAS in {time.time()-tic:.2f} [s]")
-        """
-
-    # variables used for data fetching
-    remote_omas_root = "\$OMAS_ROOT"
-    if !isempty(omega_omas_root)
-        remote_omas_root = omega_omas_root
-    end
-    remote_omfit_root = "\$OMFIT_ROOT"
-    if !isempty(omega_omfit_root)
-        remote_omfit_root = omega_omfit_root
-    end
-    remote_host = "$(omega_user)@omega.gat.com"
-    phash = hash((EFIT_tree, PROFILES_tree, CER_analysis_type, omega_user, omega_omfit_root, omega_omas_root, omas_fetching))
-    remote_path = "/cscratch/$(omega_user)/d3d_data/$shot"
-    filename = "D3D_$(shot)_$(phash).h5"
-    if occursin(r"omega.*.gat.com", get(ENV, "HOSTNAME", "Unknown"))
-        local_path = remote_path
-    else
-        local_path = joinpath(tempdir(), "$(omega_user)_D3D_$(shot)")
-    end
-    if isdir(local_path) && !use_local_cache
-        rm(local_path; recursive=true)
-    end
-    if !isdir(local_path)
-        mkdir(local_path)
-    end
-
-    # remote omas script
-    omas_py = omas_fetching * """
-        printe("Saving ODS to $filename", end="")
-        tic = time.time()
-        ods.save("$filename")
-        printe(f" Done in {time.time()-tic:.2f} [s]")
-        """
-    open(joinpath(local_path, "omas_data_fetch.py"), "w") do io
-        return write(io, omas_py)
-    end
-
-    # remote bash/slurm script
-    remote_slurm = """#!/bin/bash -l
-        #SBATCH --job-name=fetch_d3d_omas
-        #SBATCH --partition=short
-        #SBATCH --cpus-per-task=1
-        #SBATCH --ntasks=2
-        #SBATCH --output=$remote_path/%j.out
-        #SBATCH --error=$remote_path/%j.err
-        #SBATCH --wait
-
-        # Load any required modules
->>>>>>> 48c2adbb
         module purge
         module load omfit
         cd $local_path
@@ -246,7 +118,6 @@
 
             echo "Starting parallel tasks..." >&2
 
-<<<<<<< HEAD
             # Run both tasks in parallel
             cd $remote_path
             export PYTHONPATH=$(omas_root):\$PYTHONPATH
@@ -254,19 +125,6 @@
             python -u $(omfit_root)/omfit/omfit.py $(omfit_root)/modules/RABBIT/SCRIPTS/rabbit_input_no_gui.py "shot=$shot" "output_path='$remote_path'" > /dev/null 2> /dev/null &
 
             python -u $(omas_root)/omas/examples/fuse_data_export.py $local_path/omas_data.h5 d3d $shot EFIT02 ZIPFIT01
-=======
-        python -u $(remote_omfit_root)/omfit/omfit.py $(remote_omfit_root)/modules/RABBIT/SCRIPTS/rabbit_input_no_gui.py "shot=$shot" "output_path='$remote_path'" 2>&1 > "$remote_path/omfit_log.txt" &
-
-        python -u omas_data_fetch.py 2>&1 | tee "$remote_path/omas_log.txt"
-
-        echo "Waiting for OMFIT D3D BEAMS data fetching to complete..." >&2
-        wait
-        echo "Transfering data from the remote" >&2
-        """
-    open(joinpath(local_path, "remote_slurm.sh"), "w") do io
-        return write(io, remote_slurm)
-    end
->>>>>>> 48c2adbb
 
             echo "Waiting for OMFIT D3D BEAMS data fetching to complete..." >&2
             wait
