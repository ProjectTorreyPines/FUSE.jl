--- conflicted
+++ resolved
@@ -235,14 +235,10 @@
         ini.nb_unit[1].power_launched = 3E6
         ini.nb_unit[1].beam_energy = 80e3
         ini.nb_unit[1].beam_mass = 2.0
-<<<<<<< HEAD
         ini.nb_unit[1].template_beam = :d3d_co
-=======
-        ini.nb_unit[1].toroidal_angle = 18.0 * deg
 
         resize!(ini.ec_launcher, 1)
         ini.ec_launcher[1].power_launched = 3E6
->>>>>>> d4230c27
     else
         act.ActorHCD.nb_model = :none
         act.ActorHCD.ec_model = :none
