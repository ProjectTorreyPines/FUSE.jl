"""
    case_parameters(::Val{:D3D}, shot::Int;
<<<<<<< HEAD
        new_impurity_match_power_rad::Symbol=:none,
        fit_profiles::Bool=true, 
=======
        fit_profiles::Bool=true,
>>>>>>> 62feaaa2
        EFIT_tree::String="EFIT02",
        PROFILES_tree::String="ZIPFIT01",
        CER_analysis_type::String="CERAUTO",
        time_averaging::Float64=0.05,
        rho_averaging::Float64=0.25,
        new_impurity_match_power_rad::Symbol=:none,
        omega_user::String=get(ENV, "OMEGA_USER", ENV["USER"]),
        omega_omfit_root::String=get(ENV, "OMEGA_OMFIT_ROOT", "/fusion/projects/theory/fuse/d3d_data_fetching/OMFIT-source"),
        omega_omas_root::String=get(ENV, "OMEGA_OMAS_ROOT", "/fusion/projects/theory/fuse/d3d_data_fetching/omas"),
        use_local_cache::Bool=false
    )

DIII-D from experimental shot
"""
function case_parameters(::Val{:D3D}, shot::Int;
<<<<<<< HEAD
    new_impurity_match_power_rad::Symbol=:none,
=======
>>>>>>> 62feaaa2
    fit_profiles::Bool=true,
    EFIT_tree::String="EFIT02",
    PROFILES_tree::String="ZIPFIT01",
    CER_analysis_type::String="CERAUTO",
    time_averaging::Float64=0.05,
    rho_averaging::Float64=0.25,
    new_impurity_match_power_rad::Symbol=:none,
    omega_user::String=get(ENV, "OMEGA_USER", ENV["USER"]),
    omega_omfit_root::String=get(ENV, "OMEGA_OMFIT_ROOT", "/fusion/projects/theory/fuse/d3d_data_fetching/OMFIT-source"),
    omega_omas_root::String=get(ENV, "OMEGA_OMAS_ROOT", "/fusion/projects/theory/fuse/d3d_data_fetching/omas"),
    use_local_cache::Bool=false
)
    ini, act = case_parameters(Val(:D3D_machine))
    ini.general.casename = "D3D $shot"

    # to get user EFITs use (shot, USER01) to get (shot01, EFIT)
    if contains(EFIT_tree, "USER")
        efit_shot = parse(Int, "$(shot)$(EFIT_tree[5:end])")
        EFIT_tree = "EFIT"
    else
        efit_shot = shot
    end

    # to get user OMFIT_PROFS use (shot, OMFIT_PROFS001) to get (shot001, OMFIT_PROFS)
    if contains(PROFILES_tree, "OMFIT_PROFS")
        prof_shot = parse(Int, "$(shot)$(PROFILES_tree[12:end])")
        PROFILES_tree = "OMFIT_PROFS"
    else
        prof_shot = shot
    end

    # omas fetching script
    omas_fetching = """
        import time
        import omas
        from omas.omas_utils import printe
        from omas.machine_mappings import d3d
        from numpy import *

        ods = omas.ODS()

        tic = time.time()
        printe("- Fetching ec_launcher data")
        d3d.ec_launcher_active_hardware(ods, $shot)

        # printe("- Fetching nbi data")
        # d3d.nbi_active_hardware(ods, $shot)

        printe("- Fetching core_profiles data")
        d3d.core_profiles_profile_1d(ods, $prof_shot, PROFILES_tree="$(PROFILES_tree)")

        printe("- Fetching wall data")
        d3d.wall(ods, $shot)

        printe("- Fetching coils data")
        d3d.pf_active_hardware(ods, $shot)
        d3d.pf_active_coil_current_data(ods, $shot)

        printe("- Fetching magnetic hardware data")
        d3d.magnetics_hardware(ods, $shot)

        printe("- Fetching flux loops data")
        d3d.magnetics_floops_data(ods, $shot)

        printe("- Fetching magnetic probes data")
        d3d.magnetics_probes_data(ods, $shot)

        printe("- Fetching Thomson scattering data")
        d3d.thomson_scattering_data(ods, $shot)

        printe("- Fetching interferometer data")
        d3d.interferometer_hardware(ods, $shot)
        d3d.interferometer_data(ods, $shot)

        printe("- Fetching charge exchange data")
        d3d.charge_exchange_data(ods, $shot, analysis_type="$(CER_analysis_type)")

        printe("- Fetching summary data")
        d3d.summary(ods, $shot)

        printe("- Fetching equilibrium data")
        with ods.open('d3d', $efit_shot, options={'EFIT_tree': '$EFIT_tree'}):
            for k in range(len(ods["equilibrium.time"])):
                ods["equilibrium.time_slice"][k]["time"]
                ods["equilibrium.time_slice"][k]["global_quantities.ip"]
                ods["equilibrium.time_slice"][k]["profiles_1d.psi"]
                ods["equilibrium.time_slice"][k]["profiles_1d.f"]
                ods["equilibrium.time_slice"][k]["profiles_1d.pressure"]
                ods["equilibrium.time_slice"][k]["profiles_2d[0].psi"]
                ods["equilibrium.time_slice"][k]["profiles_2d[0].grid.dim1"]
                ods["equilibrium.time_slice"][k]["profiles_2d[0].grid.dim2"]
                ods["equilibrium.time_slice"][k]["profiles_2d[0].grid_type.index"] = 1
                ods["equilibrium.vacuum_toroidal_field.r0"]
                ods["equilibrium.vacuum_toroidal_field.b0"]

        printe(f"Data fetched via OMAS in {time.time()-tic:.2f} [s]")
        """

    # variables used for data fetching
    remote_omas_root = "\$OMAS_ROOT"
    if !isempty(omega_omas_root)
        remote_omas_root = omega_omas_root
    end
    remote_omfit_root = "\$OMFIT_ROOT"
    if !isempty(omega_omfit_root)
        remote_omfit_root = omega_omfit_root
    end
    remote_host = "$(omega_user)@somega.gat.com"
    phash = hash((EFIT_tree, PROFILES_tree, CER_analysis_type, omega_user, omega_omfit_root, omega_omas_root, omas_fetching))
    remote_path = "/cscratch/$(omega_user)/d3d_data/$shot"
    filename = "D3D_$(shot)_$(phash).h5"
    if occursin(r"somega.*.gat.com", get(ENV, "HOSTNAME", "Unknown"))
        local_path = remote_path
    else
        local_path = joinpath(tempdir(), "$(omega_user)_D3D_$(shot)")
    end
    if isdir(local_path) && !use_local_cache
        rm(local_path; recursive=true)
    end
    if !isdir(local_path)
        mkdir(local_path)
    end

    # remote omas script
    omas_py = omas_fetching * """
        printe("Saving ODS to $filename", end="")
        tic = time.time()
        ods.save("$filename")
        printe(f" Done in {time.time()-tic:.2f} [s]")
        """
    open(joinpath(local_path, "omas_data_fetch.py"), "w") do io
        return write(io, omas_py)
    end

    # remote bash/slurm script
    remote_slurm = """#!/bin/bash -l
        #SBATCH --job-name=fetch_d3d_omas
        #SBATCH --partition=short
        #SBATCH --cpus-per-task=1
        #SBATCH --ntasks=2
        #SBATCH --output=$remote_path/%j.out
        #SBATCH --error=$remote_path/%j.err
        #SBATCH --wait

        # Load any required modules
        module purge
        module load omfit/unstable

        echo "Starting parallel tasks..." >&2

        # Run both tasks in parallel
        cd $remote_path
        export PYTHONPATH=$(remote_omas_root):\$PYTHONPATH

        python -u $(remote_omfit_root)/omfit/omfit.py $(remote_omfit_root)/modules/RABBIT/SCRIPTS/rabbit_input_no_gui.py "shot=$shot" "output_path='$remote_path'" 2>&1 > "$remote_path/omfit_log.txt" &

        python -u omas_data_fetch.py 2>&1 | tee "$remote_path/omas_log.txt"

        echo "Waiting for OMFIT D3D BEAMS data fetching to complete..." >&2
        wait
        echo "Transfering data from the remote" >&2
        """
    open(joinpath(local_path, "remote_slurm.sh"), "w") do io
        return write(io, remote_slurm)
    end

    if occursin(r"somega.*.gat.com", get(ENV, "HOSTNAME", "Unknown"))
        # local driver script
        local_driver = """
            #!/bin/bash
            module load omfit; cd $remote_path && bash remote_slurm.sh
            """
    else
        # local driver script
        local_driver = """
            #!/bin/bash

            # Use rsync to create directory if it doesn't exist and copy the script
            $(ssh_command(remote_host, "\"mkdir -p $remote_path\""))
            $(upsync_command(remote_host, ["$(local_path)/remote_slurm.sh", "$(local_path)/omas_data_fetch.py"], remote_path))

            # Execute script remotely
            $(ssh_command(remote_host, "\"module load omfit; cd $remote_path && bash remote_slurm.sh\""))

            # Retrieve results using rsync
            $(downsync_command(remote_host, ["$remote_path/$(filename)", "$remote_path/nbi_ods_$shot.h5", "$remote_path/beams_$shot.dat"], local_path))
        """
    end
    open(joinpath(local_path, "local_driver.sh"), "w") do io
        return write(io, local_driver)
    end

    # run data fetching
    @info("Remote D3D data fetching for shot $shot")
    @info("Path on OMEGA: $remote_path")
    @info("Path on Localhost: $local_path")
    if !isfile(joinpath(local_path, filename)) || !use_local_cache
        Base.run(`bash $local_path/local_driver.sh`)
    end

    # load experimental ods
    ini.ods.filename = "$(ini.ods.filename),$(joinpath(local_path,filename)),$(joinpath(local_path,"nbi_ods_$shot.h5"))"
    @info("Loading files: $(join(map(basename,split(ini.ods.filename,","))," ; "))")
    ini.general.dd = dd1 = load_ods(ini; error_on_missing_coordinates=false, time_from_ods=true)

    # simulation starts when both equilibrium and profiles are available
    ini.time.simulation_start = max(ini.general.dd.equilibrium.time_slice[2].time, ini.general.dd.core_profiles.profiles_1d[2].time)

    # sanitize dd
    for nbu in dd1.nbi.unit
        nbu.beam_power_fraction.data = maximum(nbu.beam_power_fraction.data; dims=2)
        nbu.beam_power_fraction.time = [0.0]
    end

    # set time basis
    tt = dd1.equilibrium.time
    ini.time.pulse_shedule_time_basis = range(tt[1], tt[end], 100)

    # add flux_surfaces information to experimental dd
    IMAS.flux_surfaces(dd1.equilibrium, IMAS.first_wall(dd1.wall)...)

    # profile fitting starting from diagnostic measurements
    if fit_profiles
        ActorFitProfiles(dd1, act; time_averaging, rho_averaging, time_basis_ids=:equilibrium)
    end

    # add rotation information if missing
    for cp1d in dd1.core_profiles.profiles_1d
        if ismissing(cp1d, :rotation_frequency_tor_sonic)
            cp1d.rotation_frequency_tor_sonic =
                IMAS.Hmode_profiles(0.0, ini.core_profiles.rot_core / 8, ini.core_profiles.rot_core, length(cp1d.grid.rho_tor_norm), 1.4, 1.4, 0.05)
        end
    end

    # add impurity to match total radiation
    if new_impurity_match_power_rad !== :none
        dd1_core_sources_old = deepcopy(dd1.core_sources)
        IMAS.new_impurity_radiation!(dd1, new_impurity_match_power_rad, dd1.summary.time, dd1.summary.global_quantities.power_radiated_inside_lcfs.value)
        dd1.core_sources = dd1_core_sources_old
    end

    # by default match line averaged density
    ini.core_profiles.ne_setting = :ne_line
    act.ActorPedestal.density_match = :ne_line

    set_ini_act_from_ods!(ini, act)

    #### ACT ####

    for actuator in act.ActorSimpleEC.actuator
        actuator.rho_0 = missing
        actuator.ηcd_scale = 0.2 # based on comparisons with TORAY for shot 156905
        actuator.width = 0.05
    end

    return ini, act
end

"""
    case_parameters(::Val{:D3D}, ods_file::AbstractString)

DIII-D from ods file
"""
function case_parameters(::Val{:D3D}, ods_file::AbstractString)
    ini, act = case_parameters(Val(:D3D_machine))

    ini.general.casename = "D3D $ods_file"
    ini.ods.filename = "$(ini.ods.filename),$(ods_file)"

    ini.general.dd = load_ods(ini; error_on_missing_coordinates=false, time_from_ods=true)
    set_ini_act_from_ods!(ini, act)

    return ini, act
end

"""
    case_parameters(::Val{:D3D}, dd::IMAS.dd)

DIII-D from dd file
"""
function case_parameters(::Val{:D3D}, dd::IMAS.dd)
    ini, act = case_parameters(Val(:D3D_machine))

    ini.general.casename = "D3D from dd"

    ini.general.dd = load_ods(ini; error_on_missing_coordinates=false, time_from_ods=true)
    merge!(ini.general.dd, dd)

    IMAS.last_global_time(ini.general.dd)
    ini.time.simulation_start = dd.global_time

    set_ini_act_from_ods!(ini, act)

    return ini, act
end

"""
    case_parameters(::Val{:D3D}, scenario::Symbol)

DIII-D from sample cases
"""
function case_parameters(::Val{:D3D}, scenario::Symbol)
    filenames = Dict(
        :H_mode => "$(joinpath("__FUSE__", "sample", "D3D_eq_ods.json")),$(joinpath("__FUSE__", "sample", "D3D_standard_Hmode.json"))",
        :L_mode => "$(joinpath("__FUSE__", "sample", "D3D_standard_Lmode.json"))",
        :default => "$(joinpath("__FUSE__", "sample", "D3D_eq_ods.json"))")

    ini, act = case_parameters(Val(:D3D), filenames[scenario])
    ini.general.casename = "D3D $scenario"

    if isempty(ini.general.dd.core_sources)
        resize!(ini.nb_unit, 3)
        ini.nb_unit[1].power_launched = 1E6
        ini.nb_unit[1].beam_energy = 80e3
        ini.nb_unit[1].beam_mass = 2.0
        ini.nb_unit[1].template_beam = :d3d_co

        ini.nb_unit[2].power_launched = 1E6
        ini.nb_unit[2].beam_energy = 80e3
        ini.nb_unit[2].beam_mass = 2.0
        ini.nb_unit[2].template_beam = :d3d_counter

        ini.nb_unit[3].power_launched = 1E6
        ini.nb_unit[3].beam_energy = 80e3
        ini.nb_unit[3].beam_mass = 2.0
        ini.nb_unit[3].template_beam = :d3d_offaxis

        resize!(ini.ec_launcher, 1)
        ini.ec_launcher[1].power_launched = 3E6
    else
        act.ActorHCD.nb_model = :none
        act.ActorHCD.ec_model = :none
        act.ActorHCD.lh_model = :none
        act.ActorHCD.ic_model = :none
        act.ActorHCD.pellet_model = :none
    end

    if isempty(ini.general.dd.core_profiles)
        ini.core_profiles.ne_setting = :greenwald_fraction_ped
        ini.core_profiles.ne_value = 0.75 * 0.75
        ini.core_profiles.ne_shaping = 0.9
        ini.core_profiles.Te_shaping = 1.8
        ini.core_profiles.Ti_Te_ratio = 1.0
        ini.core_profiles.zeff = 2.0
        ini.core_profiles.bulk = :D
        ini.core_profiles.impurity = :C
        ini.core_profiles.rot_core = 5E3
    end

    return ini, act
end

"""
    case_parameters(::Val{:D3D_machine})

Base DIII-D machine parameters that are then extended by the other `case_parameters(:D3D, ...)` functions
"""
function case_parameters(::Val{:D3D_machine})
    ini = ParametersInits()
    act = ParametersActors()

    ini.ods.filename = joinpath("__FUSE__", "sample", "D3D_machine.json")
    ini.general.init_from = :ods
    ini.equilibrium.boundary_from = :ods

    ini.build.layers = OrderedCollections.OrderedDict(
        :gap_plug => 1.2,
        :hfs_TF => 1.9,
        :hfs_gap_OH_coils => 1.0,
        :hfs_gap_coils => 0.5,
        :hfs_vessel => 0.2,
        :hfs_wall => 0.3,
        :plasma => 0.0,
        :lfs_wall => 0.5,
        :lfs_vessel => 0.2,
        :lfs_gap_coils => 1.6,
        :lfs_gap_OH_coils => 0.0,
        :lfs_TF => 1.1,
        :gap_world => 1.0
    )
    ini.build.layers[:hfs_wall].material = :graphite
    ini.build.n_first_wall_conformal_layers = 2

    ini.build.divertors = :double

    ini.build.layers[:hfs_gap_OH_coils].coils_inside = 6
    ini.build.layers[:hfs_gap_coils].coils_inside = [7:10; 16:19]
    ini.build.layers[:lfs_gap_coils].coils_inside = [11:15; 20:24]

    ini.oh.technology = :copper
    ini.pf_active.technology = :copper
    ini.tf.technology = :copper

    ini.tf.n_coils = 24
    ini.tf.shape = :triple_arc

    ini.core_profiles.rot_core = 5E3

    #### ACT ####

    act.ActorEquilibrium.model = :FRESCO

    act.ActorPFdesign.symmetric = true

    act.ActorWholeFacility.update_build = false

    act.ActorCXbuild.rebuild_wall = false

    act.ActorFluxMatcher.evolve_pedestal = false

    act.ActorTGLF.tglfnn_model = "sat1_em_d3d"

    Ω = 1.0 / 1E6
    act.ActorControllerIp.P = Ω * 100.0
    act.ActorControllerIp.I = Ω * 20.0
    act.ActorControllerIp.D = 0.0

    # average pedestal height, not peak
    act.ActorEPED.ped_factor = 0.8

    return ini, act
end

function TraceCAD(::Val{:D3D})
    x_length = 3.7727
    x_offset = -0.0303
    y_offset = -0.0303
    return TraceCAD(:D3D, x_length, x_offset, y_offset)
end<|MERGE_RESOLUTION|>--- conflicted
+++ resolved
@@ -1,11 +1,6 @@
 """
     case_parameters(::Val{:D3D}, shot::Int;
-<<<<<<< HEAD
-        new_impurity_match_power_rad::Symbol=:none,
-        fit_profiles::Bool=true, 
-=======
         fit_profiles::Bool=true,
->>>>>>> 62feaaa2
         EFIT_tree::String="EFIT02",
         PROFILES_tree::String="ZIPFIT01",
         CER_analysis_type::String="CERAUTO",
@@ -21,10 +16,6 @@
 DIII-D from experimental shot
 """
 function case_parameters(::Val{:D3D}, shot::Int;
-<<<<<<< HEAD
-    new_impurity_match_power_rad::Symbol=:none,
-=======
->>>>>>> 62feaaa2
     fit_profiles::Bool=true,
     EFIT_tree::String="EFIT02",
     PROFILES_tree::String="ZIPFIT01",
