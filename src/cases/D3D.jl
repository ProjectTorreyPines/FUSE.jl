using Distributed

"""
    case_parameters(::Val{:D3D}, shot::Int;
<<<<<<< HEAD
        new_impurity_match_power_rad::Symbol=:none,
        fit_profiles::Bool=false,
        EFIT_tree::String="EFIT02",
        PROFILES_tree::String="ZIPFIT01",
        CER_analysis_type::String="CERAUTO",
        EFIT_run_id::String="",
        PROFILES_run_id::String="",
        omfit_host::String=get(ENV, "FUSE_OMFIT_HOST", "somega.gat.com"),
        omfit_root::String=get(ENV, "FUSE_OMFIT_ROOT", "/fusion/projects/theory/fuse/d3d_data_fetching/OMFIT-source"),
        omas_root::String=get(ENV, "FUSE_OMAS_ROOT", "/fusion/projects/theory/fuse/d3d_data_fetching/omas"),
=======
        fit_profiles::Bool=true,
        EFIT_tree::String="EFIT02",
        PROFILES_tree::String="ZIPFIT01",
        CER_analysis_type::String="CERAUTO",
        time_averaging::Float64=0.05,
        rho_averaging::Float64=0.25,
        new_impurity_match_power_rad::Symbol=:none,
        omega_user::String=get(ENV, "OMEGA_USER", ENV["USER"]),
        omega_omfit_root::String=get(ENV, "OMEGA_OMFIT_ROOT", "/fusion/projects/theory/fuse/d3d_data_fetching/OMFIT-source"),
        omega_omas_root::String=get(ENV, "OMEGA_OMAS_ROOT", "/fusion/projects/theory/fuse/d3d_data_fetching/omas"),
>>>>>>> 7a120463
        use_local_cache::Bool=false
    )

DIII-D from experimental shot
"""
function case_parameters(::Val{:D3D}, shot::Int;
    fit_profiles::Bool=true,
    EFIT_tree::String="EFIT02",
    PROFILES_tree::String="ZIPFIT01",
    CER_analysis_type::String="CERAUTO",
<<<<<<< HEAD
    EFIT_run_id::String="",
    PROFILES_run_id::String="",
    omfit_host::String=get(ENV, "FUSE_OMFIT_HOST", "somega.gat.com"),
    omfit_root::String=get(ENV, "FUSE_OMFIT_ROOT", "/fusion/projects/theory/fuse/d3d_data_fetching/OMFIT-source"),
    omas_root::String=get(ENV, "FUSE_OMAS_ROOT", "/fusion/projects/theory/fuse/d3d_data_fetching/omas"),
=======
    time_averaging::Float64=0.05,
    rho_averaging::Float64=0.25,
    new_impurity_match_power_rad::Symbol=:none,
    omega_user::String=get(ENV, "OMEGA_USER", ENV["USER"]),
    omega_omfit_root::String=get(ENV, "OMEGA_OMFIT_ROOT", "/fusion/projects/theory/fuse/d3d_data_fetching/OMFIT-source"),
    omega_omas_root::String=get(ENV, "OMEGA_OMAS_ROOT", "/fusion/projects/theory/fuse/d3d_data_fetching/omas"),
>>>>>>> 7a120463
    use_local_cache::Bool=false
)
    ini, act = case_parameters(Val(:D3D_machine))
    ini.general.casename = "D3D $shot"

    if omfit_host == "localhost"
        phash = hash((EFIT_tree, PROFILES_tree, CER_analysis_type, ENV["USER"], omfit_root, omas_root))
        filename = "D3D_$(shot)_$(phash).h5"
        local_path = joinpath(tempdir(), ENV["USER"]*"_D3D_$(shot)")
    else
        # Resolve remote username using the ssh config
        output = read(`ssh -G $omfit_host`, String)
        omfit_user = nothing
        for line in split(output, '\n')
            if startswith(line, "user ")
                omfit_user = strip(split(line, ' ', limit=2)[2])
                break
            end
        end
        if isnothing(omfit_user)
            throw(ErrorException("Need to add $omfit_host to ~/.ssh"))
        end
        omfit_host = "$omfit_user@$omfit_host"
        phash = hash((EFIT_tree, PROFILES_tree, CER_analysis_type, omfit_user, omfit_root, omas_root))
        remote_path = get(ENV, "FUSE_SCRATCH", "/cscratch/"*omfit_user*"/d3d_data/$shot")
        filename = "D3D_$(shot)_$(phash).h5"
        local_path = joinpath(tempdir(), "$(omfit_user)_D3D_$(shot)")
    end
    if isdir(local_path) && !use_local_cache
        rm(local_path; recursive=true)
    end
    if !isdir(local_path)
        mkdir(local_path)
    end


    # to get user EFITs use (shot, USER01) to get (shot01, EFIT)
    if contains(EFIT_tree, "USER")
        efit_shot = parse(Int, "$(shot)$(EFIT_tree[5:end])")
        EFIT_tree = "EFIT"
    else
        efit_shot = shot
    end

    if omfit_host == "localhost"
        setup_block = """#!/bin/bash -l
        module purge
        module load omfit
        cd $local_path
        export PYTHONPATH=$(omas_root):\$PYTHONPATH
        """
        omfit_block = """
        python -u $(omfit_root)/omfit/omfit.py $(omfit_root)/modules/RABBIT/SCRIPTS/rabbit_input_no_gui.py "shot=$shot" "output_path='$local_path'" > /dev/null 2> /dev/null
        """
        omas_block = """
        python -u $(omas_root)/omas/examples/fuse_data_export.py $local_path/$filename d3d $shot $EFIT_tree $PROFILES_tree --CER_ANALYSIS_TYPE=$CER_analysis_type"""
        if length(EFIT_run_id) >0
            omas_block *= "  --EFIT_RUN_ID $EFIT_run_id"
        end
        if length(PROFILES_run_id) >0
            omas_block *= "  --PROFILES_RUN_ID $PROFILES_run_id"
        end
        omfit_sh = joinpath(local_path, "omfit.sh")
        open(omfit_sh, "w") do io
            return write(io, setup_block*omfit_block)
        end
        omas_sh = joinpath(local_path, "omas.sh")
        open(omas_sh, "w") do io
            return write(io, setup_block*omas_block)
        end
        Base.run(`chmod +x $omfit_sh`)
        Base.run(`chmod +x $omas_sh`)
        task = @spawn Base.run(`$omfit_sh`)
        Base.run(`$omas_sh`)
        wait(task)
    else
        # remote bash/slurm script
        remote_slurm = """#!/bin/bash -l
            #SBATCH --job-name=fetch_d3d_omas
            #SBATCH --partition=short
            #SBATCH --cpus-per-task=1
            #SBATCH --ntasks=2
            #SBATCH --output=$remote_path/%j.out
            #SBATCH --error=$remote_path/%j.err
            #SBATCH --wait

            # Load any required modules
            module purge
            module load omfit/unstable

            echo "Starting parallel tasks..." >&2

            # Run both tasks in parallel
            mkdir -p $remote_path
            cd $remote_path

            export PYTHONPATH=$(omas_root):\$PYTHONPATH

            python -u $(omfit_root)/omfit/omfit.py $(omfit_root)/modules/RABBIT/SCRIPTS/rabbit_input_no_gui.py "shot=$shot" "output_path='$remote_path'" > /dev/null 2> /dev/null &

            python -u $(omas_root)/omas/examples/fuse_data_export.py $remote_path/$(filename) d3d $shot EFIT02 ZIPFIT01

            echo "Waiting for OMFIT D3D BEAMS data fetching to complete..." >&2
            wait
            echo "Transfering data from remote" >&2
            """
        open(joinpath(local_path, "remote_slurm.sh"), "w") do io
            return write(io, remote_slurm)
        end
        # local driver script
        local_driver = """
            #!/bin/bash

            # Use rsync to create directory if it doesn't exist and copy the script
            $(ssh_command(omfit_host, "\"mkdir -p $remote_path\""))
            $(upsync_command(omfit_host, ["$(local_path)/remote_slurm.sh", "$(local_path)/omas_data_fetch.py"], remote_path))

            # Execute script remotely
            $(ssh_command(omfit_host, "\"module load omfit; cd $remote_path && bash remote_slurm.sh\""))

            # Retrieve results using rsync
            $(downsync_command(omfit_host, ["$remote_path/$(filename)", "$remote_path/nbi_ods_$shot.h5", "$remote_path/beams_$shot.dat"], local_path))
        """
    
        open(joinpath(local_path, "local_driver.sh"), "w") do io
            return write(io, local_driver)
        end

        # run data fetching
        @info("Remote D3D data fetching for shot $shot")
        @info("Path on $omfit_host: $remote_path")
        @info("Path on Localhost: $local_path")
        if !isfile(joinpath(local_path, filename)) || !use_local_cache
            Base.run(`bash $local_path/local_driver.sh`)
        end
    end
    # load experimental ods
    ini.ods.filename = "$(ini.ods.filename),$(joinpath(local_path,filename)),$(joinpath(local_path,"nbi_ods_$shot.h5"))"
    @info("Loading files: $(join(map(basename,split(ini.ods.filename,","))," ; "))")
    ini.general.dd = dd1 = load_ods(ini; error_on_missing_coordinates=false, time_from_ods=true)

    # simulation starts when both equilibrium and profiles are available
    ini.time.simulation_start = max(ini.general.dd.equilibrium.time_slice[2].time, ini.general.dd.core_profiles.profiles_1d[2].time)

    # sanitize dd
    for nbu in dd1.nbi.unit
        nbu.beam_power_fraction.data = maximum(nbu.beam_power_fraction.data; dims=2)
        nbu.beam_power_fraction.time = [0.0]
    end

    # set time basis
    tt = dd1.equilibrium.time
    ini.time.pulse_shedule_time_basis = range(tt[1], tt[end], 100)

    # add flux_surfaces information to experimental dd
    IMAS.flux_surfaces(dd1.equilibrium, IMAS.first_wall(dd1.wall)...)

    # profile fitting starting from diagnostic measurements
    if fit_profiles
        ActorFitProfiles(dd1, act; time_averaging, rho_averaging, time_basis_ids=:equilibrium)
    end

    # add rotation information if missing
    for cp1d in dd1.core_profiles.profiles_1d
        if ismissing(cp1d, :rotation_frequency_tor_sonic)
            cp1d.rotation_frequency_tor_sonic =
                IMAS.Hmode_profiles(0.0, ini.core_profiles.rot_core / 8, ini.core_profiles.rot_core, length(cp1d.grid.rho_tor_norm), 1.4, 1.4, 0.05)
        end
    end

    # add impurity to match total radiation
    if new_impurity_match_power_rad !== :none
        dd1_core_sources_old = deepcopy(dd1.core_sources)
        IMAS.new_impurity_radiation!(dd1, new_impurity_match_power_rad, dd1.summary.time, dd1.summary.global_quantities.power_radiated_inside_lcfs.value)
        dd1.core_sources = dd1_core_sources_old
    end

    # by default match line averaged density
    ini.core_profiles.ne_setting = :ne_line
    act.ActorPedestal.density_match = :ne_line

    set_ini_act_from_ods!(ini, act)

    #### ACT ####

    for actuator in act.ActorSimpleEC.actuator
        actuator.rho_0 = missing
        actuator.ηcd_scale = 0.2 # based on comparisons with TORAY for shot 156905
        actuator.width = 0.05
    end

    return ini, act
end

"""
    case_parameters(::Val{:D3D}, ods_file::AbstractString)

DIII-D from ods file
"""
function case_parameters(::Val{:D3D}, ods_file::AbstractString)
    ini, act = case_parameters(Val(:D3D_machine))

    ini.general.casename = "D3D $ods_file"
    ini.ods.filename = "$(ini.ods.filename),$(ods_file)"

    ini.general.dd = load_ods(ini; error_on_missing_coordinates=false, time_from_ods=true)
    set_ini_act_from_ods!(ini, act)

    return ini, act
end

"""
    case_parameters(::Val{:D3D}, dd::IMAS.dd)

DIII-D from dd file
"""
function case_parameters(::Val{:D3D}, dd::IMAS.dd)
    ini, act = case_parameters(Val(:D3D_machine))

    ini.general.casename = "D3D from dd"

    ini.general.dd = load_ods(ini; error_on_missing_coordinates=false, time_from_ods=true)
    merge!(ini.general.dd, dd)

    IMAS.last_global_time(ini.general.dd)
    ini.time.simulation_start = dd.global_time

    set_ini_act_from_ods!(ini, act)

    return ini, act
end

"""
    case_parameters(::Val{:D3D}, scenario::Symbol)

DIII-D from sample cases
"""
function case_parameters(::Val{:D3D}, scenario::Symbol)
    filenames = Dict(
        :H_mode => "$(joinpath("__FUSE__", "sample", "D3D_eq_ods.json")),$(joinpath("__FUSE__", "sample", "D3D_standard_Hmode.json"))",
        :L_mode => "$(joinpath("__FUSE__", "sample", "D3D_standard_Lmode.json"))",
        :default => "$(joinpath("__FUSE__", "sample", "D3D_eq_ods.json"))")

    ini, act = case_parameters(Val(:D3D), filenames[scenario])
    ini.general.casename = "D3D $scenario"

    if isempty(ini.general.dd.core_sources)
        resize!(ini.nb_unit, 3)
        ini.nb_unit[1].power_launched = 1E6
        ini.nb_unit[1].beam_energy = 80e3
        ini.nb_unit[1].beam_mass = 2.0
        ini.nb_unit[1].template_beam = :d3d_co

        ini.nb_unit[2].power_launched = 1E6
        ini.nb_unit[2].beam_energy = 80e3
        ini.nb_unit[2].beam_mass = 2.0
        ini.nb_unit[2].template_beam = :d3d_counter

        ini.nb_unit[3].power_launched = 1E6
        ini.nb_unit[3].beam_energy = 80e3
        ini.nb_unit[3].beam_mass = 2.0
        ini.nb_unit[3].template_beam = :d3d_offaxis

        resize!(ini.ec_launcher, 1)
        ini.ec_launcher[1].power_launched = 3E6
    else
        act.ActorHCD.nb_model = :none
        act.ActorHCD.ec_model = :none
        act.ActorHCD.lh_model = :none
        act.ActorHCD.ic_model = :none
        act.ActorHCD.pellet_model = :none
    end

    if isempty(ini.general.dd.core_profiles)
        ini.core_profiles.ne_setting = :greenwald_fraction_ped
        ini.core_profiles.ne_value = 0.75 * 0.75
        ini.core_profiles.ne_shaping = 0.9
        ini.core_profiles.Te_shaping = 1.8
        ini.core_profiles.Ti_Te_ratio = 1.0
        ini.core_profiles.zeff = 2.0
        ini.core_profiles.bulk = :D
        ini.core_profiles.impurity = :C
        ini.core_profiles.rot_core = 5E3
    end

    return ini, act
end

"""
    case_parameters(::Val{:D3D_machine})

Base DIII-D machine parameters that are then extended by the other `case_parameters(:D3D, ...)` functions
"""
function case_parameters(::Val{:D3D_machine})
    ini = ParametersInits()
    act = ParametersActors()

    ini.ods.filename = joinpath("__FUSE__", "sample", "D3D_machine.json")
    ini.general.init_from = :ods
    ini.equilibrium.boundary_from = :ods

    ini.build.layers = OrderedCollections.OrderedDict(
        :gap_plug => 1.2,
        :hfs_TF => 1.9,
        :hfs_gap_OH_coils => 1.0,
        :hfs_gap_coils => 0.5,
        :hfs_vessel => 0.2,
        :hfs_wall => 0.3,
        :plasma => 0.0,
        :lfs_wall => 0.5,
        :lfs_vessel => 0.2,
        :lfs_gap_coils => 1.6,
        :lfs_gap_OH_coils => 0.0,
        :lfs_TF => 1.1,
        :gap_world => 1.0
    )
    ini.build.layers[:hfs_wall].material = :graphite
    ini.build.n_first_wall_conformal_layers = 2

    ini.build.divertors = :double

    ini.build.layers[:hfs_gap_OH_coils].coils_inside = 6
    ini.build.layers[:hfs_gap_coils].coils_inside = [7:10; 16:19]
    ini.build.layers[:lfs_gap_coils].coils_inside = [11:15; 20:24]

    ini.oh.technology = :copper
    ini.pf_active.technology = :copper
    ini.tf.technology = :copper

    ini.tf.n_coils = 24
    ini.tf.shape = :triple_arc

    ini.core_profiles.rot_core = 5E3

    #### ACT ####

    act.ActorEquilibrium.model = :FRESCO

    act.ActorPFdesign.symmetric = true

    act.ActorWholeFacility.update_build = false

    act.ActorCXbuild.rebuild_wall = false

    act.ActorFluxMatcher.evolve_pedestal = false

    act.ActorTGLF.tglfnn_model = "sat1_em_d3d"

    Ω = 1.0 / 1E6
    act.ActorControllerIp.P = Ω * 100.0
    act.ActorControllerIp.I = Ω * 20.0
    act.ActorControllerIp.D = 0.0

    # average pedestal height, not peak
    act.ActorEPED.ped_factor = 0.8

    return ini, act
end

function TraceCAD(::Val{:D3D})
    x_length = 3.7727
    x_offset = -0.0303
    y_offset = -0.0303
    return TraceCAD(:D3D, x_length, x_offset, y_offset)
end<|MERGE_RESOLUTION|>--- conflicted
+++ resolved
@@ -2,9 +2,7 @@
 
 """
     case_parameters(::Val{:D3D}, shot::Int;
-<<<<<<< HEAD
-        new_impurity_match_power_rad::Symbol=:none,
-        fit_profiles::Bool=false,
+        fit_profiles::Bool=true,
         EFIT_tree::String="EFIT02",
         PROFILES_tree::String="ZIPFIT01",
         CER_analysis_type::String="CERAUTO",
@@ -13,18 +11,9 @@
         omfit_host::String=get(ENV, "FUSE_OMFIT_HOST", "somega.gat.com"),
         omfit_root::String=get(ENV, "FUSE_OMFIT_ROOT", "/fusion/projects/theory/fuse/d3d_data_fetching/OMFIT-source"),
         omas_root::String=get(ENV, "FUSE_OMAS_ROOT", "/fusion/projects/theory/fuse/d3d_data_fetching/omas"),
-=======
-        fit_profiles::Bool=true,
-        EFIT_tree::String="EFIT02",
-        PROFILES_tree::String="ZIPFIT01",
-        CER_analysis_type::String="CERAUTO",
         time_averaging::Float64=0.05,
         rho_averaging::Float64=0.25,
         new_impurity_match_power_rad::Symbol=:none,
-        omega_user::String=get(ENV, "OMEGA_USER", ENV["USER"]),
-        omega_omfit_root::String=get(ENV, "OMEGA_OMFIT_ROOT", "/fusion/projects/theory/fuse/d3d_data_fetching/OMFIT-source"),
-        omega_omas_root::String=get(ENV, "OMEGA_OMAS_ROOT", "/fusion/projects/theory/fuse/d3d_data_fetching/omas"),
->>>>>>> 7a120463
         use_local_cache::Bool=false
     )
 
@@ -35,20 +24,14 @@
     EFIT_tree::String="EFIT02",
     PROFILES_tree::String="ZIPFIT01",
     CER_analysis_type::String="CERAUTO",
-<<<<<<< HEAD
     EFIT_run_id::String="",
     PROFILES_run_id::String="",
     omfit_host::String=get(ENV, "FUSE_OMFIT_HOST", "somega.gat.com"),
     omfit_root::String=get(ENV, "FUSE_OMFIT_ROOT", "/fusion/projects/theory/fuse/d3d_data_fetching/OMFIT-source"),
     omas_root::String=get(ENV, "FUSE_OMAS_ROOT", "/fusion/projects/theory/fuse/d3d_data_fetching/omas"),
-=======
     time_averaging::Float64=0.05,
     rho_averaging::Float64=0.25,
     new_impurity_match_power_rad::Symbol=:none,
-    omega_user::String=get(ENV, "OMEGA_USER", ENV["USER"]),
-    omega_omfit_root::String=get(ENV, "OMEGA_OMFIT_ROOT", "/fusion/projects/theory/fuse/d3d_data_fetching/OMFIT-source"),
-    omega_omas_root::String=get(ENV, "OMEGA_OMAS_ROOT", "/fusion/projects/theory/fuse/d3d_data_fetching/omas"),
->>>>>>> 7a120463
     use_local_cache::Bool=false
 )
     ini, act = case_parameters(Val(:D3D_machine))
