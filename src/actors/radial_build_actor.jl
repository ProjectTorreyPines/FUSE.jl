--- conflicted
+++ resolved
@@ -194,13 +194,8 @@
 """
 
 function radial_build_cx(rb::IMAS.radial_build, eqt::IMAS.equilibrium__time_slice, conformal_wall::Bool=false)
-<<<<<<< HEAD
-    # we make the lfs wall to be conformal to miller
-    n = floor(Int,length(eqt.profiles_1d.elongation) * 0.95)
-=======
     # outer wall is Miller-like
     n = Int(floor(length(eqt.profiles_1d.elongation) * 0.95))
->>>>>>> a44dc9d9
     inner_wall_line, outer_wall_line = wall_miller_conformal(rb, 5, eqt.profiles_1d.elongation[n], (eqt.profiles_1d.triangularity_upper[n] + eqt.profiles_1d.triangularity_lower[n]) / 2.0) # wall
 
     # scale outer wall Z based on strike points
