--- conflicted
+++ resolved
@@ -3,16 +3,8 @@
 #= ============== =#
 import BoundaryPlasmaModels
 
-<<<<<<< HEAD
-Base.@kwdef mutable struct FUSEparameters__ActorDivertors{T<:Real} <: ParametersActor{T}
-    _parent::WeakRef = WeakRef(nothing)
-    _name::Symbol = :not_set
-    _time::Float64 = NaN
+@actor_parameters_struct ActorDivertors{T} begin
     boundary_model::Switch{Symbol} = Switch{Symbol}([:slcoupled, :lengyel, :stangeby], "-", "SOL boundary model"; default=:slcoupled)
-=======
-@actor_parameters_struct ActorDivertors{T} begin
-    heat_flux_model::Switch{Symbol} = Switch{Symbol}([:lengyel, :stangeby], "-", "Divertor heat flux model"; default=:lengyel)
->>>>>>> 9b580bd3
     impurities::Entry{Vector{Symbol}} = Entry{Vector{Symbol}}("-", "Vector of impurity species"; default=Symbol[])
     impurities_fraction::Entry{Vector{T}} = Entry{Vector{T}}("-", "Vector of impurity fractions"; default=T[])
     heat_spread_factor::Entry{T} = Entry{T}("-", "Heat flux expansion factor in the private flux region (eg. due to transport) should be >= 1.0"; default=one(T))
