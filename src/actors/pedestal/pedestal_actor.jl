--- conflicted
+++ resolved
@@ -48,23 +48,14 @@
 end
 
 """
-    _step(actor::ActorPedestal; beta_n_from_eq::Bool=false)
+    _step(actor::ActorPedestal)
 
 Runs pedestal actor to evaluate pedestal width and height
 """
-<<<<<<< HEAD
-function _step(actor::ActorPedestal; beta_n_from_eq::Bool=false)
+function _step(actor::ActorPedestal)
     dd = actor.dd
     par = actor.par
 
-=======
-function _step(actor::ActorPedestal;
-    warn_nn_train_bounds::Bool=actor.par.warn_nn_train_bounds,
-    only_powerlaw::Bool=false)
-
-    dd = actor.dd
-    par = actor.par
->>>>>>> 9b451862
     eq = dd.equilibrium
     eqt = eq.time_slice[]
     cp1d = dd.core_profiles.profiles_1d[]
