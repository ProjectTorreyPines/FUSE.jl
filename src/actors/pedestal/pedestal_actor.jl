--- conflicted
+++ resolved
@@ -67,16 +67,9 @@
     eqt = eq.time_slice[]
     cp1d = dd.core_profiles.profiles_1d[]
 
-<<<<<<< HEAD
-    m = round(IMAS.A_effective(cp1d), digits=7)
-
-    if !(m == 2.014 || m == 2.515)
-        @warn "EPED-NN is only trained on m_effective = 2.014 & 2.515 , m_effective = $m"
-=======
     m = Int(round(IMAS.A_effective(cp1d) * 2.0)) / 2.0
     if !(m == 2.0 || m == 2.5)
         @warn "EPED-NN is only trained on m_effective = 2.0 & 2.5 , m_effective = $m"
->>>>>>> 998e4ed9
     end
 
     neped = @ddtime dd.summary.local.pedestal.n_e.value
