#= ======== =#
#  ActorHCD  #
#= ======== =#
Base.@kwdef mutable struct FUSEparameters__ActorHCD{T<:Real} <: ParametersActor{T}
    _parent::WeakRef = WeakRef(nothing)
    _name::Symbol = :not_set
    _time::Float64 = NaN
    ec_model::Switch{Symbol} = Switch{Symbol}([:ECsimple, :TORBEAM, :replay, :none], "-", "EC source actor to run"; default=:ECsimple)
    ic_model::Switch{Symbol} = Switch{Symbol}([:ICsimple, :replay, :none], "-", "IC source actor to run"; default=:ICsimple)
    lh_model::Switch{Symbol} = Switch{Symbol}([:LHsimple, :replay, :none], "-", "LH source actor to run"; default=:LHsimple)
    nb_model::Switch{Symbol} = Switch{Symbol}([:NBsimple, :RABBIT, :replay, :none], "-", "NB source actor to run"; default=:NBsimple)
    pellet_model::Switch{Symbol} = Switch{Symbol}([:Pelletsimple, :replay, :none], "-", "Pellet source actor to run"; default=:Pelletsimple)
    neutral_model::Switch{Symbol} = Switch{Symbol}([:neucg,:replay, :none], "-", "Pellet source actor to run"; default=:neucg)
end

mutable struct ActorHCD{D,P} <: CompoundAbstractActor{D,P}
    dd::IMAS.dd{D}
    par::OverrideParameters{P,FUSEparameters__ActorHCD{P}}
    act::ParametersAllActors{P}
    ec_actor::Union{ActorSimpleEC{D,P},ActorTORBEAM{D,P},ActorReplay{D,P},ActorNoOperation{D,P}}
    ic_actor::Union{ActorSimpleIC{D,P},ActorReplay{D,P},ActorNoOperation{D,P}}
    lh_actor::Union{ActorSimpleLH{D,P},ActorReplay{D,P},ActorNoOperation{D,P}}
    nb_actor::Union{ActorSimpleNB{D,P},ActorRABBIT{D,P},ActorReplay{D,P},ActorNoOperation{D,P}}
    pellet_actor::Union{ActorSimplePL{D,P},ActorReplay{D,P},ActorNoOperation{D,P}}
    neutral_actor::Union{ActorNeutralFueling{D,P},ActorReplay{D,P},ActorNoOperation{D,P}}
end

"""
    ActorHCD(dd::IMAS.dd, act::ParametersAllActors; kw...)

Provides a common interface to run HCD actors
"""
function ActorHCD(dd::IMAS.dd, act::ParametersAllActors; kw...)
    actor = ActorHCD(dd, act.ActorHCD, act; kw...)
    step(actor)
    finalize(actor)
    return actor
end

function ActorHCD(dd::IMAS.dd, par::FUSEparameters__ActorHCD, act::ParametersAllActors; kw...)
    logging_actor_init(ActorHCD)
    par = OverrideParameters(par; kw...)

    noop = ActorNoOperation(dd, act.ActorNoOperation)
    actor = ActorHCD(dd, par, act, noop, noop, noop, noop, noop, noop)

    @assert length(dd.pulse_schedule.ec.beam) == length(dd.ec_launchers.beam) "length(dd.pulse_schedule.ec.beam)=$(length(dd.pulse_schedule.ec.beam)) VS length(dd.ec_launchers.beam)=$(length(dd.ec_launchers.beam))"
    # fill missing EC launcher hardware details
    if par.ec_model in (:ECsimple, :TORBEAM)
        eqt = dd.equilibrium.time_slice[]
        for (k, ecb) in enumerate(dd.ec_launchers.beam)
            setup(ecb, eqt, dd.wall, act.ActorSimpleEC.actuator[k])
        end
    end
    if par.ec_model == :ECsimple
        actor.ec_actor = ActorSimpleEC(dd, act.ActorSimpleEC)
    elseif par.ec_model == :TORBEAM
        actor.ec_actor = ActorTORBEAM(dd, act.ActorTORBEAM)
    elseif par.ec_model == :replay
        actor.ec_actor = ActorReplay(dd, act.ActorReplay, actor.ec_actor)
    end

    @assert length(dd.pulse_schedule.ic.antenna) == length(dd.ic_antennas.antenna) "length(dd.pulse_schedule.ic.antenna)=$(length(dd.pulse_schedule.ic.antenna)) VS length(dd.ic_antennas.antenna)=$(length(dd.ic_antennas.antenna))"
    if par.ic_model == :ICsimple
        actor.ic_actor = ActorSimpleIC(dd, act.ActorSimpleIC)
    elseif par.ic_model == :replay
        actor.ic_actor = ActorReplay(dd, act.ActorReplay, actor.ic_actor)
    end

    @assert length(dd.pulse_schedule.lh.antenna) == length(dd.lh_antennas.antenna) "length(dd.pulse_schedule.lh.antenna)=$(length(dd.pulse_schedule.lh.antenna)) VS length(dd.lh_antennas.antenna)=$(length(dd.lh_antennas.antenna))"
    if par.lh_model == :LHsimple
        actor.lh_actor = ActorSimpleLH(dd, act.ActorSimpleLH)
    elseif par.lh_model == :replay
        actor.lh_actor = ActorReplay(dd, act.ActorReplay, actor.lh_actor)
    end

    @assert length(dd.pulse_schedule.nbi.unit) == length(dd.nbi.unit) "length(dd.pulse_schedule.nbi.unit)=$(length(dd.pulse_schedule.nbi.unit)) VS length(dd.nbi.unit)=$(length(dd.nbi.unit))"
    if par.nb_model == :NBsimple
        actor.nb_actor = ActorSimpleNB(dd, act.ActorSimpleNB)
    elseif par.nb_model == :RABBIT
        actor.nb_actor = ActorRABBIT(dd, act.ActorRABBIT)
    elseif par.nb_model == :replay
        actor.nb_actor = ActorReplay(dd, act.ActorReplay, actor.nb_actor)
    end

    @assert length(dd.pulse_schedule.pellet.launcher) == length(dd.pellets.launcher) "length(dd.pulse_schedule.pellet.launcher)=$(length(dd.pulse_schedule.pellet.launcher)) VS length(dd.pellets.launcher)=$(length(dd.pellets.launcher))"
    if par.pellet_model == :Pelletsimple
        actor.pellet_actor = ActorSimplePL(dd, act.ActorSimplePL)
    elseif par.pellet_model == :replay
        actor.pellet_actor = ActorReplay(dd, act.ActorReplay, actor.pellet_actor)
    end
    if par.neutral_model == :neucg
        actor.neutral_actor = ActorNeutralFueling(dd, act.ActorNeutralFueling)
    elseif par.neutral_model == :replay
        actor.neutral_actor = ActorReplay(dd, act.ActorReplay, actor.neutral_actor)
    end
    return actor

end

"""
    _step(actor::ActorHCD)

Runs through the selected HCD actor's step
"""
function _step(actor::ActorHCD)
    dd = actor.dd

    # Call IMAS.sources!(dd) since most would expect sources to be consistent when coming out of this actor
    IMAS.sources!(dd)

<<<<<<< HEAD
    if !isempty(dd.ec_launchers.beam)
        step(actor.ec_actor)
    end

    if !isempty(dd.ic_antennas.antenna)
        step(actor.ic_actor)
    end

    if !isempty(dd.lh_antennas.antenna)
        step(actor.lh_actor)
    end

    if !isempty(dd.nbi.unit)
        step(actor.nb_actor)
    end

    if !isempty(dd.pellets.launcher)
        step(actor.pellet_actor)
    end
=======
    step(actor.ec_actor)
    step(actor.ic_actor)
    step(actor.lh_actor)
    step(actor.nb_actor)
    step(actor.pellet_actor)
    step(actor.neutral_actor)
>>>>>>> 96df5ec5

    return actor
end

"""
    _finalize(actor::ActorHCD)

Finalizes the selected CHD actor's finalize
"""
function _finalize(actor::ActorHCD)
    dd = actor.dd

<<<<<<< HEAD
    if !isempty(dd.ec_launchers.beam)
        finalize(actor.ec_actor)
    end

    if !isempty(dd.ic_antennas.antenna)
        finalize(actor.ic_actor)
    end

    if !isempty(dd.lh_antennas.antenna)
        finalize(actor.lh_actor)
    end

    if !isempty(dd.nbi.unit)
        finalize(actor.nb_actor)
    end

    if !isempty(dd.pellets.launcher)
        finalize(actor.pellet_actor)
    end

=======
    finalize(actor.ec_actor)
    finalize(actor.ic_actor)
    finalize(actor.lh_actor)
    finalize(actor.nb_actor)
    finalize(actor.pellet_actor)
    finalize(actor.neutral_actor)
>>>>>>> 96df5ec5
    return actor
end

function setup(ecb::IMAS.ec_launchers__beam, eqt::IMAS.equilibrium__time_slice, wall::IMAS.wall, par::_FUSEparameters__ActorSimpleECactuator)
    # Estimate operating frequency and mode
    if ismissing(ecb.frequency, :data)
        resonance = IMAS.ech_resonance(eqt)
        ecb.frequency.time = [-Inf]
        ecb.frequency.data = [resonance.frequency]
        ecb.mode = resonance.mode == "X" ? -1 : 1
    end
    # Pick a reasonable launch location
    if ismissing(ecb.launching_position, :r) || ismissing(ecb.launching_position, :z)
        fw = IMAS.first_wall(wall)
        if !isempty(fw.r)
            index = argmax(fw.r .+ fw.z)
            @ddtime(ecb.launching_position.r = fw.r[index])
            @ddtime(ecb.launching_position.z = fw.z[index])
        else
            index = argmax(eqt.boundary.outline.r .+ eqt.boundary.outline.z)
            @ddtime(ecb.launching_position.r = eqt.boundary.outline.r[index])
            @ddtime(ecb.launching_position.z = eqt.boundary.outline.z[index])
        end
    end
    if ismissing(ecb.launching_position, :phi)
        @ddtime(ecb.launching_position.phi = 0.0)
    end
    # beam properties
    if ismissing(ecb.phase, :angle) || ismissing(ecb.phase, :curvature)
        @ddtime(ecb.phase.angle = 0.0)
        @ddtime(ecb.phase.curvature = [0.0, 0.0])
    end
    if ismissing(ecb.spot, :angle) || ismissing(ecb.spot, :size)
        @ddtime(ecb.spot.angle = 0.0)
        @ddtime(ecb.spot.size = [0.0172, 0.0172])
    end
    # aiming based on rho0
    if (ismissing(ecb, :steering_angle_tor) || ismissing(ecb, :steering_angle_pol)) && !ismissing(par, :rho_0)
        launch_r = @ddtime(ecb.launching_position.r)
        launch_z = @ddtime(ecb.launching_position.z)
        resonance_layer = IMAS.ech_resonance_layer(eqt, IMAS.frequency(ecb))
        _, _, RHO_interpolant = IMAS.ρ_interpolant(eqt)
        rho_resonance_layer = RHO_interpolant.(resonance_layer.r, resonance_layer.z)
        index = resonance_layer.z .> eqt.global_quantities.magnetic_axis.z
        sub_index = argmin(abs.(rho_resonance_layer[index] .- par.rho_0))
        @ddtime(ecb.steering_angle_tor = 0.0)
        @ddtime(ecb.steering_angle_pol = atan(resonance_layer.r[index][sub_index] - launch_r, resonance_layer.z[index][sub_index] - launch_z) + pi / 2)
    end
end

function _step(replay_actor::ActorReplay, actor::ActorSimpleEC, replay_dd::IMAS.dd)
    IMAS.copy_timeslice!(actor.dd.ec_launcher, replay_dd.ec_launcher, actor.dd.global_time)
    copy_source_timeslice!(actor.dd, replay_dd, :ec)
    return replay_actor
end

function _step(replay_actor::ActorReplay, actor::ActorSimpleIC, replay_dd::IMAS.dd)
    IMAS.copy_timeslice!(actor.dd.ic_antenna, replay_dd.ic_antenna, actor.dd.global_time)
    copy_source_timeslice!(actor.dd, replay_dd, :ic)
    return replay_actor
end

function _step(replay_actor::ActorReplay, actor::ActorSimpleLH, replay_dd::IMAS.dd)
    IMAS.copy_timeslice!(actor.dd.lh_antenna, replay_dd.lh_antenna, actor.dd.global_time)
    copy_source_timeslice!(actor.dd, replay_dd, :lh)
    return replay_actor
end

function _step(replay_actor::ActorReplay, actor::ActorSimpleNB, replay_dd::IMAS.dd)
    IMAS.copy_timeslice!(actor.dd.nbi, replay_dd.nbi, actor.dd.global_time)
    copy_source_timeslice!(actor.dd, replay_dd, :nbi)
    return replay_actor
end

function _step(replay_actor::ActorReplay, actor::ActorSimplePL, replay_dd::IMAS.dd)
    IMAS.copy_timeslice!(actor.dd.pellet, replay_dd.pellet, actor.dd.global_time)
    copy_source_timeslice!(actor.dd, replay_dd, :pellet)
    return replay_actor
end

function copy_source_timeslice!(dd::IMAS.dd, replay_dd::IMAS.dd, identifier::Symbol)
    for replay_source in findall(identifier, replay_dd.core_sources.source)
        source = resize!(dd.core_sources.source, :identifier, "identifier.name" => replay_source.name; wipe=false)
        IMAS.copy_timeslice!(source, replay_source, actor.dd.global_time)
    end
end<|MERGE_RESOLUTION|>--- conflicted
+++ resolved
@@ -9,8 +9,8 @@
     ic_model::Switch{Symbol} = Switch{Symbol}([:ICsimple, :replay, :none], "-", "IC source actor to run"; default=:ICsimple)
     lh_model::Switch{Symbol} = Switch{Symbol}([:LHsimple, :replay, :none], "-", "LH source actor to run"; default=:LHsimple)
     nb_model::Switch{Symbol} = Switch{Symbol}([:NBsimple, :RABBIT, :replay, :none], "-", "NB source actor to run"; default=:NBsimple)
-    pellet_model::Switch{Symbol} = Switch{Symbol}([:Pelletsimple, :replay, :none], "-", "Pellet source actor to run"; default=:Pelletsimple)
-    neutral_model::Switch{Symbol} = Switch{Symbol}([:neucg,:replay, :none], "-", "Pellet source actor to run"; default=:neucg)
+    pellet_model::Switch{Symbol} = Switch{Symbol}([:PLsimple, :replay, :none], "-", "Pellet source actor to run"; default=:PLsimple)
+    neutral_model::Switch{Symbol} = Switch{Symbol}([:NEUCG, :replay, :none], "-", "Pellet source actor to run"; default=:NEUCG)
 end
 
 mutable struct ActorHCD{D,P} <: CompoundAbstractActor{D,P}
@@ -57,21 +57,21 @@
     elseif par.ec_model == :TORBEAM
         actor.ec_actor = ActorTORBEAM(dd, act.ActorTORBEAM)
     elseif par.ec_model == :replay
-        actor.ec_actor = ActorReplay(dd, act.ActorReplay, actor.ec_actor)
+        actor.ec_actor = ActorReplay(dd, act.ActorReplay, ActorSimpleEC(dd, act.ActorSimpleEC))
     end
 
     @assert length(dd.pulse_schedule.ic.antenna) == length(dd.ic_antennas.antenna) "length(dd.pulse_schedule.ic.antenna)=$(length(dd.pulse_schedule.ic.antenna)) VS length(dd.ic_antennas.antenna)=$(length(dd.ic_antennas.antenna))"
     if par.ic_model == :ICsimple
         actor.ic_actor = ActorSimpleIC(dd, act.ActorSimpleIC)
     elseif par.ic_model == :replay
-        actor.ic_actor = ActorReplay(dd, act.ActorReplay, actor.ic_actor)
+        actor.ic_actor = ActorReplay(dd, act.ActorReplay, ActorSimpleIC(dd, act.ActorSimpleIC))
     end
 
     @assert length(dd.pulse_schedule.lh.antenna) == length(dd.lh_antennas.antenna) "length(dd.pulse_schedule.lh.antenna)=$(length(dd.pulse_schedule.lh.antenna)) VS length(dd.lh_antennas.antenna)=$(length(dd.lh_antennas.antenna))"
     if par.lh_model == :LHsimple
         actor.lh_actor = ActorSimpleLH(dd, act.ActorSimpleLH)
     elseif par.lh_model == :replay
-        actor.lh_actor = ActorReplay(dd, act.ActorReplay, actor.lh_actor)
+        actor.lh_actor = ActorReplay(dd, act.ActorReplay, ActorSimpleLH(dd, act.ActorSimpleLH))
     end
 
     @assert length(dd.pulse_schedule.nbi.unit) == length(dd.nbi.unit) "length(dd.pulse_schedule.nbi.unit)=$(length(dd.pulse_schedule.nbi.unit)) VS length(dd.nbi.unit)=$(length(dd.nbi.unit))"
@@ -80,22 +80,23 @@
     elseif par.nb_model == :RABBIT
         actor.nb_actor = ActorRABBIT(dd, act.ActorRABBIT)
     elseif par.nb_model == :replay
-        actor.nb_actor = ActorReplay(dd, act.ActorReplay, actor.nb_actor)
+        actor.nb_actor = ActorReplay(dd, act.ActorReplay, ActorSimpleNB(dd, act.ActorSimpleNB))
     end
 
     @assert length(dd.pulse_schedule.pellet.launcher) == length(dd.pellets.launcher) "length(dd.pulse_schedule.pellet.launcher)=$(length(dd.pulse_schedule.pellet.launcher)) VS length(dd.pellets.launcher)=$(length(dd.pellets.launcher))"
-    if par.pellet_model == :Pelletsimple
+    if par.pellet_model == :PLsimple
         actor.pellet_actor = ActorSimplePL(dd, act.ActorSimplePL)
     elseif par.pellet_model == :replay
-        actor.pellet_actor = ActorReplay(dd, act.ActorReplay, actor.pellet_actor)
-    end
-    if par.neutral_model == :neucg
+        actor.pellet_actor = ActorReplay(dd, act.ActorReplay, ActorSimplePL(dd, act.ActorSimplePL))
+    end
+
+    if par.neutral_model == :NEUCG
         actor.neutral_actor = ActorNeutralFueling(dd, act.ActorNeutralFueling)
     elseif par.neutral_model == :replay
-        actor.neutral_actor = ActorReplay(dd, act.ActorReplay, actor.neutral_actor)
-    end
-    return actor
-
+        actor.neutral_actor = ActorReplay(dd, act.ActorReplay, ActorNeutralFueling(dd, act.ActorNeutralFueling))
+    end
+
+    return actor
 end
 
 """
@@ -109,7 +110,6 @@
     # Call IMAS.sources!(dd) since most would expect sources to be consistent when coming out of this actor
     IMAS.sources!(dd)
 
-<<<<<<< HEAD
     if !isempty(dd.ec_launchers.beam)
         step(actor.ec_actor)
     end
@@ -129,14 +129,8 @@
     if !isempty(dd.pellets.launcher)
         step(actor.pellet_actor)
     end
-=======
-    step(actor.ec_actor)
-    step(actor.ic_actor)
-    step(actor.lh_actor)
-    step(actor.nb_actor)
-    step(actor.pellet_actor)
+
     step(actor.neutral_actor)
->>>>>>> 96df5ec5
 
     return actor
 end
@@ -149,7 +143,6 @@
 function _finalize(actor::ActorHCD)
     dd = actor.dd
 
-<<<<<<< HEAD
     if !isempty(dd.ec_launchers.beam)
         finalize(actor.ec_actor)
     end
@@ -170,63 +163,12 @@
         finalize(actor.pellet_actor)
     end
 
-=======
-    finalize(actor.ec_actor)
-    finalize(actor.ic_actor)
-    finalize(actor.lh_actor)
-    finalize(actor.nb_actor)
-    finalize(actor.pellet_actor)
     finalize(actor.neutral_actor)
->>>>>>> 96df5ec5
-    return actor
-end
-
-function setup(ecb::IMAS.ec_launchers__beam, eqt::IMAS.equilibrium__time_slice, wall::IMAS.wall, par::_FUSEparameters__ActorSimpleECactuator)
-    # Estimate operating frequency and mode
-    if ismissing(ecb.frequency, :data)
-        resonance = IMAS.ech_resonance(eqt)
-        ecb.frequency.time = [-Inf]
-        ecb.frequency.data = [resonance.frequency]
-        ecb.mode = resonance.mode == "X" ? -1 : 1
-    end
-    # Pick a reasonable launch location
-    if ismissing(ecb.launching_position, :r) || ismissing(ecb.launching_position, :z)
-        fw = IMAS.first_wall(wall)
-        if !isempty(fw.r)
-            index = argmax(fw.r .+ fw.z)
-            @ddtime(ecb.launching_position.r = fw.r[index])
-            @ddtime(ecb.launching_position.z = fw.z[index])
-        else
-            index = argmax(eqt.boundary.outline.r .+ eqt.boundary.outline.z)
-            @ddtime(ecb.launching_position.r = eqt.boundary.outline.r[index])
-            @ddtime(ecb.launching_position.z = eqt.boundary.outline.z[index])
-        end
-    end
-    if ismissing(ecb.launching_position, :phi)
-        @ddtime(ecb.launching_position.phi = 0.0)
-    end
-    # beam properties
-    if ismissing(ecb.phase, :angle) || ismissing(ecb.phase, :curvature)
-        @ddtime(ecb.phase.angle = 0.0)
-        @ddtime(ecb.phase.curvature = [0.0, 0.0])
-    end
-    if ismissing(ecb.spot, :angle) || ismissing(ecb.spot, :size)
-        @ddtime(ecb.spot.angle = 0.0)
-        @ddtime(ecb.spot.size = [0.0172, 0.0172])
-    end
-    # aiming based on rho0
-    if (ismissing(ecb, :steering_angle_tor) || ismissing(ecb, :steering_angle_pol)) && !ismissing(par, :rho_0)
-        launch_r = @ddtime(ecb.launching_position.r)
-        launch_z = @ddtime(ecb.launching_position.z)
-        resonance_layer = IMAS.ech_resonance_layer(eqt, IMAS.frequency(ecb))
-        _, _, RHO_interpolant = IMAS.ρ_interpolant(eqt)
-        rho_resonance_layer = RHO_interpolant.(resonance_layer.r, resonance_layer.z)
-        index = resonance_layer.z .> eqt.global_quantities.magnetic_axis.z
-        sub_index = argmin(abs.(rho_resonance_layer[index] .- par.rho_0))
-        @ddtime(ecb.steering_angle_tor = 0.0)
-        @ddtime(ecb.steering_angle_pol = atan(resonance_layer.r[index][sub_index] - launch_r, resonance_layer.z[index][sub_index] - launch_z) + pi / 2)
-    end
-end
+
+    return actor
+end
+
+# ==========
 
 function _step(replay_actor::ActorReplay, actor::ActorSimpleEC, replay_dd::IMAS.dd)
     IMAS.copy_timeslice!(actor.dd.ec_launcher, replay_dd.ec_launcher, actor.dd.global_time)
@@ -257,6 +199,13 @@
     copy_source_timeslice!(actor.dd, replay_dd, :pellet)
     return replay_actor
 end
+
+function _step(replay_actor::ActorReplay, actor::ActorNeutralFueling, replay_dd::IMAS.dd)
+    copy_source_timeslice!(actor.dd, replay_dd, :gas_puff)
+    return replay_actor
+end
+
+# ==========
 
 function copy_source_timeslice!(dd::IMAS.dd, replay_dd::IMAS.dd, identifier::Symbol)
     for replay_source in findall(identifier, replay_dd.core_sources.source)
