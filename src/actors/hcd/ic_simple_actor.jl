#= == =#
#  IC  #
#= == =#
Base.@kwdef mutable struct FUSEparameters__ActorICsimple{T} <: ParametersActor where {T<:Real}
    _parent::WeakRef = WeakRef(nothing)
    _name::Symbol = :not_set
    width::Entry{Union{Real,AbstractVector{<:T}}} = Entry{Union{Real,AbstractVector{<:T}}}("-", "Width of the deposition profile"; default=0.1)
    rho_0::Entry{Union{Real,AbstractVector{<:T}}} = Entry{Union{Real,AbstractVector{<:T}}}("-", "Radial location of the deposition profile"; default=0.0)
end

mutable struct ActorICsimple{D,P} <: HCDAbstractActor
    dd::IMAS.dd{D}
    par::FUSEparameters__ActorICsimple{P}
    function ActorICsimple(dd::IMAS.dd{D}, par::FUSEparameters__ActorICsimple{P}; kw...) where {D<:Real,P<:Real}
        logging_actor_init(ActorICsimple)
        par = par(kw...)
        return new{D,P}(dd, par)
    end
end

"""
    ActorICsimple(dd::IMAS.dd, act::ParametersAllActors; kw...)

Estimates the ion-cyclotron electron/ion energy deposition and current drive as a gaussian.

NOTE: Current drive efficiency from GASC, based on "G. Tonon 'Current Drive Efficiency Requirements for an Attractive Steady-State Reactor'"

!!! note
    Reads data in `dd.ic_antennas` and stores data in `dd.core_sources`
"""
function ActorICsimple(dd::IMAS.dd, act::ParametersAllActors; kw...)
    actor = ActorICsimple(dd, act.ActorICsimple; kw...)
    step(actor)
    finalize(actor)
    return actor
end

function _step(actor::ActorICsimple)
    dd = actor.dd
    par = actor.par

    eqt = dd.equilibrium.time_slice[]
    cp1d = dd.core_profiles.profiles_1d[]
    cs = dd.core_sources

    R0 = eqt.boundary.geometric_axis.r
    beta_tor = eqt.global_quantities.beta_tor
    rho_cp = cp1d.grid.rho_tor_norm
    volume_cp = IMAS.interp1d(eqt.profiles_1d.rho_tor_norm, eqt.profiles_1d.volume).(rho_cp)
    area_cp = IMAS.interp1d(eqt.profiles_1d.rho_tor_norm, eqt.profiles_1d.area).(rho_cp)

    n_antennas = length(dd.ic_antennas.antenna)
    _, width, rho_0 = same_length_vectors(1:n_antennas, par.width, par.rho_0)

    for (idx, ica) in enumerate(dd.ic_antennas.antenna)
        power_launched = @ddtime(ica.power_launched.data)

        # for FPP cases 80% to ions is reasonable (especially using minority heating)
        ion_electron_fraction_cp = fill(0.8, length(rho_cp))

        ne20 = IMAS.interp1d(rho_cp, cp1d.electrons.density).(rho_0[idx]) / 1E20
        TekeV = IMAS.interp1d(rho_cp, cp1d.electrons.temperature).(rho_0[idx]) / 1E3
        zeff = IMAS.interp1d(rho_cp, cp1d.zeff).(rho_0[idx])

        eta = TekeV * 0.063 / (2.0 + zeff) / (1.0 + 0.5 * beta_tor)
        j_parallel = eta / R0 / ne20 * power_launched
        j_parallel *= sign(eqt.global_quantities.ip)

<<<<<<< HEAD
        source = resize!(cs.source, :ic; wipe=false, allow_multiple_matches=true)
=======
        source = resize!(cs.source, :ic, "identifier.name" => ica.name; wipe=false)
>>>>>>> 2d0c48dc
        gaussian_source(
            source,
            ica.name,
            source.identifier.index,
            rho_cp,
            volume_cp,
            area_cp,
            power_launched,
            ion_electron_fraction_cp,
            rho_0[idx],
            width[idx],
            1.0;
            j_parallel=j_parallel
        )
    end
    return actor
end<|MERGE_RESOLUTION|>--- conflicted
+++ resolved
@@ -66,11 +66,7 @@
         j_parallel = eta / R0 / ne20 * power_launched
         j_parallel *= sign(eqt.global_quantities.ip)
 
-<<<<<<< HEAD
-        source = resize!(cs.source, :ic; wipe=false, allow_multiple_matches=true)
-=======
         source = resize!(cs.source, :ic, "identifier.name" => ica.name; wipe=false)
->>>>>>> 2d0c48dc
         gaussian_source(
             source,
             ica.name,
