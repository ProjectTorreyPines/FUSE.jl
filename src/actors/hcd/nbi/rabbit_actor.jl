--- conflicted
+++ resolved
@@ -38,13 +38,8 @@
     dd = actor.dd
     par = actor.par
 
-<<<<<<< HEAD
-    vessel_hfs = IMAS.get_build_layer(dd.build.layer; type=IMAS._vessel_, fs=IMAS._hfs_).start_radius
-    vessel_lfs = IMAS.get_build_layer(dd.build.layer; type=IMAS._vessel_, fs=IMAS._lfs_).start_radius
-=======
     vessel_hfs = IMAS.get_build_layer(dd.build.layer, type=IMAS._vessel_, fs=IMAS._hfs_).start_radius
     vessel_lfs = IMAS.get_build_layer(dd.build.layer, type=IMAS._vessel_, fs=IMAS._lfs_).start_radius
->>>>>>> 03e90d95
 
     all_inputs = FUSEtoRABBITinput(dd, par.Δt_history)
     actor.outputs = RABBIT.run_RABBIT(all_inputs, vessel_hfs, vessel_lfs; par.remove_inputs)
@@ -116,11 +111,7 @@
 
     all_inputs = RABBIT.RABBITinput[]
 
-<<<<<<< HEAD
-    index_start = IMAS.nearest_causal_time(dd.equilibrium.time, (dd.global_time - Δt_history); bounds_error=false).index
-=======
     index_start = IMAS.nearest_causal_time(dd.equilibrium.time, (dd.global_time - Δt_history); bounds_error = false).index
->>>>>>> 03e90d95
     index_end = IMAS.nearest_causal_time(dd.equilibrium.time, dd.global_time).index
     eqts = [dd.equilibrium.time_slice[index] for index in index_start:index_end]
     selected_equilibrium_times = [eqt.time for eqt in eqts]
@@ -195,27 +186,16 @@
     function gather_beams(dd::IMAS.dd)
         nbeams = length(dd.nbi.unit)
         nv = 3
-<<<<<<< HEAD
-
-=======
-    
->>>>>>> 03e90d95
+    
         xyz_src = zeros(3, nbeams)
         xtan = zeros(3, nbeams)
         xyz_vec = zeros(3, nbeams)
         beamwidthpoly = zeros(3, nbeams)
         part_frac = zeros(3, nbeams)
-<<<<<<< HEAD
-
+    
         Einj = Vector{Float64}(undef, nbeams)
         abeam = Vector{Float64}(undef, nbeams)
-
-=======
-    
-        Einj = Vector{Float64}(undef, nbeams)
-        abeam = Vector{Float64}(undef, nbeams)
-    
->>>>>>> 03e90d95
+    
         for n in 1:nbeams
             unit = dd.nbi.unit[n]
             bgrp = unit.beamlets_group[1]
@@ -226,49 +206,39 @@
             R = pos.r
             z = pos.z
             phi = 2π - pos.phi
-<<<<<<< HEAD
-
+    
             x = R * cos(phi)
             y = R * sin(phi)
-
-            xyz_src[:, n] .= (x, y, z)
-
-=======
-    
-            x = R * cos(phi)
-            y = R * sin(phi)
     
             xyz_src[:,n] .= (x, y, z)
     
->>>>>>> 03e90d95
             l2d = sqrt(R^2 - Rt^2)
             delta = atan(l2d, Rt)
             phit = phi + delta * dir
             zt = z + tan(angle) * l2d
-<<<<<<< HEAD
-
-            xtan[:, n] .= (Rt * cos(phit), Rt * sin(phit), zt)
-
+    
+            xtan[:,n] .= (Rt * cos(phit), Rt * sin(phit), zt)
+    
             for i in 1:3
-                xyz_vec[i, n] = xtan[i, n] - xyz_src[i, n]
-            end
-            norm = sqrt(sum(xyz_vec[:, n] .^ 2))
-            xyz_vec[:, n] ./= norm
-
+                xyz_vec[i,n] = xtan[i,n] - xyz_src[i,n]
+            end
+            norm = sqrt(sum(xyz_vec[:,n] .^ 2))
+            xyz_vec[:,n] ./= norm
+    
             Einj[n] = maximum(unit.energy.data)
             abeam[n] = unit.species.a
-
+    
             for i in 1:3
-                part_frac[i, n] = maximum(unit.beam_current_fraction.data[i, :])
-            end
-            s = sum(part_frac[:, n])
-            part_frac[:, n] ./= s
-
-            beamwidthpoly[2, n] = bgrp.divergence_component[1].vertical
-        end
-
+                part_frac[i,n] = maximum(unit.beam_current_fraction.data[i,:])
+            end
+            s = sum(part_frac[:,n])
+            part_frac[:,n] ./= s
+    
+            beamwidthpoly[2,n] = bgrp.divergence_component[1].vertical
+        end
+    
         return nbeams, nv, xyz_src, xyz_vec, beamwidthpoly, Einj, part_frac, abeam
-    end
+    end    
 
     function get_pnbi(dd::IMAS.dd, selected_equilibrium_times::Vector{Float64})
         pnbis = Vector{Float64}[]
@@ -285,66 +255,12 @@
         end
         return pnbis
     end
-=======
-    
-            xtan[:,n] .= (Rt * cos(phit), Rt * sin(phit), zt)
-    
-            for i in 1:3
-                xyz_vec[i,n] = xtan[i,n] - xyz_src[i,n]
-            end
-            norm = sqrt(sum(xyz_vec[:,n] .^ 2))
-            xyz_vec[:,n] ./= norm
-    
-            Einj[n] = maximum(unit.energy.data)
-            abeam[n] = unit.species.a
-    
-            for i in 1:3
-                part_frac[i,n] = maximum(unit.beam_current_fraction.data[i,:])
-            end
-            s = sum(part_frac[:,n])
-            part_frac[:,n] ./= s
-    
-            beamwidthpoly[2,n] = bgrp.divergence_component[1].vertical
-        end
-    
-        return nbeams, nv, xyz_src, xyz_vec, beamwidthpoly, Einj, part_frac, abeam
-    end    
-
-    function get_pnbi(dd::IMAS.dd, selected_equilibrium_times::Vector{Float64})
-        pnbis = Vector{Float64}[]
-        if length(selected_equilibrium_times) == 1
-            for ps in dd.pulse_schedule.nbi.unit
-                power = @ddtime ps.power.reference
-                push!(pnbis, [power])
-            end
-        else
-            for ps in dd.pulse_schedule.nbi.unit
-                power_downsampled = IMAS.moving_average(dd.pulse_schedule.nbi.time, ps.power.reference, selected_equilibrium_times)
-                push!(pnbis, power_downsampled)
-            end
-        end
-        return pnbis
-    end
 
     pnbis = get_pnbi(dd, selected_equilibrium_times)
     all_inputs[1].pnbi = pnbis
 
     # beam info isn't time dependent so store it in the first timeslice
     all_inputs[1].n_sources, all_inputs[1].nv, all_inputs[1].start_pos, all_inputs[1].beam_unit_vector, all_inputs[1].beam_width_polynomial_coefficients, all_inputs[1].injection_energy, all_inputs[1].particle_fraction, all_inputs[1].a_beam = gather_beams(dd)
->>>>>>> 03e90d95
-
-    pnbis = get_pnbi(dd, selected_equilibrium_times)
-    all_inputs[1].pnbi = pnbis
-
-    # beam info isn't time dependent so store it in the first timeslice
-    (all_inputs[1].n_sources,
-        all_inputs[1].nv,
-        all_inputs[1].start_pos,
-        all_inputs[1].beam_unit_vector,
-        all_inputs[1].beam_width_polynomial_coefficients,
-        all_inputs[1].injection_energy,
-        all_inputs[1].particle_fraction,
-        all_inputs[1].a_beam) = gather_beams(dd)
 
     if length(all_inputs) == 1
         inp = deepcopy(all_inputs[1])
