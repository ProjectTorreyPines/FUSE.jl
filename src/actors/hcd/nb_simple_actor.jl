#= === =#
#  NBI  #
#= === =#
Base.@kwdef mutable struct FUSEparameters__ActorNBsimple{T} <: ParametersActor where {T<:Real}
    _parent::WeakRef = WeakRef(nothing)
    _name::Symbol = :not_set
    width::Entry{Union{Real,AbstractVector{<:T}}} = Entry{Union{Real,AbstractVector{<:T}}}("-", "Width of the deposition profile"; default=0.3)
    rho_0::Entry{Union{Real,AbstractVector{<:T}}} = Entry{Union{Real,AbstractVector{<:T}}}("-", "Radial location of the deposition profile"; default=0.0)
end

mutable struct ActorNBsimple{D,P} <: HCDAbstractActor
    dd::IMAS.dd{D}
    par::FUSEparameters__ActorNBsimple{P}
    function ActorNBsimple(dd::IMAS.dd{D}, par::FUSEparameters__ActorNBsimple{P}; kw...) where {D<:Real,P<:Real}
        logging_actor_init(ActorNBsimple)
        par = par(kw...)
        return new{D,P}(dd, par)
    end
end

"""
    ActorNBsimple(dd::IMAS.dd, act::ParametersAllActors; kw...)

Estimates the NBI ion/electron energy deposition, particle source, rotation and current drive source with a super-gaussian.

NOTE: Current drive efficiency from GASC, based on "G. Tonon 'Current Drive Efficiency Requirements for an Attractive Steady-State Reactor'"

!!! note
    Reads data in `dd.nbi` and stores data in `dd.core_sources`
"""
function ActorNBsimple(dd::IMAS.dd, act::ParametersAllActors; kw...)
    actor = ActorNBsimple(dd, act.ActorNBsimple; kw...)
    step(actor)
    finalize(actor)
    return actor
end

function _step(actor::ActorNBsimple)
    dd = actor.dd
    par = actor.par

    eqt = dd.equilibrium.time_slice[]
    cp1d = dd.core_profiles.profiles_1d[]
    cs = dd.core_sources

    R0 = eqt.boundary.geometric_axis.r
    rho_cp = cp1d.grid.rho_tor_norm
    volume_cp = IMAS.interp1d(eqt.profiles_1d.rho_tor_norm, eqt.profiles_1d.volume).(rho_cp)
    area_cp = IMAS.interp1d(eqt.profiles_1d.rho_tor_norm, eqt.profiles_1d.area).(rho_cp)

    n_beams = length(dd.nbi.unit)
    _, width, rho_0 = same_length_vectors(1:n_beams, par.width, par.rho_0)

    for (idx, nbu) in enumerate(dd.nbi.unit)
        beam_energy = @ddtime (nbu.energy.data)
        beam_mass = nbu.species.a
        power_launched = @ddtime(nbu.power_launched.data)

        ion_electron_fraction_cp = IMAS.sivukhin_fraction(cp1d, beam_energy, beam_mass)

        beam_particles = power_launched / (beam_energy * constants.e)
        momentum_source =
            sin(nbu.beamlets_group[1].angle) * beam_particles * sqrt(2.0 * beam_energy * constants.e / beam_mass / constants.m_u) * beam_mass * constants.m_u

        ne20 = IMAS.interp1d(rho_cp, cp1d.electrons.density).(rho_0[idx]) / 1E20
        TekeV = IMAS.interp1d(rho_cp, cp1d.electrons.temperature).(rho_0[idx]) / 1E3

        eta = TekeV * 0.025
        j_parallel = eta / R0 / ne20 * power_launched
        j_parallel *= sign(eqt.global_quantities.ip)

<<<<<<< HEAD
        source = resize!(cs.source, :nbi; wipe=false, allow_multiple_matches=true)
=======
        source = resize!(cs.source, :nbi, "identifier.name" => nbu.name; wipe=false)
>>>>>>> 2d0c48dc
        gaussian_source(
            source,
            nbu.name,
            source.identifier.index,
            rho_cp,
            volume_cp,
            area_cp,
            power_launched,
            ion_electron_fraction_cp,
            rho_0[idx],
            width[idx],
            2.0;
            electrons_particles=beam_particles,
            momentum_tor=momentum_source,
            j_parallel=j_parallel
        )

        # add nbi fast ion particles source
        ion = resize!(source.profiles_1d[].ion, 1)[1]
        IMAS.ion_element!(ion, "H$(Int(floor(nbu.species.a)))"; fast=true)
        ion.particles = source.profiles_1d[].electrons.particles
        ion.fast_particles_energy = beam_energy

    end
    return actor
end<|MERGE_RESOLUTION|>--- conflicted
+++ resolved
@@ -69,11 +69,7 @@
         j_parallel = eta / R0 / ne20 * power_launched
         j_parallel *= sign(eqt.global_quantities.ip)
 
-<<<<<<< HEAD
-        source = resize!(cs.source, :nbi; wipe=false, allow_multiple_matches=true)
-=======
         source = resize!(cs.source, :nbi, "identifier.name" => nbu.name; wipe=false)
->>>>>>> 2d0c48dc
         gaussian_source(
             source,
             nbu.name,
