--- conflicted
+++ resolved
@@ -44,12 +44,6 @@
     cpg = dd.core_profiles.global_quantities
     cp1d = dd.core_profiles.profiles_1d[]
 
-<<<<<<< HEAD
-    # update j_ohmic (this also restores j_tor, j_total as expressions)
-    Ip = IMAS.get_time_array(dd.pulse_schedule.flux_control.i_plasma.reference, :data, dd.global_time, :linear)
-    IMAS.j_ohmic_steady_state!(eqt, cp1d, Ip)
-    
-=======
     ip_target = IMAS.get_from(dd, Val{:ip}, actor.par.ip_from)
     if ip_target < @ddtime(cpg.current_non_inductive)
         if par.allow_floating_plasma_current
@@ -64,7 +58,6 @@
         IMAS.j_ohmic_steady_state!(eqt, dd.core_profiles.profiles_1d[], ip_target)
     end
 
->>>>>>> 9b451862
     # update core_sources related to current
     IMAS.bootstrap_source!(dd)
     IMAS.ohmic_source!(dd)
