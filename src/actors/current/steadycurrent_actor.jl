--- conflicted
+++ resolved
@@ -43,7 +43,6 @@
     eqt = dd.equilibrium.time_slice[]
     cpg = dd.core_profiles.global_quantities
     cp1d = dd.core_profiles.profiles_1d[]
-<<<<<<< HEAD
 
     ip_target = IMAS.get_from(dd, Val{:ip}, actor.par.ip_from)
     if ip_target < @ddtime(cpg.current_non_inductive)
@@ -56,14 +55,9 @@
 
     else
         # update j_ohmic (this also restores j_tor, j_total as expressions)
-        IMAS.j_ohmic_steady_state!(eqt, dd.core_profiles.profiles_1d[])
+        IMAS.j_ohmic_steady_state!(eqt, dd.core_profiles.profiles_1d[], ip_target)
     end
 
-=======
-    # update j_ohmic (this also restores j_tor, j_total as expressions)
-    Ip = IMAS.get_time_array(dd.pulse_schedule.flux_control.i_plasma.reference, :data, dd.global_time, :linear)
-    IMAS.j_ohmic_steady_state!(eqt, cp1d, Ip)
->>>>>>> 8d98251e
     # update core_sources related to current
     IMAS.bootstrap_source!(dd)
     IMAS.ohmic_source!(dd)
