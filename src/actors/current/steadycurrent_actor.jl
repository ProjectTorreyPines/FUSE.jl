#= ======================= =#
#  ActorSteadyStateCurrent  #
#= ======================= =#
Base.@kwdef mutable struct FUSEparameters__ActorSteadyStateCurrent{T} <: ParametersActor where {T<:Real}
    _parent::WeakRef = WeakRef(nothing)
    _name::Symbol = :not_set
    allow_floating_plasma_current::Entry{Bool} = Entry{Bool}("-", "allows the plasma current to increase or decrease based on the non-inductive current"; default=false)
    #== data flow parameters ==#
    ip_from::Switch{Union{Symbol,Missing}} = Switch_get_from(:ip)
end

mutable struct ActorSteadyStateCurrent{D,P} <: PlasmaAbstractActor
    dd::IMAS.dd{D}
    par::FUSEparameters__ActorSteadyStateCurrent{P}
end

"""
    ActorSteadyStateCurrent(dd::IMAS.dd, act::ParametersAllActors; kw...)

* evolves the ohmic current to steady state using the conductivity from `dd.core_profiles` and total current form `dd.equilibrium`.
* sets the ohmic, bootstrap, and non-inductive current profiles in `dd.core_profiles`
* updates bootstrap and ohmic in `dd.core_sources`

!!! note 
    Stores data in `dd.core_sources` and `dd.core_profiles`
"""
function ActorSteadyStateCurrent(dd::IMAS.dd, act::ParametersAllActors; ip_from=:pulse_schedule, kw...)
    actor = ActorSteadyStateCurrent(dd, act.ActorSteadyStateCurrent; ip_from, kw...)
    step(actor)
    finalize(actor)
    return actor
end

function ActorSteadyStateCurrent(dd, par::FUSEparameters__ActorSteadyStateCurrent; kw...)
    logging_actor_init(ActorSteadyStateCurrent)
    par = par(kw...)
    return ActorSteadyStateCurrent(dd, par)
end

function _step(actor::ActorSteadyStateCurrent)
    dd = actor.dd
    par = actor.par
    eqt = dd.equilibrium.time_slice[]
    cpg = dd.core_profiles.global_quantities
    cp1d = dd.core_profiles.profiles_1d[]
<<<<<<< HEAD
    # update j_ohmic (this also restores j_tor, j_total as expressions)
    Ip = IMAS.get_time_array(dd.pulse_schedule.flux_control.i_plasma.reference, :data, dd.global_time, :linear)
    IMAS.j_ohmic_steady_state!(eqt, cp1d)#, Ip)
=======

    ip_target = IMAS.get_from(dd, Val{:ip}, par.ip_from)
    if abs(ip_target) < abs(@ddtime(cpg.current_non_inductive))
        if par.allow_floating_plasma_current
            println("set j_ohmic to zero and allow ip to be floating")
            cp1d.j_ohmic = zeros(length(cp1d.grid.rho_tor_norm))
        else
            @warn "j_ohmic will change sign, as the non-inductive current $(round(@ddtime(cpg.current_non_inductive),digits=3)) has larger magnitude than ip_target $(round(ip_target,digits=3))"
            IMAS.j_ohmic_steady_state!(eqt, dd.core_profiles.profiles_1d[], ip_target)
        end
    else
        # update j_ohmic (this also restores j_tor, j_total as expressions)
        IMAS.j_ohmic_steady_state!(eqt, dd.core_profiles.profiles_1d[], ip_target)
    end

>>>>>>> 7667c749
    # update core_sources related to current
    IMAS.bootstrap_source!(dd)
    IMAS.ohmic_source!(dd)

    return actor
end<|MERGE_RESOLUTION|>--- conflicted
+++ resolved
@@ -43,11 +43,6 @@
     eqt = dd.equilibrium.time_slice[]
     cpg = dd.core_profiles.global_quantities
     cp1d = dd.core_profiles.profiles_1d[]
-<<<<<<< HEAD
-    # update j_ohmic (this also restores j_tor, j_total as expressions)
-    Ip = IMAS.get_time_array(dd.pulse_schedule.flux_control.i_plasma.reference, :data, dd.global_time, :linear)
-    IMAS.j_ohmic_steady_state!(eqt, cp1d)#, Ip)
-=======
 
     ip_target = IMAS.get_from(dd, Val{:ip}, par.ip_from)
     if abs(ip_target) < abs(@ddtime(cpg.current_non_inductive))
@@ -63,7 +58,6 @@
         IMAS.j_ohmic_steady_state!(eqt, dd.core_profiles.profiles_1d[], ip_target)
     end
 
->>>>>>> 7667c749
     # update core_sources related to current
     IMAS.bootstrap_source!(dd)
     IMAS.ohmic_source!(dd)
