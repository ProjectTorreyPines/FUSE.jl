import QED

#= ======== =#
#  ActorQED  #
#= ======== =#
Base.@kwdef mutable struct FUSEparameters__ActorQED{T<:Real} <: ParametersActor{T}
    _parent::WeakRef = WeakRef(nothing)
    _name::Symbol = :not_set
    _time::Float64 = NaN
    Δt::Entry{Float64} = Entry{Float64}("s", "Evolve for Δt (Inf for steady state)"; default=Inf, check=x -> @assert x >= 0 "Δt must be >= 0.0")
    Nt::Entry{Int} = Entry{Int}("-", "Number of time steps during evolution"; default=100, check=x -> @assert x > 0 "Nt must be > 0")
    solve_for::Switch{Symbol} = Switch{Symbol}([:ip, :vloop], "-", "Solve for specified Ip or Vloop"; default=:ip)
    qmin_desired::Entry{Float64} = Entry{Float64}("-", "Keep the minimum magnitude of the q-profile above this value"; default=1.0, check=x -> @assert x >= 0 "qmin_desired >= 0")
    #== data flow parameters ==#
    ip_from::Switch{Symbol} = switch_get_from(:ip)
    vloop_from::Switch{Symbol} = switch_get_from(:vloop)
end

mutable struct ActorQED{D,P} <: CompoundAbstractActor{D,P}
    dd::IMAS.dd{D}
    par::OverrideParameters{P,FUSEparameters__ActorQED{P}}
    act::ParametersAllActors{P}
    ip_controller::ActorControllerIp{D,P}
    QO::Union{Nothing,QED.QED_state}
end

"""
    ActorQED(dd::IMAS.dd, act::ParametersAllActors; kw...)

Evolves the plasma current using the QED current diffusion solver.

The fundamental quantitiy being solved is `j_total` in `dd.core_profiles.profiles_1d[]`

!!! note

    This actor operates at "dd.global_time", any time advance must be done outside of the actor

        IMAS.new_timeslice!(dd, dd.global_time + Δt)
        dd.global_time += Δt
        ActorQED(dd, act)
"""
function ActorQED(dd::IMAS.dd, act::ParametersAllActors; kw...)
    actor = ActorQED(dd, act.ActorQED, act; kw...)
    step(actor)
    finalize(actor)
    return actor
end

function ActorQED(dd::IMAS.dd, par::FUSEparameters__ActorQED, act::ParametersAllActors; kw...)
    logging_actor_init(ActorQED)
    par = OverrideParameters(par; kw...)
    ip_controller = ActorControllerIp(dd, act.ActorControllerIp)
    return ActorQED(dd, par, act, ip_controller, nothing)
end

function _step(actor::ActorQED)
    dd = actor.dd
    par = actor.par

    eqt = dd.equilibrium.time_slice[]
    cp1d = dd.core_profiles.profiles_1d[]

    B0 = eqt.global_quantities.vacuum_toroidal_field.b0
    # no ohmic, no sawteeth, no time dependent
    j_non_inductive = IMAS.total_sources(dd.core_sources, cp1d; time0=dd.global_time, exclude_indexes=[7, 409, 701], fields=[:j_parallel]).j_parallel
    conductivity_parallel = IMAS.neo_conductivity(eqt, cp1d)

    # initialize QED
    # we must reinitialize to update the equilibrium metrics
    actor.QO = QED.initialize(dd, par.qmin_desired; uniform_rho=501)

    if par.Nt == 0
        # only initialize, nothing to do

    elseif par.Δt > 0.0 && par.Δt < Inf
        # current diffusion
        t0 = dd.global_time - par.Δt
        t1 = dd.global_time

        if par.solve_for == :vloop && par.vloop_from == :controllers__ip
            # staircase approach to call Ip control at each step of the current ramp: one QED diffuse call for each time step
            # NOTE: `QED.diffuse` is inefficient, would be beneficial to have a `QED.diffuse!` function without allocations
            δt = par.Δt / par.Nt
            No = par.Nt
            Ni = 1
        else
            δt = t1 - t0
            No = 1
            Ni = par.Nt
        end

        i_qdes = nothing
        flattened_j_non_inductive = j_non_inductive
        for tt in range(t0, t1, No + 1)[1:end-1]
            if par.solve_for == :ip
                Ip = IMAS.get_from(dd, Val{:ip}, par.ip_from; time0=tt + δt)
                Vedge = nothing
            else
                # run Ip controller if vloop_from == :controllers__ip
                if par.vloop_from == :controllers__ip
                    finalize(step(actor.ip_controller; time0=tt + δt))
                end
                Ip = nothing
                Vedge = IMAS.get_from(dd, Val{:vloop}, par.vloop_from; time0=tt + δt)
            end

            # check where q<1 based on the the q-profile at the previous
            # time-step and change the resisitivity to keep q>1
            qval = 1.0 ./ abs.(actor.QO.ι.(cp1d.grid.rho_tor_norm))
            i_qdes = findlast(qval .< par.qmin_desired)
            if i_qdes === nothing
                rho_qdes = -1.0
            else
                rho_qdes = cp1d.grid.rho_tor_norm[i_qdes]
            end

<<<<<<< HEAD
            η_jardin, flattened_j_non_inductive = QED.η_JBni_sawteeth(cp1d, conductivity_parallel, j_non_inductive, rho_qdes)
=======
            η_jardin, flattened_j_non_inductive = QED.η_JBni_sawteeth(cp1d, j_non_inductive, rho_qdes; conductivity_parallel)
>>>>>>> 99fbaca9
            actor.QO.JBni = QED.FE(cp1d.grid.rho_tor_norm, flattened_j_non_inductive .* B0)

            actor.QO = QED.diffuse(actor.QO, η_jardin, δt, Ni; Vedge, Ip, debug=false)
        end

        cp1d.j_total = QED.JB(actor.QO; ρ=cp1d.grid.rho_tor_norm) ./ B0
        cp1d.j_non_inductive = flattened_j_non_inductive

        # sources with hysteresis of sawteeth flattening
        qval = 1.0 ./ abs.(actor.QO.ι.(cp1d.grid.rho_tor_norm))
        i_qdes = findlast(qval .< par.qmin_desired * 1.1)
        IMAS.sawteeth_source!(dd, i_qdes)

    elseif par.Δt == Inf
        # steady state solution
        if par.solve_for == :ip
            Ip = IMAS.get_from(dd, Val{:ip}, par.ip_from)
            Vedge = nothing
        else
            Ip = nothing
            Vedge = IMAS.get_from(dd, Val{:vloop}, par.vloop_from)
        end

<<<<<<< HEAD
        # we need to run steady state twice, the first time to find the q-profile when the
        # current fully relaxes, and the second time we change the resisitivity to keep q>1
        rho_qdes = -1.0
        for _ in (1, 2)
            η_jardin, flattened_j_non_inductive = QED.η_JBni_sawteeth(cp1d, conductivity_parallel, j_non_inductive, rho_qdes)
            actor.QO.JBni = QED.FE(cp1d.grid.rho_tor_norm, flattened_j_non_inductive .* B0)

            actor.QO = QED.steady_state(actor.QO, η_jardin; Vedge, Ip)

            cp1d.j_total = QED.JB(actor.QO; ρ=cp1d.grid.rho_tor_norm) ./ B0
            cp1d.j_non_inductive = flattened_j_non_inductive
=======
        # fist try full relaxation
        rho_qdes = 0.0
        η_jardin, flattened_j_non_inductive = QED.η_JBni_sawteeth(cp1d, j_non_inductive, rho_qdes; conductivity_parallel)
        actor.QO.JBni = QED.FE(cp1d.grid.rho_tor_norm, flattened_j_non_inductive .* B0)
        actor.QO = QED.steady_state(actor.QO, η_jardin; Vedge, Ip)
        qval = 1.0 ./ abs.(actor.QO.ι.(cp1d.grid.rho_tor_norm))
        i_qdes = findlast(qval .< par.qmin_desired)
>>>>>>> 99fbaca9

        # then identify inversion radius
        if i_qdes !== nothing
            for i_qdes in 1:i_qdes
                rho_qdes = cp1d.grid.rho_tor_norm[i_qdes]
                η_jardin, flattened_j_non_inductive = QED.η_JBni_sawteeth(cp1d, j_non_inductive, rho_qdes; conductivity_parallel)
                actor.QO.JBni = QED.FE(cp1d.grid.rho_tor_norm, flattened_j_non_inductive .* B0)
                actor.QO = QED.steady_state(actor.QO, η_jardin; Vedge, Ip)
                qval = 1.0 ./ abs.(actor.QO.ι.(cp1d.grid.rho_tor_norm))
                if findlast(qval .< par.qmin_desired) === nothing
                    break
                end
            end
        end

        cp1d.j_total = QED.JB(actor.QO; ρ=cp1d.grid.rho_tor_norm) ./ B0
        cp1d.j_non_inductive = flattened_j_non_inductive

        # update sources with sawteeth
        IMAS.sawteeth_source!(dd, rho_qdes)

    else
        error("act.ActorQED.Δt = $(par.Δt) is not valid")
    end

    return actor
end<|MERGE_RESOLUTION|>--- conflicted
+++ resolved
@@ -114,11 +114,7 @@
                 rho_qdes = cp1d.grid.rho_tor_norm[i_qdes]
             end
 
-<<<<<<< HEAD
-            η_jardin, flattened_j_non_inductive = QED.η_JBni_sawteeth(cp1d, conductivity_parallel, j_non_inductive, rho_qdes)
-=======
             η_jardin, flattened_j_non_inductive = QED.η_JBni_sawteeth(cp1d, j_non_inductive, rho_qdes; conductivity_parallel)
->>>>>>> 99fbaca9
             actor.QO.JBni = QED.FE(cp1d.grid.rho_tor_norm, flattened_j_non_inductive .* B0)
 
             actor.QO = QED.diffuse(actor.QO, η_jardin, δt, Ni; Vedge, Ip, debug=false)
@@ -142,19 +138,6 @@
             Vedge = IMAS.get_from(dd, Val{:vloop}, par.vloop_from)
         end
 
-<<<<<<< HEAD
-        # we need to run steady state twice, the first time to find the q-profile when the
-        # current fully relaxes, and the second time we change the resisitivity to keep q>1
-        rho_qdes = -1.0
-        for _ in (1, 2)
-            η_jardin, flattened_j_non_inductive = QED.η_JBni_sawteeth(cp1d, conductivity_parallel, j_non_inductive, rho_qdes)
-            actor.QO.JBni = QED.FE(cp1d.grid.rho_tor_norm, flattened_j_non_inductive .* B0)
-
-            actor.QO = QED.steady_state(actor.QO, η_jardin; Vedge, Ip)
-
-            cp1d.j_total = QED.JB(actor.QO; ρ=cp1d.grid.rho_tor_norm) ./ B0
-            cp1d.j_non_inductive = flattened_j_non_inductive
-=======
         # fist try full relaxation
         rho_qdes = 0.0
         η_jardin, flattened_j_non_inductive = QED.η_JBni_sawteeth(cp1d, j_non_inductive, rho_qdes; conductivity_parallel)
@@ -162,7 +145,6 @@
         actor.QO = QED.steady_state(actor.QO, η_jardin; Vedge, Ip)
         qval = 1.0 ./ abs.(actor.QO.ι.(cp1d.grid.rho_tor_norm))
         i_qdes = findlast(qval .< par.qmin_desired)
->>>>>>> 99fbaca9
 
         # then identify inversion radius
         if i_qdes !== nothing
