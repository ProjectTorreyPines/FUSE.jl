--- conflicted
+++ resolved
@@ -83,22 +83,12 @@
 
 function step(actor::ActorWholeDevice; act::Union{Missing,ParametersActor}=missing, iterations::Int=1, do_plot::Bool=false)
     dd = actor.dd
-<<<<<<< HEAD
-    FUSE.ActorEquilibriumTransport(dd, act)
-    FUSE.ActorHFSsizing(dd, act)
-    FUSE.ActorLFSsizing(dd, act)
-    FUSE.ActorCXbuild(dd, act)
-    #FUSE.ActorNeutronics(dd, act)
-    FUSE.ActorPFcoilsOpt(dd, act)
-    FUSE.ActorCosting(dd, act)
-    FUSE.ActorBalanceOfPlant(dd,act)
-=======
     ActorEquilibriumTransport(dd, act)
     ActorHFSsizing(dd, act)
     ActorLFSsizing(dd, act)
     ActorCXbuild(dd, act)
-    #ActorNeutronics(dd, act)
+    #ActorNeutronics(dd, act) # not really connected to anything at this point
     ActorPFcoilsOpt(dd, act)
     ActorCosting(dd, act)
->>>>>>> 38e2d9b7
+    ActorBalanceOfPlant(dd,act)
 end