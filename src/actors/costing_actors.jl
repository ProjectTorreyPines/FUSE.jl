#= ============== =#
#  materials cost #
#= ============== =#
#NOTE: material should be priced by Kg
#NOTE: if something is priced by m^3 then it is for a specific part already
function unit_cost(material::String)
    if material == "Vacuum"
        return 0.0 # $M/m^3
    elseif material == "ReBCO"
        return 87.5 / 2 # $M/m^3
    elseif material == "Nb3Sn"
        return 1.66 # $M/m^3
    elseif contains(lowercase(material), "steel")
        return 0.36 # $M/m^3
    elseif material == "Tungsten"
        return 0.36 # $M/m^3
    elseif material == "Copper"
        return 0.5 # $M/m^3
    elseif material == "Water, Liquid"
        return 0.0 # $M/m^3
    elseif material == "lithium-lead"
        return 0.75 # $M/m^3
    elseif material == "FLiBe"
        return 0.75 * 3 # $M/m^3
    elseif contains(lowercase(material), "plasma")
        return 0.0 # $M/m^3
    else
        error("Material `$material` has no price \$M/m³")
    end
end

function cost_direct_capital(layer::IMAS.build__layer)
    if layer.type == Int(_oh_)
        build = IMAS.parent(IMAS.parent(layer))
        return unit_cost(build.oh.technology) * layer.volume
    elseif layer.type == Int(_tf_)
        build = IMAS.parent(IMAS.parent(layer))
        return unit_cost(build.tf.technology) * layer.volume
    elseif layer.type == Int(_shield_)
        return layer.volume * 0.29  # $M/m^3
    elseif layer.type == Int(_blanket_)
        return layer.volume * 0.75  # $M/m^3
    elseif layer.type ∈ [Int(_wall_), Int(_vessel_), Int(_cryostat_)]
        return layer.volume * 0.36  # $M/m^3
    else
        return unit_cost(layer.material) * layer.volume
    end
end

<<<<<<< HEAD
function cost_direct_capital(ecl::IMAS.ec_launchers__launcher)
=======
function cost(ecl::IMAS.ec_launchers__beam)
>>>>>>> 41a53027
    ecl.available_launch_power / 1E6 * 3.0 # $/W #ARIES
end

function cost_direct_capital(ica::IMAS.ic_antennas__antenna)
    ica.available_launch_power / 1E6 * 1.64 #$/W ARIES
end

function cost_direct_capital(lha::IMAS.lh_antennas__antenna)
    lha.available_launch_power / 1E6 * 2.13 #$/W ARIES
end

function cost_direct_capital(nbu::IMAS.nbi__unit)
    nbu.available_launch_power / 1E6 * 4.93 #$/W ARIES
end

function unit_cost(coil_tech::Union{IMAS.build__tf__technology,IMAS.build__oh__technology,IMAS.build__pf_active__technology})
    if coil_tech.material == "Copper"
        return unit_cost("Copper")
    else
        fraction_cable = 1 - coil_tech.fraction_stainless - coil_tech.fraction_void
        fraction_SC = fraction_cable * coil_tech.ratio_SC_to_copper
        fraction_copper = fraction_cable - fraction_SC
        return (coil_tech.fraction_stainless * unit_cost("Steel, Stainless 316") + fraction_copper * unit_cost("Copper") + fraction_SC * unit_cost(coil_tech.material))
    end
end

function cost_direct_capital(pf_active::IMAS.pf_active)
    dd = IMAS.top_dd(pf_active)
    c = Dict("OH" => 0.0, "PF" => 0.0)
    for coil in pf_active.coil
        if coil.name == "OH"
            c["OH"] += cost_direct_capital(coil, dd.build.oh.technology)
        else
            c["PF"] += cost_direct_capital(coil, dd.build.pf_active.technology)
        end
    end
    return c
end

function cost_direct_capital(coil::IMAS.pf_active__coil, technology::Union{IMAS.build__tf__technology,IMAS.build__oh__technology,IMAS.build__pf_active__technology})
    return IMAS.volume(coil) * unit_cost(technology)
end

function cost_direct_capital(::Type{Val{:land}}, land::Real, power_electric_net::Real)
    1.2 * land * 20.0e-3 * (power_electric_net / 1000.0) ^ 0.3 
end
cost_direct_capital(item::Symbol, land, power_electric_net) = cost_direct_capital(Val{item}, land, power_electric_net)

function cost_direct_capital(::Type{Val{:buildings}},land::Real, building_volume::Real, power_electric_net::Real, power_thermal::Real) # ARIES
    cost = 27.0 * (land / 1000.0)^0.2
    cost += 111.661 * (building_volume / 80.0e3) ^ 0.62 # tokamak building
    cost += 4.309 * (power_electric_net / 1000.0) ^ 0.3 # power core service building
    cost +=  1.513 * (power_electric_net / 1000.0) ^ 0.3  # service water
    cost +=  25.0 * (power_thermal / 1759.0) ^ 0.3  # fuel handling
    cost += 7.11 # control room
    cost += 2.0 # site service
    cost += 2.0 # administrative
    cost += 2.09 # cyrogenic and inert gas storage
    cost += 0.71 # security
    cost += 22.878 * (power_electric_net / 1000.0) ^ 0.3 # service building
    cost += 4.7 * (power_electric_net / 1000.0) ^ 0.3 + 4.15 # On-site AC Power Supply and ventilation    
    return cost
end
cost_direct_capital(item::Symbol,  building_volume,land, power_electric_net, power_thermal) = cost_direct_capital(Val{item},  building_volume, land, power_electric_net, power_thermal)

function cost_direct_capital(::Type{Val{:turbine}},power_electric_generated::Real)
    78.9 * (power_electric_generated / 1246) ^ 0.5 
end
cost_direct_capital(item::Symbol, power_electric_generated) = cost_direct_capital(Val{item}, power_electric_generated)

function cost_direct_capital(::Type{Val{:heat_rejection}}, power_electric_net, power_thermal)
    16.804 * ((power_thermal - power_electric_net) / 1860.0) ^ 0.5
end
cost_direct_capital(item::Symbol, power_electric_net, power_thermal) = cost_direct_capital(Val{item}, power_electric_net, power_thermal)

function cost_direct_capital(::Type{Val{:electrical_equipment}}, power_electric_net)
    22.878 * (power_electric_net / 1000.0) ^ 0.3
end
cost_direct_capital(item::Symbol, power_electric_net) = cost_direct_capital(Val{item}, power_electric_net)

function cost_operations(::Type{Val{:operation_maintanance}}, power_electric_net)
    80.0 * (power_electric_net / 1200.0) ^ 0.5
end
cost_operations(item::Symbol, power_electric_net) = cost_operations(Val{item}, power_electric_net)

function cost_operations(::Type{Val{:fuel}})
    1.0
end
cost_operations(item::Symbol, power_electric_net) = cost_operations(Val{item}, power_electric_net)

function cost_operations(::Type{Val{:blanket_replacement}},cost_blanket) # find blanket and replace every x-years
    cost_blanket * 1.2
end
cost_operations(item::Symbol, cost_blanket) = cost_operations(Val{item}, cost_blanket)

function cost_decomissioning(::Type{Val{:hot_cell}},building_volume) # https://www.iter.org/mach/HotCell
    0.4 * 111.661 * (building_volume / 80.0e3) ^ 0.62
end

function cost_decomissioning(::Type{Val{:decom_wild_guess}})
    2.76e6 # gasc comment needs revisiting
end
cost_decomissioning(item::Symbol) = cost_decomissioning(Val{item})

#= ============ =#
#  ActorCosting  #
#= ============ =#

mutable struct ActorCosting <: FacilityAbstractActor
    dd::IMAS.dd
    par::ParametersActor
    function ActorCosting(dd::IMAS.dd, par::ParametersActor; kw...)
        par = par(kw...)
        return new(dd, par)
    end
end

function ParametersActor(::Type{Val{:ActorCosting}})
    par = ParametersActor(nothing)
    par.land_space = Entry(Real, "m^2","Plant site space required in m²";default=1000.) 
    par.building_volume = Entry(Real, "m^3", "Volume of the tokmak building"; default=140.0e3)
    return par
end

"""
    ActorCosting(dd::IMAS.dd, act::ParametersAllActors; kw...)

This actor estimates the cost of the fusion power plant.

!!! note 
    Stores data in `dd.costing`
"""
function ActorCosting(dd::IMAS.dd, act::ParametersAllActors; kw...)
    par = act.ActorCosting(kw...)
    actor = ActorCosting(dd, par)
    step(actor)
    finalize(actor)
    return actor
end

function step(actor::ActorCosting)
    par = actor.par
    dd = actor.dd
    cst = dd.costing
    cost_direct = cst.cost_direct_capital
    cost_ops = cst.cost_operations
    cost_decom = cst.cost_decommissioning

    ###### Direct Capital ######

    empty!(cost_direct)

    ### Tokamak
    
    # build layers
    sys = resize!(cost_direct.system, "name" => "tokamak")
    for layer in dd.build.layer
        if layer.fs == Int(_lfs_)
            continue # avoid double counting of hfs and lfs layers
        elseif layer.type == Int(_oh_)
            continue # avoid double counting of oh
        end
        c = cost_direct_capital(layer)
        if c > 0
            sub = resize!(sys.subsystem, "name" => replace(layer.name, r"^hfs " => ""))
            sub.cost = c
        end
    end

    # PF coils
    for (name, c) in cost_direct_capital(dd.pf_active)
        sub = resize!(sys.subsystem, "name" => name)
        sub.cost = c
    end

<<<<<<< HEAD
    # Heating and current drive
    for hcd in vcat(dd.ec_launchers.launcher, dd.ic_antennas.antenna, dd.lh_antennas.antenna, dd.nbi.unit)
        c = cost_direct_capital(hcd)
=======
    # HCD
    sys = resize!(cst.system, "name" => "hcd")
    for hcd in vcat(dd.ec_launchers.beam, dd.ic_antennas.antenna, dd.lh_antennas.antenna, dd.nbi.unit)
        c = cost(hcd)
>>>>>>> 41a53027
        if c > 0
            sub = resize!(sys.subsystem, "name" => hcd.name)
            sub.cost = c
        end
    end

    ### Facility
    sys = resize!(cost_direct.system, "name" => "facility")

    if @ddtime(dd.balance_of_plant.power_electric_net) < 0
        @warn("The plant doesn't generate net electricity therefore costing excludes facility estimates")
    else
        power_electric_net = @ddtime(dd.balance_of_plant.power_electric_net) / 1e6 # should be pulse average
        power_thermal = sum([maximum(sys.power_in) for sys in dd.balance_of_plant.thermal_cycle.system]) / 1e6 # should be pulse average
        power_electric_generated = @ddtime(dd.balance_of_plant.thermal_cycle.power_electric_generated) / 1e6
        for item in vcat(:land, :buildings, :turbine, :heat_rejection, :electrical_equipment)
            sub = resize!(sys.subsystem, "name" => string(item))
            if item == :land
                sub.cost = cost_direct_capital(item, par.land_space, power_electric_net)
            elseif item == :buildings
                sub.cost = cost_direct_capital(item, par.building_volume, par.land_space, power_electric_net, power_thermal)
            elseif item == :turbine
                sub.cost = cost_direct_capital(item, power_electric_generated)
            elseif item == :heat_rejection
                sub.cost = cost_direct_capital(item, power_electric_net, power_thermal)
            elseif item == :electrical_equipment
                sub.cost = cost_direct_capital(item, power_electric_net)
            else
                sub.cost = cost_direct_capital(item)
            end
        end
    end

    """
    # Fuel Cycle
    sys = resize!(cost_ops.system, "name" => "fuel cycle")

    ###### Decomissioning ######

    # Radioactive waste treatment?
    sys = resize!(cost_decom.system, "name" => "radioactive waste treatment")

    # Demolition
    sys = resize!(cost_decom.system, "name" => "demolition")
    """

    return actor
end

function finalize(actor::ActorCosting)
    # sort system/subsystem costs
    sort!(actor.dd.costing.cost_direct_capital.system, by=x -> x.cost, rev=true)
    for sys in actor.dd.costing.cost_direct_capital.system
        sort!(sys.subsystem, by=x -> x.cost, rev=true)
    end
end<|MERGE_RESOLUTION|>--- conflicted
+++ resolved
@@ -47,11 +47,7 @@
     end
 end
 
-<<<<<<< HEAD
-function cost_direct_capital(ecl::IMAS.ec_launchers__launcher)
-=======
-function cost(ecl::IMAS.ec_launchers__beam)
->>>>>>> 41a53027
+function cost_direct_capital(ecl::IMAS.ec_launchers__beam)
     ecl.available_launch_power / 1E6 * 3.0 # $/W #ARIES
 end
 
@@ -227,16 +223,9 @@
         sub.cost = c
     end
 
-<<<<<<< HEAD
     # Heating and current drive
-    for hcd in vcat(dd.ec_launchers.launcher, dd.ic_antennas.antenna, dd.lh_antennas.antenna, dd.nbi.unit)
+    for hcd in vcat(dd.ec_launchers.beam, dd.ic_antennas.antenna, dd.lh_antennas.antenna, dd.nbi.unit)
         c = cost_direct_capital(hcd)
-=======
-    # HCD
-    sys = resize!(cst.system, "name" => "hcd")
-    for hcd in vcat(dd.ec_launchers.beam, dd.ic_antennas.antenna, dd.lh_antennas.antenna, dd.nbi.unit)
-        c = cost(hcd)
->>>>>>> 41a53027
         if c > 0
             sub = resize!(sys.subsystem, "name" => hcd.name)
             sub.cost = c
