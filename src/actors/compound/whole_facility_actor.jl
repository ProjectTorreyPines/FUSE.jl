--- conflicted
+++ resolved
@@ -102,13 +102,8 @@
             ActorPFactive(dd, act; update_equilibrium=false)
         end
     else
-<<<<<<< HEAD
-        actor.FluxSwing = ActorFluxSwing(dd, act)
-        actor.Stresses = ActorStresses(dd, act)
-=======
         ActorFluxSwing(dd, act)
         ActorStresses(dd, act)
->>>>>>> 6aa074d7
     end
 
     actor.Neutronics = ActorNeutronics(dd, act)
