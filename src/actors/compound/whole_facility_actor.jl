--- conflicted
+++ resolved
@@ -93,16 +93,6 @@
     if par.update_build
         actor.HFSsizing = ActorHFSsizing(dd, act)
         actor.LFSsizing = ActorLFSsizing(dd, act)
-<<<<<<< HEAD
-    end
-    actor.CXbuild = ActorCXbuild(dd, act)
-    #FUSE.ActorFluxSwing(dd, act)
-    #FUSE.ActorStresses(dd, act)
-
-    actor.PFcoilsOpt = ActorPFcoilsOpt(dd, act)
-    if par.update_build && act.ActorPFcoilsOpt.update_equilibrium && act.ActorCXbuild.rebuild_wall
-=======
->>>>>>> 6fedc367
         actor.CXbuild = ActorCXbuild(dd, act)
         actor.PassiveStructures = ActorPassiveStructures(dd, act)
 
