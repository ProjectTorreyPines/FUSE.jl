#= ========================= =#
#  ActorEquilibriumTransport  #
#= ========================= =#
Base.@kwdef mutable struct FUSEparameters__ActorEquilibriumTransport{T} <: ParametersActor where {T<:Real}
    _parent::WeakRef = WeakRef(nothing)
    _name::Symbol = :not_set
    do_plot::Entry{Bool} = Entry{Bool}("-", "Plot"; default=false)
    max_iter::Entry{Int} = Entry{Int}("-", "max number of transport-equilibrium iterations"; default=5)
    convergence_error::Entry{T} = Entry{T}("-", "Convergence error threshold (relative change in current and pressure profiles)"; default=5E-2)
end

mutable struct ActorEquilibriumTransport{D,P} <: PlasmaAbstractActor
    dd::IMAS.dd{D}
    par::FUSEparameters__ActorEquilibriumTransport{P}
    act::ParametersAllActors
    actor_tr::ActorCoreTransport{D,P}
    actor_hc::ActorHCD{D,P}
    actor_jt::ActorCurrent{D,P}
    actor_eq::ActorEquilibrium{D,P}
end

"""
    ActorEquilibriumTransport(dd::IMAS.dd, act::ParametersAllActors; kw...)

Compound actor that runs the following actors in succesion:
* ActorCurrent
* ActorHCD
* ActorCoreTransport
* ActorEquilibrium

!!! note
    Stores data in `dd.equilibrium`, `dd.core_profiles`, `dd.core_sources`, `dd.core_transport`
"""
function ActorEquilibriumTransport(dd::IMAS.dd, act::ParametersAllActors; kw...)
    actor = ActorEquilibriumTransport(dd, act.ActorEquilibriumTransport, act; kw...)
    step(actor)
    finalize(actor)
    return actor
end

function ActorEquilibriumTransport(dd::IMAS.dd, par::FUSEparameters__ActorEquilibriumTransport, act::ParametersAllActors; kw...)
    logging_actor_init(ActorEquilibriumTransport)
    par = par(kw...)
    actor_tr = ActorCoreTransport(dd, act.ActorCoreTransport, act)
    actor_hc = ActorHCD(dd, act.ActorHCD, act)
    actor_jt = ActorCurrent(dd, act.ActorCurrent, act)
    actor_eq = ActorEquilibrium(dd, act.ActorEquilibrium, act)
    return ActorEquilibriumTransport(dd, par, act, actor_tr, actor_hc, actor_jt, actor_eq)
end

function _step(actor::ActorEquilibriumTransport)
    dd = actor.dd
    par = actor.par

    if par.do_plot
        pe = plot(dd.equilibrium; color=:gray, label=" (before)", coordinate=:rho_tor_norm)
        pp = plot(dd.core_profiles; color=:gray, label=" (before)")
        ps = plot(dd.core_sources; color=:gray, label=" (before)")

        @printf("Jtor0_before = %.2f MA\n", dd.core_profiles.profiles_1d[].j_tor[1]/1e6)
        @printf("P0_before = %.2f kPa\n", dd.core_profiles.profiles_1d[].pressure[1]/1e3)
        @printf("βn_MHD = %.2f\n", dd.equilibrium.time_slice[].global_quantities.beta_normal)
        @printf("βn_tot = %.2f\n", @ddtime(dd.summary.global_quantities.beta_tor_norm.value))
        @printf("Te_ped = %.2e eV\n", @ddtime(dd.summary.local.pedestal.t_e.value))
        @printf("rho_ped = %.4f\n", @ddtime(dd.summary.local.pedestal.position.rho_tor_norm))
    end

    # run HCD to get updated current drive
    finalize(step(actor.actor_hc))

    # evolve j_ohmic
    finalize(step(actor.actor_jt))

    # set actors switches specific to this workflow
    if actor.actor_eq.par.model == :CHEASE
        chease_par = actor.actor_eq.eq_actor.par
        orig_par_chease = deepcopy(chease_par)
        chease_par.rescale_eq_to_ip = true
    end

    try
        total_error = Float64[]
        while isempty(total_error) || (total_error[end] > par.convergence_error)
            # get current and pressure profiles before updating them
            j_tor_before = dd.core_profiles.profiles_1d[].j_tor
            pressure_before = dd.core_profiles.profiles_1d[].pressure

            # core_profiles, core_sources, core_transport grids from latest equilibrium
            latest_equilibrium_grids!(dd)

            # run transport actor
            finalize(step(actor.actor_tr))

            # run HCD to get updated current drive
            finalize(step(actor.actor_hc))

            # evolve j_ohmic
            finalize(step(actor.actor_jt))

            # run equilibrium actor with the updated beta
            finalize(step(actor.actor_eq))

            # evaluate change in current and pressure profiles after the update
            j_tor_after = dd.core_profiles.profiles_1d[].j_tor
            pressure_after = dd.core_profiles.profiles_1d[].pressure
            error_jtor = sum((j_tor_after .- j_tor_before) .^ 2) / sum(j_tor_before .^ 2)
            error_pressure = sum((pressure_after .- pressure_before) .^ 2) / sum(pressure_before .^ 2)
            push!(total_error, sqrt(error_jtor + error_pressure) / 2.0)

            if par.do_plot
<<<<<<< HEAD

=======
>>>>>>> 06bb3e61
                plot!(pe, dd.equilibrium, coordinate=:rho_tor_norm, label="i=$(length(total_error))")
                plot!(pp, dd.core_profiles, label="i=$(length(total_error))")
                plot!(ps, dd.core_sources, label="i=$(length(total_error))")

                @printf("\n")
                @printf("Jtor0_after = %.2f MA\n", j_tor_after[1]/1e6)
                @printf("P0_after = %.2f kPa\n", pressure_after[1]/1e3)
                @printf("βn_MHD = %.2f\n", dd.equilibrium.time_slice[].global_quantities.beta_normal)
                @printf("βn_tot = %.2f\n", @ddtime(dd.summary.global_quantities.beta_tor_norm.value))
                @printf("Te_ped = %.2e eV\n", @ddtime(dd.summary.local.pedestal.t_e.value))
                @printf("rho_ped = %.4f\n", @ddtime(dd.summary.local.pedestal.position.rho_tor_norm))
                @info("Iteration = $(length(total_error)) , convergence error = $(round(total_error[end],digits = 5)), threshold = $(par.convergence_error)")
            end

            if (total_error[end] > par.convergence_error) && (length(total_error) == par.max_iter)
                @warn "Max number of iterations ($(par.max_iter)) has been reached with convergence error of $(collect(map(x->round(x,digits = 3),total_error))) compared to threshold of $(par.convergence_error)"
                break
            end
        end

    finally
        if actor.actor_eq.par.model == :CHEASE
            actor.actor_eq.eq_actor.par = orig_par_chease
        end
    end

    if par.do_plot
        display(pe)
        display(pp)
        display(ps)
    end

    return actor
end<|MERGE_RESOLUTION|>--- conflicted
+++ resolved
@@ -108,10 +108,6 @@
             push!(total_error, sqrt(error_jtor + error_pressure) / 2.0)
 
             if par.do_plot
-<<<<<<< HEAD
-
-=======
->>>>>>> 06bb3e61
                 plot!(pe, dd.equilibrium, coordinate=:rho_tor_norm, label="i=$(length(total_error))")
                 plot!(pp, dd.core_profiles, label="i=$(length(total_error))")
                 plot!(ps, dd.core_sources, label="i=$(length(total_error))")
