--- conflicted
+++ resolved
@@ -70,7 +70,6 @@
             βn_from=:core_profiles,
             ne_from=:pulse_schedule,
             zeff_ped_from=:pulse_schedule,
-<<<<<<< HEAD
             rho_nml=actor_tr.tr_actor.par.rho_transport[end-1],
             rho_ped=actor_tr.tr_actor.par.rho_transport[end])
     else #if act.ActorCoreTransport.model == :EPEDProfiles
@@ -80,12 +79,6 @@
             act)
     #else
     #    actor_ped = ActorNoOperation(dd, act.ActorNoOperation)
-=======
-            rho_nml,
-            rho_ped)
-    else
-        actor_ped = ActorNoOperation(dd, act.ActorNoOperation)
->>>>>>> 4fda8749
     end
 
     actor_hc = ActorHCD(dd, act.ActorHCD, act)
