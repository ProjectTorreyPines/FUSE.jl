#= ===================== =#
#  ActorStationaryPlasma  #
#= ===================== =#
Base.@kwdef mutable struct FUSEparameters__ActorStationaryPlasma{T<:Real} <: ParametersActor{T}
    _parent::WeakRef = WeakRef(nothing)
    _name::Symbol = :not_set
    _time::Float64 = NaN
    max_iter::Entry{Int} = Entry{Int}("-", "max number of transport-equilibrium iterations"; default=5)
    convergence_error::Entry{T} = Entry{T}("-", "Convergence error threshold (relative change in current and pressure profiles)"; default=5E-2)
    #== display and debugging parameters ==#
    do_plot::Entry{Bool} = act_common_parameters(; do_plot=false)
    verbose::Entry{Bool} = act_common_parameters(; verbose=false)
end

mutable struct ActorStationaryPlasma{D,P} <: CompoundAbstractActor{D,P}
    dd::IMAS.dd{D}
    par::FUSEparameters__ActorStationaryPlasma{P}
    act::ParametersAllActors{P}
    actor_tr::ActorCoreTransport{D,P}
    actor_ped::Union{ActorPedestal{D,P},ActorNoOperation{D,P}}
    actor_hc::ActorHCD{D,P}
    actor_jt::ActorCurrent{D,P}
    actor_eq::ActorEquilibrium{D,P}
end

"""
    ActorStationaryPlasma(dd::IMAS.dd, act::ParametersAllActors; kw...)

Compound actor that runs the following actors in succesion to find a self-consistent stationary plasma solution

  - ActorCurrent
  - ActorHCD
  - ActorCoreTransport
  - ActorEquilibrium

!!! note

    Stores data in `dd.equilibrium`, `dd.core_profiles`, `dd.core_sources`, `dd.core_transport`
"""
function ActorStationaryPlasma(dd::IMAS.dd, act::ParametersAllActors; kw...)
    actor = ActorStationaryPlasma(dd, act.ActorStationaryPlasma, act; kw...)
    step(actor)
    finalize(actor)
    return actor
end

function ActorStationaryPlasma(dd::IMAS.dd, par::FUSEparameters__ActorStationaryPlasma, act::ParametersAllActors; kw...)
    logging_actor_init(ActorStationaryPlasma)
    par = par(kw...)

    actor_tr = ActorCoreTransport(dd, act.ActorCoreTransport, act)

<<<<<<< HEAD
    if act.ActorCoreTransport.model in (:FluxMatcher, :EPEDProfiles)
        # allows users to hardwire `rho_nml` and `rho_ped`
        if act.ActorCoreTransport.model == :FluxMatcher && ismissing(act.ActorPedestal, :rho_nml)
            rho_nml = actor_tr.tr_actor.par.rho_transport[end-1]
        else
            rho_nml = act.ActorPedestal.rho_nml
        end
        if act.ActorCoreTransport.model == :FluxMatcher && ismissing(act.ActorPedestal, :rho_ped)
            rho_ped = actor_tr.tr_actor.par.rho_transport[end]
        else
            rho_ped = act.ActorPedestal.rho_ped
        end
        actor_ped = ActorPedestal(
            dd,
            act.ActorPedestal,
            act;
            ip_from=:core_profiles,
            βn_from=:core_profiles,
            ne_from=:pulse_schedule,
            zeff_ped_from=:pulse_schedule,
            rho_nml=actor_tr.tr_actor.par.rho_transport[end-1],
            rho_ped=actor_tr.tr_actor.par.rho_transport[end])
    else #if act.ActorCoreTransport.model == :EPEDProfiles
        actor_ped = ActorPedestal(
            dd,
            act.ActorPedestal,
            act)
    #else
    #    actor_ped = ActorNoOperation(dd, act.ActorNoOperation)
=======
    # allows users to hardwire `rho_nml` and `rho_ped` (same logic here as in ActorDynamicPlasma)
    if act.ActorCoreTransport.model == :FluxMatcher && ismissing(act.ActorPedestal, :rho_nml)
        rho_nml = actor_tr.tr_actor.par.rho_transport[end-1]
    elseif ismissing(act.ActorPedestal, :rho_nml)
        rho_nml = act.ActorFluxMatcher.rho_transport[end-1]
    else
        rho_nml = act.ActorPedestal.rho_nml
    end
    if act.ActorCoreTransport.model == :FluxMatcher && ismissing(act.ActorPedestal, :rho_ped)
        rho_ped = actor_tr.tr_actor.par.rho_transport[end]
    elseif ismissing(act.ActorPedestal, :rho_ped)
        rho_ped = act.ActorFluxMatcher.rho_transport[end]
    else
        rho_ped = act.ActorPedestal.rho_ped
>>>>>>> 61710bfb
    end
    actor_ped = ActorPedestal(
        dd,
        act.ActorPedestal,
        act;
        ip_from=:core_profiles,
        βn_from=:core_profiles,
        ne_from=:pulse_schedule,
        zeff_from=:pulse_schedule,
        rho_nml,
        rho_ped)

    actor_hc = ActorHCD(dd, act.ActorHCD, act)

    actor_jt = ActorCurrent(dd, act.ActorCurrent, act; ip_from=:pulse_schedule, vloop_from=:pulse_schedule)

    actor_eq = ActorEquilibrium(dd, act.ActorEquilibrium, act; ip_from=:core_profiles)

    return ActorStationaryPlasma(dd, par, act, actor_tr, actor_ped, actor_hc, actor_jt, actor_eq)
end

function _step(actor::ActorStationaryPlasma)
    dd = actor.dd
    par = actor.par

    if par.do_plot
        pe = plot(dd.equilibrium; color=:gray, label=" (before)", coordinate=:rho_tor_norm)
        pp = plot(dd.core_profiles; color=:gray, label=" (before)")
        #ps = plot(dd.core_sources; color=:gray, label=" (before)")

        println("initial")
        @printf("Jtor0  = %.2f MA/m²\n", getproperty(dd.core_profiles.profiles_1d[], :j_tor, [0.0])[1] / 1e6)
        @printf("P0     = %.2f kPa\n", getproperty(dd.core_profiles.profiles_1d[], :pressure, [0.0])[1] / 1e3)
        @printf("βn_MHD = %.2f\n", dd.equilibrium.time_slice[].global_quantities.beta_normal)
        @printf("βn_tot = %.2f\n", @ddtime(dd.summary.global_quantities.beta_tor_norm.value))
        @printf("ne_0 = %.2e m⁻³\n", @ddtime(dd.summary.local.magnetic_axis.n_e.value))
        @printf("ne_ped = %.2e m⁻³\n", @ddtime(dd.summary.local.pedestal.n_e.value))
        @printf("Te_ped = %.2e eV\n", @ddtime(dd.summary.local.pedestal.t_e.value))
        @printf(" ρ_ped = %.4f\n", @ddtime(dd.summary.local.pedestal.position.rho_tor_norm))
    end

    # set actors switches specific to this workflow
    if typeof(actor.actor_eq) <: ActorCHEASE
        chease_par = actor.actor_eq.eq_actor.par
        orig_par_chease = deepcopy(chease_par)
        chease_par.rescale_eq_to_ip = true
    end

    # set Δt of the time-dependent actors
    if actor.actor_jt.par.model == :QED
        actor.actor_jt.jt_actor.par.Δt = Inf
    end
    if actor.actor_tr.par.model == :FluxMatcher
        actor.actor_tr.tr_actor.par.Δt = Inf
    end

    ProgressMeter.ijulia_behavior(:clear)
    prog = ProgressMeter.Progress((par.max_iter + 1) * 5 + 2; dt=0.0, showspeed=true, enabled=par.verbose && !par.do_plot)
    old_logging = actor_logging(dd, !(par.verbose && !par.do_plot))
    total_error = Float64[]
    cp1d = dd.core_profiles.profiles_1d[]
    try

        if !(par.verbose && !par.do_plot)
            logging(Logging.Info, :actors, " "^workflow_depth(actor.dd) * "--------------- 1/$(par.max_iter)")
        end

        # unless `par.max_iter==1` we want to iterate at least twice to ensure consistency between equilibrium and profiles
        while length(total_error) < 2 || (total_error[end] > par.convergence_error)

            # get current and pressure profiles before updating them
            j_tor_before = cp1d.j_tor
            pressure_before = cp1d.pressure

            # core_profiles, core_sources, core_transport grids from latest equilibrium
            latest_equilibrium_grids!(dd)

            # run HCD to get updated current drive
            ProgressMeter.next!(prog; showvalues=progress_ActorStationaryPlasma(total_error, actor, actor.actor_hc))
            finalize(step(actor.actor_hc))

            # evolve j_ohmic (because hcd has changed non-inductive current drive)
            ProgressMeter.next!(prog; showvalues=progress_ActorStationaryPlasma(total_error, actor, actor.actor_jt))
            finalize(step(actor.actor_jt))

            # run pedestal actor
            ProgressMeter.next!(prog; showvalues=progress_ActorStationaryPlasma(total_error, actor, actor.actor_ped))
            finalize(step(actor.actor_ped))

            # run transport actor
            ProgressMeter.next!(prog; showvalues=progress_ActorStationaryPlasma(total_error, actor, actor.actor_tr))
            finalize(step(actor.actor_tr))

            # evolve j_ohmic (because transport and pedestal have updated my bootstrap)
            ProgressMeter.next!(prog; showvalues=progress_ActorStationaryPlasma(total_error, actor, actor.actor_jt))
            finalize(step(actor.actor_jt))

            # run equilibrium actor with the updated beta
            ProgressMeter.next!(prog; showvalues=progress_ActorStationaryPlasma(total_error, actor, actor.actor_eq))
            finalize(step(actor.actor_eq))

            # evaluate change in current and pressure profiles after the update
            j_tor = cp1d.j_tor
            dj2 = (k, x) -> (j_tor[k] .- j_tor_before[k])^2
            j2 = (k, x) -> j_tor_before[k]^2
            error_jtor = trapz(cp1d.grid.area, dj2) / trapz(cp1d.grid.area, j2)

            pressure = cp1d.pressure
            dp2 = (k, x) -> (pressure[k] .- pressure_before[k])^2
            p2 = (k, x) -> pressure_before[k]^2
            error_pressure = trapz(cp1d.grid.volume, dp2) / trapz(cp1d.grid.volume, p2)
            push!(total_error, sqrt(error_jtor + error_pressure) / 2.0)

            if par.do_plot
                plot!(pe, dd.equilibrium; coordinate=:rho_tor_norm, label="i=$(length(total_error))")
                plot!(pp, dd.core_profiles; label="i=$(length(total_error))")
                #plot!(ps, dd.core_sources; label="i=$(length(total_error))")

                @printf("\n")
                @printf(" Jtor0 = %.2f MA m²\n", cp1d.j_tor[1] / 1e6)
                @printf("    P0 = %.2f kPa\n", cp1d.pressure[1] / 1e3)
                @printf("βn_MHD = %.2f\n", dd.equilibrium.time_slice[].global_quantities.beta_normal)
                @printf("βn_tot = %.2f\n", @ddtime(dd.summary.global_quantities.beta_tor_norm.value))
                @printf("ne_0 = %.2e m⁻³\n", @ddtime(dd.summary.local.magnetic_axis.n_e.value))
                @printf("ne_ped = %.2e m⁻³\n", @ddtime(dd.summary.local.pedestal.n_e.value))
                @printf("Te_ped = %.2e eV\n", @ddtime(dd.summary.local.pedestal.t_e.value))
                @printf(" ρ_ped = %.4f\n", @ddtime(dd.summary.local.pedestal.position.rho_tor_norm))
                @info("Iteration = $(length(total_error)) , convergence error = $(round(total_error[end],digits = 5)), threshold = $(par.convergence_error)")
            end

            if !(par.verbose && !par.do_plot)
                logging(
                    Logging.Info,
                    :actors,
                    " "^workflow_depth(actor.dd) * "--------------- $(length(total_error))/$(par.max_iter) @ $(@sprintf("%3.2f",100*total_error[end]/par.convergence_error))%"
                )
            end

            if (total_error[end] > par.convergence_error) && (length(total_error) == par.max_iter)
                @warn "Max number of iterations ($(par.max_iter)) has been reached with convergence error of (1)$(collect(map(x->round(x,digits = 3),total_error)))($(length(total_error))) compared to threshold of $(par.convergence_error)"
                break
            elseif par.max_iter == 1
                break
            end
        end

    finally
        if typeof(actor.actor_eq) <: ActorCHEASE
            actor.actor_eq.eq_actor.par = orig_par_chease
        end
        actor_logging(dd, old_logging)
    end
    ProgressMeter.finish!(prog; showvalues=progress_ActorStationaryPlasma(total_error, actor))

    if par.do_plot
        display(pe)
        display(pp)
        #display(ps)
    end

    return actor
end

function progress_ActorStationaryPlasma(total_error::Vector{Float64}, actor::ActorStationaryPlasma, step_actor::Union{Nothing,AbstractActor}=nothing)
    dd = actor.dd
    par = actor.par
    cp1d = dd.core_profiles.profiles_1d[]
    tmp = [
        (par.max_iter == 1 ? "                 iteration" : "         iteration (min 2)", "$(length(total_error))/$(par.max_iter)"),
        ("required convergence error", par.convergence_error),
        ("       convergence history", isempty(total_error) ? "N/A" : reverse(total_error)),
        ("                     stage", step_actor === nothing ? "N/A" : "$(name(step_actor))"),
        ("                   Ip [MA]", IMAS.get_from(dd, Val{:ip}, :equilibrium) / 1E6),
        ("                 Ti0 [keV]", cp1d.t_i_average[1] / 1E3),
        ("                 Te0 [keV]", cp1d.electrons.temperature[1] / 1E3),
        ("            ne0 [10²⁰ m⁻³]", cp1d.electrons.density_thermal[1] / 1E20),
        ("                 max(zeff)", maximum(cp1d.zeff)),
    ]
    return tuple(tmp...)
end<|MERGE_RESOLUTION|>--- conflicted
+++ resolved
@@ -50,7 +50,6 @@
 
     actor_tr = ActorCoreTransport(dd, act.ActorCoreTransport, act)
 
-<<<<<<< HEAD
     if act.ActorCoreTransport.model in (:FluxMatcher, :EPEDProfiles)
         # allows users to hardwire `rho_nml` and `rho_ped`
         if act.ActorCoreTransport.model == :FluxMatcher && ismissing(act.ActorPedestal, :rho_nml)
@@ -80,33 +79,7 @@
             act)
     #else
     #    actor_ped = ActorNoOperation(dd, act.ActorNoOperation)
-=======
-    # allows users to hardwire `rho_nml` and `rho_ped` (same logic here as in ActorDynamicPlasma)
-    if act.ActorCoreTransport.model == :FluxMatcher && ismissing(act.ActorPedestal, :rho_nml)
-        rho_nml = actor_tr.tr_actor.par.rho_transport[end-1]
-    elseif ismissing(act.ActorPedestal, :rho_nml)
-        rho_nml = act.ActorFluxMatcher.rho_transport[end-1]
-    else
-        rho_nml = act.ActorPedestal.rho_nml
-    end
-    if act.ActorCoreTransport.model == :FluxMatcher && ismissing(act.ActorPedestal, :rho_ped)
-        rho_ped = actor_tr.tr_actor.par.rho_transport[end]
-    elseif ismissing(act.ActorPedestal, :rho_ped)
-        rho_ped = act.ActorFluxMatcher.rho_transport[end]
-    else
-        rho_ped = act.ActorPedestal.rho_ped
->>>>>>> 61710bfb
-    end
-    actor_ped = ActorPedestal(
-        dd,
-        act.ActorPedestal,
-        act;
-        ip_from=:core_profiles,
-        βn_from=:core_profiles,
-        ne_from=:pulse_schedule,
-        zeff_from=:pulse_schedule,
-        rho_nml,
-        rho_ped)
+    end
 
     actor_hc = ActorHCD(dd, act.ActorHCD, act)
 
