--- conflicted
+++ resolved
@@ -79,14 +79,8 @@
         Green_table = D[;;;]
     end
 
-<<<<<<< HEAD
     actor.canvas = FRESCO.Canvas(dd, Rs, Zs; load_pf_passive=false, Green_table, act.ActorPFactive.strike_points_weight, act.ActorPFactive.x_points_weight, par.active_x_points)
-    actor.profile = FRESCO.PressureJt(dd)
-
-=======
-    actor.canvas = FRESCO.Canvas(dd, Rs, Zs; load_pf_passive=false, Green_table, act.ActorPFactive.strike_points_weight, act.ActorPFactive.x_points_weight)
     actor.profile = FRESCO.PressureJt(dd; grid=par.fixed_grid)
->>>>>>> 03e90d95
     FRESCO.solve!(actor.canvas, actor.profile, par.number_of_iterations...; par.relax, par.debug, par.control, par.tolerance)
 
     return actor
