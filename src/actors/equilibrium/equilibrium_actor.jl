#= ================ =#
#  ActorEquilibrium  #
#= ================ =#
Base.@kwdef mutable struct FUSEparameters__ActorEquilibrium{T<:Real} <: ParametersActor{T}
    _parent::WeakRef = WeakRef(nothing)
    _name::Symbol = :not_set
    _time::Float64 = NaN
    #== actor parameters ==#
    model::Switch{Symbol} = Switch{Symbol}([:TEQUILA, :FRESCO, :EGGO, :CHEASE, :replay, :none], "-", "Equilibrium actor to run"; default=:TEQUILA)
    symmetrize::Entry{Bool} = Entry{Bool}("-", "Force equilibrium up-down symmetry with respect to magnetic axis"; default=false)
    #== data flow parameters ==#
    j_p_from::Switch{Symbol} = Switch{Symbol}([:equilibrium, :core_profiles], "-", "Take j_tor and pressure profiles from this IDS"; default=:core_profiles)
    ip_from::Switch{Symbol} = switch_get_from(:ip)
    vacuum_r0_b0_from::Switch{Symbol} = switch_get_from(:vacuum_r0_b0; default=:pulse_schedule)
    #== display and debugging parameters ==#
    do_plot::Entry{Bool} = act_common_parameters(; do_plot=false)
end

mutable struct ActorEquilibrium{D,P} <: CompoundAbstractActor{D,P}
    dd::IMAS.dd{D}
    par::OverrideParameters{P,FUSEparameters__ActorEquilibrium{P}}
    act::ParametersAllActors{P}
    eq_actor::Union{Nothing,ActorTEQUILA{D,P},ActorFRESCO{D,P},ActorEGGO{D,P},ActorCHEASE{D,P},ActorReplay{D,P},ActorNoOperation{D,P}}
end

"""
    ActorEquilibrium(dd::IMAS.dd, act::ParametersAllActors; kw...)

Provides a common interface to run different equilibrium actors
"""
function ActorEquilibrium(dd::IMAS.dd, act::ParametersAllActors; kw...)
    actor = ActorEquilibrium(dd, act.ActorEquilibrium, act; kw...)
    step(actor)
    finalize(actor)
    return actor
end

function ActorEquilibrium(dd::IMAS.dd, par::FUSEparameters__ActorEquilibrium, act::ParametersAllActors; kw...)
    logging_actor_init(ActorEquilibrium)
    par = OverrideParameters(par; kw...)

    noop = ActorNoOperation(dd, act.ActorNoOperation)
    actor = ActorEquilibrium(dd, par, act, noop)

    if par.model == :FRESCO
        actor.eq_actor = ActorFRESCO(dd, act.ActorFRESCO, act)
    elseif par.model == :CHEASE
        actor.eq_actor = ActorCHEASE(dd, act.ActorCHEASE, act)
    elseif par.model == :TEQUILA
        actor.eq_actor = ActorTEQUILA(dd, act.ActorTEQUILA, act)
    elseif par.model == :EGGO
        actor.eq_actor = ActorEGGO(dd, act.ActorEGGO, act)
    elseif par.model == :replay
        actor.eq_actor = ActorReplay(dd, act.ActorReplay, actor)
    end

    return actor
end

"""
    _step(actor::ActorEquilibrium)

Clears and initializes data in eqt for equilibrium actors to run properly, then calls the `step()` function of the selected equilibrium actor
"""
function _step(actor::ActorEquilibrium)
    dd = actor.dd
    par = actor.par

    if par.do_plot
        if !isempty(dd.equilibrium.time_slice)
            plot(dd.equilibrium; label="before ActorEquilibrium")
        else
            plot()
        end
    end

    if par.model !== :none
        # initialize eqt for equilibrium actors
        prepare(actor)
    end

    # step selected equilibrium actor
    step(actor.eq_actor)

    return actor
end

"""
    _finalize(actor::ActorEquilibrium)

Calls the `finalize()` function of the selected equilibrium actor and populates flux surfaces information
"""
function _finalize(actor::ActorEquilibrium)
    dd = actor.dd
    par = actor.par

    # finalize selected equilibrium actor
    finalize(actor.eq_actor)

    if par.model ∉ (:none, :replay)
        eqt = dd.equilibrium.time_slice[]

        # symmetrize equilibrium if requested and number of X-points is even
        x_points = IMAS.x_points(dd.pulse_schedule.position_control.x_point)
        if par.symmetrize && mod(length(x_points), 2) != 1
            IMAS.symmetrize_equilibrium!(eqt)
        end

        # add flux surfaces information
        fw = IMAS.first_wall(dd.wall)
        try
            IMAS.flux_surfaces(eqt, fw.r, fw.z)
        catch e
            eqt2d = findfirst(:rectangular, eqt.profiles_2d)
            par.do_plot && display(current())
            contour(eqt2d.grid.dim1, eqt2d.grid.dim2, eqt2d.psi'; aspect_ratio=:equal)
            plot!(fw.r, fw.z; color=:gray)
            display(contour!(eqt2d.grid.dim1, eqt2d.grid.dim2, eqt2d.psi'; levels=[0], lw=3, color=:black, colorbar_entry=false))
            rethrow(e)
        end
    end

    if par.do_plot
        try
            display(plot!(dd.equilibrium; label="after ActorEquilibrium"))
        catch e
            if isa(e, BoundsError)
                display(plot(dd.equilibrium; label="after ActorEquilibrium"))
            else
                rethrow(e)
            end
        end
    end

    return actor
end

"""
    prepare(actor::ActorEquilibrium)

Prepare `dd.equilibrium` to run equilibrium actors

  - Clear equilibrium__time_slice
  - Set Ip, Bt from core_profiles, equilibrium, or pulse_schedule
  - Use position control from pulse_schedule
  - Use j_tor,pressure from core_profiles (for self-consistent iterations) or equilibrium (to re-solve equilibrium with different solver)
"""
function prepare(actor::ActorEquilibrium)
    dd = actor.dd
    par = actor.par
    act = actor.act

    ps = dd.pulse_schedule
    pc = ps.position_control

    # make sure j_tor and pressure on axis come in with zero gradient
    if par.j_p_from == :core_profiles
        @assert !isempty(dd.core_profiles.time)
        cp1d = dd.core_profiles.profiles_1d[]
<<<<<<< HEAD
        index = cp1d.grid.psi_norm .> 0.01
=======
        index = cp1d.grid.psi_norm .> 0.02
>>>>>>> 9e8387b8
        psi0 = cp1d.grid.psi
        rho_tor_norm0 = cp1d.grid.rho_tor_norm
        rho_pol_norm_sqrt0 = vcat(-reverse(sqrt.(cp1d.grid.psi_norm[index])), sqrt.(cp1d.grid.psi_norm[index]))
        j_tor0 = vcat(reverse(cp1d.j_tor[index]), cp1d.j_tor[index])
        pressure0 = vcat(reverse(cp1d.pressure[index]), cp1d.pressure[index])
        j_itp = IMAS.interp1d(rho_pol_norm_sqrt0, j_tor0, :pchip)
        p_itp = IMAS.interp1d(rho_pol_norm_sqrt0, pressure0, :pchip)
    elseif par.j_p_from == :equilibrium
        @assert !isempty(dd.equilibrium.time)
        eqt1d = dd.equilibrium.time_slice[].profiles_1d
        psi0 = eqt1d.psi
        rho_tor_norm0 = eqt1d.rho_tor_norm
        rho_pol_norm_sqrt0 = sqrt.(eqt1d.psi_norm)
        j_tor0 = eqt1d.j_tor
        pressure0 = eqt1d.pressure
        j_itp = IMAS.interp1d(rho_pol_norm_sqrt0, j_tor0, :pchip)
        p_itp = IMAS.interp1d(rho_pol_norm_sqrt0, pressure0, :pchip)
    else
        @assert par.j_p_from in (:core_profiles, :equilibrium)
    end

    # get ip and b0 before wiping eqt in case ip_from=:equilibrium
    ip = IMAS.get_from(dd, Val{:ip}, actor.par.ip_from)
    r0, b0 = IMAS.get_from(dd, Val{:vacuum_r0_b0}, actor.par.vacuum_r0_b0_from)

    # geometric factors
    past_time_slice = false
    if !isempty(dd.equilibrium.time_slice)
        past_time_slice = true
        eqt = dd.equilibrium.time_slice[]
        psi = eqt.profiles_1d.psi
        gm1 = eqt.profiles_1d.gm1
        gm8 = eqt.profiles_1d.gm8
        gm9 = eqt.profiles_1d.gm9
    end

    # add/clear time-slice
    eqt = resize!(dd.equilibrium.time_slice)
    resize!(eqt.profiles_2d, 1)
    eqt1d = dd.equilibrium.time_slice[].profiles_1d

    # scalar quantities
    eqt.global_quantities.ip = ip
    eqt.global_quantities.vacuum_toroidal_field.b0 = b0
    eqt.global_quantities.vacuum_toroidal_field.r0 = r0

    # boundary from position control
    eqt.boundary.outline.r, eqt.boundary.outline.z = IMAS.boundary(pc)

    # boundary scalars from position control
    eqt.boundary.minor_radius = @ddtime(pc.minor_radius.reference)
    eqt.boundary.geometric_axis.r = @ddtime(pc.geometric_axis.r.reference)
    eqt.boundary.geometric_axis.z = @ddtime(pc.geometric_axis.z.reference)
    eqt.boundary.elongation = @ddtime(pc.elongation.reference)
    eqt.boundary.tilt = @ddtime(pc.tilt.reference)
    eqt.boundary.triangularity = @ddtime(pc.triangularity.reference)
    eqt.boundary.squareness = @ddtime(pc.squareness.reference)
    eqt.boundary.ovality = @ddtime(pc.ovality.reference)
    eqt.boundary.twist = @ddtime(pc.twist.reference)

    # x-points from position control
    # NOTE: we use get_time_array(...,:constant) instead of @ddtime because x-points can suddenly jump
    if !isempty(getproperty(pc, :x_point, []))
        n = 0
        for k in eachindex(pc.x_point)
            rx = IMAS.get_time_array(pc.x_point[k].r, :reference, :constant)
            zx = IMAS.get_time_array(pc.x_point[k].z, :reference, :constant)
            if rx > 0.0 && !isnan(rx) && !isnan(zx)
                n += 1
                resize!(eqt.boundary.x_point, n)
                eqt.boundary.x_point[n].r = rx
                eqt.boundary.x_point[n].z = zx
            end
        end
    end

    # stike-points from position control
    # NOTE: we use get_time_array(...,:constant) instead of @ddtime because strike-points can suddenly jump
    if !isempty(getproperty(pc, :strike_point, []))
        n = 0
        for k in eachindex(pc.strike_point)
            rs = IMAS.get_time_array(pc.strike_point[k].r, :reference, :constant)
            zs = IMAS.get_time_array(pc.strike_point[k].z, :reference, :constant)
            if rs > 0.0 && !isnan(rs) && !isnan(zs)
                n += 1
                resize!(eqt.boundary.strike_point, n)
                eqt.boundary.strike_point[n].r = rs
                eqt.boundary.strike_point[n].z = zs
            end
        end
    end

    # set j_tor and pressure, forcing zero derivative on axis
    eqt1d = dd.equilibrium.time_slice[].profiles_1d
    eqt1d.psi = psi0
    eqt1d.rho_tor_norm = rho_tor_norm0
    eqt1d.j_tor = j_itp.(sqrt.(eqt1d.psi_norm))
    eqt1d.pressure = p_itp.(sqrt.(eqt1d.psi_norm))

    # calculate pressure and j_tor using geometry from previous iteration
    # this is for equilibrium codes that cannot solve directly from pressure and current
    if past_time_slice
        pressure = IMAS.interp1d(psi0, eqt1d.pressure).(psi)
        j_tor = IMAS.interp1d(psi0, eqt1d.j_tor).(psi)
        tmp = IMAS.calc_pprime_ffprim_f(psi, gm8, gm9, gm1, r0, b0; pressure, j_tor)
        eqt1d.dpressure_dpsi = IMAS.interp1d(psi, tmp.dpressure_dpsi).(psi0)
        eqt1d.f_df_dpsi = IMAS.interp1d(psi, tmp.f_df_dpsi).(psi0)
        eqt1d.f = IMAS.interp1d(psi, tmp.f).(psi0)
    end

    # if available, restore coil currents and magnetic measurements from experiment
    # these may be needed if equilibrium solver is run in reconstruction mode.
    # The equilibrium solvers will overwritte the coil currents,
    # and the synthetic diagnostics will overwrite the magnetics and flux loops
    if !ismissing(act.ActorReplay, :replay_dd)
        if !isempty(act.ActorReplay.replay_dd.pf_active.coil)
            act.ActorReplay.replay_dd.global_time = dd.global_time
            for (coil, replay_coil) in zip(dd.pf_active.coil, act.ActorReplay.replay_dd.pf_active.coil)
                @ddtime(coil.current.data = @ddtime(replay_coil.current.data))
            end
        end
        if !isempty(act.ActorReplay.replay_dd.magnetics.b_field_pol_probe)
            for (probe, replay_probe) in zip(dd.magnetics.b_field_pol_probe, act.ActorReplay.replay_dd.magnetics.b_field_pol_probe)
                @ddtime(probe.field.data = @ddtime(replay_probe.field.data))
            end
        end
        if !isempty(act.ActorReplay.replay_dd.magnetics.flux_loop)
            for (loop, replay_loop) in zip(dd.magnetics.flux_loop, act.ActorReplay.replay_dd.magnetics.flux_loop)
                @ddtime(loop.flux.data = @ddtime(replay_loop.flux.data))
            end
        end
    end

    return dd
end

"""
    latest_equilibrium_grids!(dd)

Empties grids at the `dd.global_time` of `core_profiles`, `core_sources` and `core_transport`
so that the IMAS.jl expressions take the grid info from latest equilibrium. This is necessary
when iterating between equilibrium and other actors.

See: IMAS/src/expressions/onetime.jl
"""
function latest_equilibrium_grids!(dd::IMAS.dd)
    # core_profiles
    old_rho_tor_norm = dd.core_profiles.profiles_1d[].grid.rho_tor_norm
    empty!(dd.core_profiles.profiles_1d[].grid)
    dd.core_profiles.profiles_1d[].grid.rho_tor_norm = old_rho_tor_norm

    # core_sources
    for source in dd.core_sources.source
        old_rho_tor_norm = source.profiles_1d[].grid.rho_tor_norm
        empty!(source.profiles_1d[].grid)
        source.profiles_1d[].grid.rho_tor_norm = old_rho_tor_norm
    end

    # core_transport
    for model in dd.core_transport.model
        old_rho_tor_norm = model.profiles_1d[].grid_flux.rho_tor_norm
        empty!(model.profiles_1d[].grid_flux)
        model.profiles_1d[].grid_flux.rho_tor_norm = old_rho_tor_norm
    end
end

"""
    IMAS2Equilibrium(eqt::IMAS.equilibrium__time_slice)

Convert IMAS.equilibrium__time_slice to MXHEquilibrium.jl EFIT structure
"""
function IMAS2Equilibrium(eqt::IMAS.equilibrium__time_slice)
    eqt2d = findfirst(:rectangular, eqt.profiles_2d)
    dim1 = range(eqt2d.grid.dim1[1], eqt2d.grid.dim1[end], length(eqt2d.grid.dim1))
    @assert norm(dim1 .- eqt2d.grid.dim1) / norm(eqt2d.grid.dim1) < 1E-3
    dim2 = range(eqt2d.grid.dim2[1], eqt2d.grid.dim2[end], length(eqt2d.grid.dim2))
    @assert norm(dim2 .- eqt2d.grid.dim2) / norm(eqt2d.grid.dim2) < 1E-3
    psi = range(eqt.profiles_1d.psi[1], eqt.profiles_1d.psi[end], length(eqt.profiles_1d.psi))
    @assert norm(psi .- eqt.profiles_1d.psi) / norm(eqt.profiles_1d.psi) < 1E-3

    return MXHEquilibrium.efit(
        MXHEquilibrium.cocos(11), # COCOS
        dim1, # Radius/R range
        dim2, # Elevation/Z range
        psi, # Polodial Flux range (polodial flux from magnetic axis)
        eqt2d.psi, # Polodial Flux on RZ grid (polodial flux from magnetic axis)
        eqt.profiles_1d.f, # Polodial Current
        eqt.profiles_1d.pressure, # Plasma pressure
        eqt.profiles_1d.q, # Q profile
        eqt.profiles_1d.psi .* 0, # Electric Potential
        (eqt.global_quantities.magnetic_axis.r, eqt.global_quantities.magnetic_axis.z), # Magnetic Axis (raxis,zaxis)
        Int(sign(eqt.profiles_1d.f[end]) * sign(eqt.global_quantities.ip)) # sign(dot(J,B))
    )
end

function _step(replay_actor::ActorReplay, actor::ActorEquilibrium, replay_dd::IMAS.dd)
    IMAS.copy_timeslice!(actor.dd.equilibrium, replay_dd.equilibrium, actor.dd.global_time)
    return replay_actor
end<|MERGE_RESOLUTION|>--- conflicted
+++ resolved
@@ -157,11 +157,7 @@
     if par.j_p_from == :core_profiles
         @assert !isempty(dd.core_profiles.time)
         cp1d = dd.core_profiles.profiles_1d[]
-<<<<<<< HEAD
-        index = cp1d.grid.psi_norm .> 0.01
-=======
         index = cp1d.grid.psi_norm .> 0.02
->>>>>>> 9e8387b8
         psi0 = cp1d.grid.psi
         rho_tor_norm0 = cp1d.grid.rho_tor_norm
         rho_pol_norm_sqrt0 = vcat(-reverse(sqrt.(cp1d.grid.psi_norm[index])), sqrt.(cp1d.grid.psi_norm[index]))
