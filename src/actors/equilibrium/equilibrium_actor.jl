#= ================ =#
#  ActorEquilibrium  #
#= ================ =#
Base.@kwdef mutable struct FUSEparameters__ActorEquilibrium{T} <: ParametersActor where {T<:Real}
    _parent::WeakRef = WeakRef(nothing)
    _name::Symbol = :not_set
    model::Switch{Symbol} = Switch{Symbol}([:Solovev, :CHEASE, :TEQUILA], "-", "Equilibrium actor to run"; default=:TEQUILA)
    symmetrize::Entry{Bool} = Entry{Bool}("-", "Force equilibrium up-down symmetry with respect to magnetic axis"; default=false)
<<<<<<< HEAD

    #== data flow parameters ==#
    ip_from::Switch{Union{Symbol,Missing}} = set_ip_from()    
=======
    do_plot::Entry{Bool} = Entry{Bool}("-", "Plot before and after actor"; default=false)
>>>>>>> 998e4ed9
end

mutable struct ActorEquilibrium{D,P} <: PlasmaAbstractActor
    dd::IMAS.dd{D}
    par::FUSEparameters__ActorEquilibrium{P}
    act::ParametersAllActors
    eq_actor::Union{Nothing,ActorSolovev{D,P},ActorCHEASE{D,P},ActorTEQUILA{D,P}}
end

"""
    ActorEquilibrium(dd::IMAS.dd, act::ParametersAllActors; kw...)

Provides a common interface to run multiple equilibrium actors
"""
function ActorEquilibrium(dd::IMAS.dd, act::ParametersAllActors; ip_from::Symbol=:core_profiles, kw...)
    actor = ActorEquilibrium(dd, act.ActorEquilibrium, act; ip_from, kw...)
    step(actor)
    finalize(actor)
    return actor
end

function ActorEquilibrium(dd::IMAS.dd, par::FUSEparameters__ActorEquilibrium, act::ParametersAllActors; kw...)
    logging_actor_init(ActorEquilibrium)
    par = par(kw...)
    if par.model == :Solovev
        eq_actor = ActorSolovev(dd, act.ActorSolovev; par.ip_from)
    elseif par.model == :CHEASE
        eq_actor = ActorCHEASE(dd, act.ActorCHEASE; par.ip_from)
    elseif par.model == :TEQUILA
        @show par.ip_from
        eq_actor = ActorTEQUILA(dd, act.ActorTEQUILA; par.ip_from)
    else
        error("ActorEquilibrium: model = `$(par.model)` can only be `:Solovev` or `:CHEASE`")
    end
    return ActorEquilibrium(dd, par, act, eq_actor)
end

"""
    _step(actor::ActorEquilibrium)

Clears and initializes data in eqt for equilibrium actors to run properly, then calls the `step()` function of the selected equilibrium actor
"""
function _step(actor::ActorEquilibrium)
    dd = actor.dd
    par = actor.par

    if par.do_plot
        if !isempty(dd.equilibrium.time_slice)
            plot(dd.equilibrium; cx=true, label="before ActorEquilibrium")
        else
            plot()
        end
    end

    # initialize eqt for equilibrium actors
    prepare(actor)

    # step selected equilibrium actor
    step(actor.eq_actor)

    return actor
end

"""
    _finalize(actor::ActorEquilibrium)

Calls the `finalize()` function of the selected equilibrium actor and populates flux surfaces information
"""
function _finalize(actor::ActorEquilibrium)
    dd = actor.dd
    par = actor.par

    # finalize selected equilibrium actor
    finalize(actor.eq_actor)

    # symmetrize equilibrium if requested and number of X-points is even
    if par.symmetrize && mod(length(dd.pulse_schedule.position_control.x_point), 2) != 1
        IMAS.symmetrize_equilibrium!(dd.equilibrium.time_slice[])
    end

    # add flux surfaces information
    IMAS.flux_surfaces(dd.equilibrium.time_slice[])

    if par.do_plot
        plot!(dd.equilibrium; label="after ActorEquilibrium")
    end

    return actor
end

"""
    prepare(actor::ActorEquilibrium)

Prepare `dd.equilibrium` to run equilibrium actors
* clear equilibrium__time_slice
* set Ip, Bt, position control from pulse_schedule
* Copy pressure from core_profiles to equilibrium
* Copy j_tor from core_profiles to equilibrium
"""
<<<<<<< HEAD
function prepare_eq(dd::IMAS.dd, ip_from::Union{Symbol,Missing})
=======
function prepare(actor::ActorEquilibrium)
    dd = actor.dd
>>>>>>> 998e4ed9
    ps = dd.pulse_schedule
    pc = ps.position_control

    # freeze core_profiles before wiping eqt and get ip_target
    ip_target = IMAS.get_from(dd, :ip, ip_from)
    cp1d = IMAS.freeze(dd.core_profiles.profiles_1d[])

    # add/clear time-slice
    eqt = resize!(dd.equilibrium.time_slice)
    resize!(eqt.profiles_2d, 1)
    eq1d = dd.equilibrium.time_slice[].profiles_1d

    # scalar quantities
    eqt.global_quantities.ip = ip_target

    R0 = dd.equilibrium.vacuum_toroidal_field.r0
    B0 = @ddtime(ps.tf.b_field_tor_vacuum_r.reference.data) / R0
    @ddtime(dd.equilibrium.vacuum_toroidal_field.b0 = B0)

    # position control
    eqt.boundary.minor_radius = @ddtime(pc.minor_radius.reference.data)
    eqt.boundary.geometric_axis.r = @ddtime(pc.geometric_axis.r.reference.data)
    eqt.boundary.geometric_axis.z = @ddtime(pc.geometric_axis.z.reference.data)
    eqt.boundary.elongation = @ddtime(pc.elongation.reference.data)
    eqt.boundary.triangularity = @ddtime(pc.triangularity.reference.data)
    eqt.boundary.squareness = @ddtime(pc.squareness.reference.data)

    # boundary
    eqt.boundary.outline.r, eqt.boundary.outline.z = IMAS.boundary(pc)

    # x-points
    resize!(eqt.boundary.x_point, length(pc.x_point))
    for k in eachindex(pc.x_point)
        eqt.boundary.x_point[k].r = @ddtime(pc.x_point[k].r.reference.data)
        eqt.boundary.x_point[k].z = @ddtime(pc.x_point[k].z.reference.data)
    end

    # set j_tor and pressure
    eq1d = dd.equilibrium.time_slice[].profiles_1d
    eq1d.psi = cp1d.grid.psi
    index = cp1d.grid.psi_norm .> 0.05 # force zero derivative current/pressure on axis
    rho_pol_norm0 = vcat(-reverse(sqrt.(cp1d.grid.psi_norm[index])), sqrt.(cp1d.grid.psi_norm[index]))
    j_tor0 = vcat(reverse(cp1d.j_tor[index]), cp1d.j_tor[index])
    pressure0 = vcat(reverse(cp1d.pressure[index]), cp1d.pressure[index])
    eq1d.j_tor = IMAS.interp1d(rho_pol_norm0, j_tor0, :cubic).(sqrt.(eq1d.psi_norm))
    eq1d.pressure = IMAS.interp1d(rho_pol_norm0, pressure0, :cubic).(sqrt.(eq1d.psi_norm))

    return dd
end

"""
    latest_equilibrium_grids!(dd)

Empties grids at the `dd.global_time` of `core_profiles`, `core_sources` and `core_transport`
so that the IMAS.jl expressions take the grid info from latest equilibrium. This is necessary
when iterating between equilibrium and other actors.

See: IMAS/src/expressions/onetime.jl
"""
function latest_equilibrium_grids!(dd::IMAS.dd)
    # core_profiles
    old_rho_tor_norm = dd.core_profiles.profiles_1d[].grid.rho_tor_norm
    empty!(dd.core_profiles.profiles_1d[].grid)
    dd.core_profiles.profiles_1d[].grid.rho_tor_norm = old_rho_tor_norm

    # core_sources
    for source in dd.core_sources.source
        old_rho_tor_norm = source.profiles_1d[].grid.rho_tor_norm
        empty!(source.profiles_1d[].grid)
        source.profiles_1d[].grid.rho_tor_norm = old_rho_tor_norm
    end

    # core_transport
    for model in dd.core_transport.model
        old_rho_tor_norm = model.profiles_1d[].grid_flux.rho_tor_norm
        empty!(model.profiles_1d[].grid_flux)
        model.profiles_1d[].grid_flux.rho_tor_norm = old_rho_tor_norm
    end
end

"""
    IMAS2Equilibrium(eqt::IMAS.equilibrium__time_slice)

Convert IMAS.equilibrium__time_slice to MXHEquilibrium.jl EFIT structure
"""
function IMAS2Equilibrium(eqt::IMAS.equilibrium__time_slice)
    dim1 = range(eqt.profiles_2d[1].grid.dim1[1], eqt.profiles_2d[1].grid.dim1[end], length=length(eqt.profiles_2d[1].grid.dim1))
    @assert collect(dim1) ≈ eqt.profiles_2d[1].grid.dim1
    dim2 = range(eqt.profiles_2d[1].grid.dim2[1], eqt.profiles_2d[1].grid.dim2[end], length=length(eqt.profiles_2d[1].grid.dim2))
    @assert collect(dim2) ≈ eqt.profiles_2d[1].grid.dim2
    psi = range(eqt.profiles_1d.psi[1], eqt.profiles_1d.psi[end], length=length(eqt.profiles_1d.psi))
    @assert collect(psi) ≈ eqt.profiles_1d.psi

    MXHEquilibrium.efit(
        MXHEquilibrium.cocos(11), # COCOS
        dim1, # Radius/R range
        dim2, # Elevation/Z range
        psi, # Polodial Flux range (polodial flux from magnetic axis)
        eqt.profiles_2d[1].psi, # Polodial Flux on RZ grid (polodial flux from magnetic axis)
        eqt.profiles_1d.f, # Polodial Current
        eqt.profiles_1d.pressure, # Plasma pressure
        eqt.profiles_1d.q, # Q profile
        eqt.profiles_1d.psi .* 0, # Electric Potential
        (eqt.global_quantities.magnetic_axis.r, eqt.global_quantities.magnetic_axis.z), # Magnetic Axis (raxis,zaxis)
        Int(sign(eqt.profiles_1d.f[end]) * sign(eqt.global_quantities.ip)) # sign(dot(J,B))
    )
end<|MERGE_RESOLUTION|>--- conflicted
+++ resolved
@@ -6,13 +6,8 @@
     _name::Symbol = :not_set
     model::Switch{Symbol} = Switch{Symbol}([:Solovev, :CHEASE, :TEQUILA], "-", "Equilibrium actor to run"; default=:TEQUILA)
     symmetrize::Entry{Bool} = Entry{Bool}("-", "Force equilibrium up-down symmetry with respect to magnetic axis"; default=false)
-<<<<<<< HEAD
-
-    #== data flow parameters ==#
-    ip_from::Switch{Union{Symbol,Missing}} = set_ip_from()    
-=======
+    ip_from::Switch{Union{Symbol,Missing}} = set_ip_from()
     do_plot::Entry{Bool} = Entry{Bool}("-", "Plot before and after actor"; default=false)
->>>>>>> 998e4ed9
 end
 
 mutable struct ActorEquilibrium{D,P} <: PlasmaAbstractActor
@@ -112,12 +107,7 @@
 * Copy pressure from core_profiles to equilibrium
 * Copy j_tor from core_profiles to equilibrium
 """
-<<<<<<< HEAD
 function prepare_eq(dd::IMAS.dd, ip_from::Union{Symbol,Missing})
-=======
-function prepare(actor::ActorEquilibrium)
-    dd = actor.dd
->>>>>>> 998e4ed9
     ps = dd.pulse_schedule
     pc = ps.position_control
 
