--- conflicted
+++ resolved
@@ -157,7 +157,7 @@
     eqt.boundary.squareness = @ddtime(pc.squareness.reference.data)
 
     # x-points from position control
-    if length(getproperty(pc, :x_point, [])) >= 1
+    if !isempty(getproperty(pc, :x_point, []))
         n = 0
         for k in eachindex(pc.x_point)
             rx = @ddtime(pc.x_point[k].r.reference.data)
@@ -171,22 +171,8 @@
         end
     end
 
-<<<<<<< HEAD
-    # make sure j_tor and pressure on axis come in with zero gradient
-    if true
-        index = cp1d.grid.psi_norm .> 0.05
-        rho_pol_norm0 = vcat(-reverse(sqrt.(cp1d.grid.psi_norm[index])), sqrt.(cp1d.grid.psi_norm[index]))
-        j_tor0 = vcat(reverse(cp1d.j_tor[index]), cp1d.j_tor[index])
-        pressure0 = vcat(reverse(cp1d.pressure[index]), cp1d.pressure[index])
-    else
-        rho_pol_norm0 = sqrt.(cp1d.grid.psi_norm)
-        j_tor0 = cp1d.j_tor
-        pressure0 = cp1d.pressure
-    end
-
-=======
-    # stike-points
-    if length(getproperty(pc, :strike_point, [])) >= 1
+    # stike-points from position control
+    if !isempty(getproperty(pc, :strike_point, []))
         n = 0
         for k in eachindex(pc.strike_point)
             rs = @ddtime(pc.strike_point[k].r.reference.data)
@@ -200,8 +186,18 @@
         end
     end
 
-
->>>>>>> e9d43c5e
+    # make sure j_tor and pressure on axis come in with zero gradient
+    if true
+        index = cp1d.grid.psi_norm .> 0.05
+        rho_pol_norm0 = vcat(-reverse(sqrt.(cp1d.grid.psi_norm[index])), sqrt.(cp1d.grid.psi_norm[index]))
+        j_tor0 = vcat(reverse(cp1d.j_tor[index]), cp1d.j_tor[index])
+        pressure0 = vcat(reverse(cp1d.pressure[index]), cp1d.pressure[index])
+    else
+        rho_pol_norm0 = sqrt.(cp1d.grid.psi_norm)
+        j_tor0 = cp1d.j_tor
+        pressure0 = cp1d.pressure
+    end
+
     # set j_tor and pressure, forcing zero derivative on axis
     eq1d = dd.equilibrium.time_slice[].profiles_1d
     eq1d.psi = cp1d.grid.psi
