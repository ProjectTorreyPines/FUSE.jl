--- conflicted
+++ resolved
@@ -6,11 +6,7 @@
     _name::Symbol = :not_set
     _time::Float64 = NaN
     #== actor parameters ==#
-<<<<<<< HEAD
-    model::Switch{Symbol} = Switch{Symbol}([:TEQUILA, :FRESCO, :CHEASE], "-", "Equilibrium actor to run"; default=:TEQUILA)
-=======
-    model::Switch{Symbol} = Switch{Symbol}([:Solovev, :CHEASE, :TEQUILA, :none], "-", "Equilibrium actor to run"; default=:TEQUILA)
->>>>>>> d755ce18
+    model::Switch{Symbol} = Switch{Symbol}([:TEQUILA, :FRESCO, :CHEASE, :none], "-", "Equilibrium actor to run"; default=:TEQUILA)
     symmetrize::Entry{Bool} = Entry{Bool}("-", "Force equilibrium up-down symmetry with respect to magnetic axis"; default=false)
     #== data flow parameters ==#
     j_p_from::Switch{Symbol} = Switch{Symbol}([:equilibrium, :core_profiles, :pulse_schedule_pp_ffp], "-", "Take j_tor and pressure profiles from this IDS"; default=:core_profiles)
@@ -24,11 +20,7 @@
     dd::IMAS.dd{D}
     par::FUSEparameters__ActorEquilibrium{P}
     act::ParametersAllActors
-<<<<<<< HEAD
-    eq_actor::Union{Nothing,ActorFRESCO{D,P},ActorCHEASE{D,P},ActorTEQUILA{D,P}}
-=======
-    eq_actor::Union{Nothing,ActorSolovev{D,P},ActorCHEASE{D,P},ActorTEQUILA{D,P},ActorNoOperation{D,P}}
->>>>>>> d755ce18
+    eq_actor::Union{Nothing,ActorFRESCO{D,P},ActorCHEASE{D,P},ActorTEQUILA{D,P},ActorNoOperation{D,P}}
 end
 
 """
@@ -51,17 +43,11 @@
     elseif par.model == :CHEASE
         eq_actor = ActorCHEASE(dd, act.ActorCHEASE)
     elseif par.model == :TEQUILA
-<<<<<<< HEAD
-        eq_actor = ActorTEQUILA(dd, act.ActorTEQUILA)
-    else
-        error("ActorEquilibrium: model = `$(par.model)` can only be `:TEQUILA`, `:FRESCO`, `:CHEASE`")
-=======
         eq_actor = ActorTEQUILA(dd, act.ActorTEQUILA; par.ip_from)
     elseif par.model == :none
         eq_actor = ActorNoOperation(dd, act.ActorNoOperation)
     else
-        error("ActorEquilibrium: model = `$(par.model)` can only be one of [:Solovev, :CHEASE, :TEQUILA, :none]")
->>>>>>> d755ce18
+        error("ActorEquilibrium: model = `$(par.model)` can only be one of [:TEQUILA, :FRESCO, :CHEASE, :none]")
     end
     return ActorEquilibrium(dd, par, act, eq_actor)
 end
