import TEQUILA

#= =========== =#
#  ActorTEQUILA  #
#= =========== =#
Base.@kwdef mutable struct FUSEparameters__ActorTEQUILA{T<:Real} <: ParametersActor{T}
    _parent::WeakRef = WeakRef(nothing)
    _name::Symbol = :not_set
    _time::Float64 = NaN
    #== actor parameters ==#
    free_boundary::Entry{Bool} = Entry{Bool}("-", "Convert fixed boundary equilibrium to free boundary one"; default=true)
    number_of_radial_grid_points::Entry{Int} = Entry{Int}("-", "Number of TEQUILA radial grid points"; default=31)
    number_of_fourier_modes::Entry{Int} = Entry{Int}("-", "Number of modes for Fourier decomposition"; default=8)
    number_of_MXH_harmonics::Entry{Int} = Entry{Int}("-", "Number of Fourier harmonics in MXH representation of flux surfaces"; default=4)
    number_of_iterations::Entry{Int} = Entry{Int}("-", "Number of TEQUILA iterations"; default=1000)
    relax::Entry{Float64} = Entry{Float64}("-", "Relaxation on the Picard iterations"; default=0.25, check=x -> @assert 0.0 <= x <= 1.0 "must be: 0.0 <= relax <= 1.0")
    tolerance::Entry{Float64} = Entry{Float64}("-", "Tolerance for terminating iterations"; default=1e-4)
    #== data flow parameters ==#
    fixed_grid::Switch{Symbol} = Switch{Symbol}([:poloidal, :toroidal], "-", "Fix P and Jt on this rho grid"; default=:toroidal)
    #== display and debugging parameters ==#
    do_plot::Entry{Bool} = act_common_parameters(; do_plot=false)
    debug::Entry{Bool} = Entry{Bool}("-", "Print debug information withing TEQUILA solve"; default=false)
    #== IMAS psi grid settings ==#
    R::Entry{Vector{Float64}} = Entry{Vector{Float64}}("m", "Psi R axis")
    Z::Entry{Vector{Float64}} = Entry{Vector{Float64}}("m", "Psi Z axis")
end

mutable struct ActorTEQUILA{D,P} <: CompoundAbstractActor{D,P}
    dd::IMAS.dd{D}
    par::FUSEparameters__ActorTEQUILA{P}
    act::ParametersAllActors{P}
    shot::Union{Nothing,TEQUILA.Shot}
    ψbound::D
    old_boundary_outline_r::Vector{D}
    old_boundary_outline_z::Vector{D}
end

"""
    ActorTEQUILA(dd::IMAS.dd, act::ParametersAllActors; kw...)

Runs the Fixed boundary equilibrium solver TEQUILA
"""
function ActorTEQUILA(dd::IMAS.dd, act::ParametersAllActors; kw...)
    actor = ActorTEQUILA(dd, act.ActorTEQUILA, act; kw...)
    step(actor)
    finalize(actor)
    return actor
end

function ActorTEQUILA(dd::IMAS.dd{D}, par::FUSEparameters__ActorTEQUILA{P}, act::ParametersAllActors{P}; kw...) where {D<:Real,P<:Real}
    logging_actor_init(ActorTEQUILA)
    par = par(kw...)
    return ActorTEQUILA(dd, par, act, nothing, D(0.0), D[], D[])
end

"""
    _step(actor::ActorTEQUILA)

Runs TEQUILA on the r_z boundary, equilibrium pressure and equilibrium j_tor
"""
function _step(actor::ActorTEQUILA)
    dd = actor.dd
    D = eltype(dd)
    par = actor.par
    eqt = dd.equilibrium.time_slice[]
    eqt1d = eqt.profiles_1d

    # BCL 5/30/23: ψbound should be set time dependently, related to the flux swing of the OH coils
<<<<<<< HEAD
    #              For now setting to zero as initial eqt1d.psi profile from prepare() can be nonsense
    actor.ψbound = 0.0
=======
    #              For now setting to zero as initial eq1d.psi profile from prepare() can be nonsense
    actor.ψbound = D(0.0)
>>>>>>> 2335dab1

    Ip_target = eqt.global_quantities.ip
    if par.fixed_grid === :poloidal
<<<<<<< HEAD
        rho = sqrt.(eqt1d.psi_norm)
        rho[1] = 0.0
        P = (TEQUILA.FE(rho, eqt1d.pressure), :poloidal)
        # don't allow current to change sign
        Jt = (TEQUILA.FE(rho, [sign(j) == sign(Ip_target) ? j : 0.0 for j in eqt1d.j_tor]), :poloidal)
        Pbnd = eqt1d.pressure[end]
=======
        rho = sqrt.(eq1d.psi_norm)
        rho[1] = D(0.0)
        P = (TEQUILA.FE(rho, eq1d.pressure), :poloidal)
        # don't allow current to change sign
        Jt = (TEQUILA.FE(rho, D[sign(j) == sign(Ip_target) ? j : D(0.0) for j in eq1d.j_tor]), :poloidal)
        Pbnd = eq1d.pressure[end]
>>>>>>> 2335dab1
    elseif par.fixed_grid === :toroidal
        rho = eqt1d.rho_tor_norm
        P = (TEQUILA.FE(rho, eqt1d.pressure), :toroidal)
        # don't allow current to change sign
<<<<<<< HEAD
        Jt = (TEQUILA.FE(rho, [sign(j) == sign(Ip_target) ? j : 0.0 for j in eqt1d.j_tor]), :toroidal)
        Pbnd = eqt1d.pressure[end]
=======
        Jt = (TEQUILA.FE(rho, D[sign(j) == sign(Ip_target) ? j : D(0.0) for j in eq1d.j_tor]), :toroidal)
        Pbnd = eq1d.pressure[end]
>>>>>>> 2335dab1
    end

    Fbnd = eqt.global_quantities.vacuum_toroidal_field.b0 * eqt.global_quantities.vacuum_toroidal_field.r0

    # see if boundary has not changed
    same_boundary = false
    if actor.shot !== nothing
        if length(actor.old_boundary_outline_r) == length(eqt.boundary.outline.r)
            if (sum(abs.(actor.old_boundary_outline_r .- eqt.boundary.outline.r)) + sum(abs.(actor.old_boundary_outline_z .- eqt.boundary.outline.z))) /
               length(eqt.boundary.outline.r) < 1E-3
                same_boundary = true
            end
        end
    end

    # TEQUILA shot
    if actor.shot === nothing || !same_boundary
        pr = eqt.boundary.outline.r
        pz = eqt.boundary.outline.z
        ab = sqrt((maximum(pr) - minimum(pr))^2 + (maximum(pz) - minimum(pz))^2) / 2.0
        pr, pz = limit_curvature(pr, pz, ab / 20.0)
        pr, pz = IMAS.resample_2d_path(pr, pz; n_points=2 * length(pr), method=:linear)
        mxh = IMAS.MXH(pr, pz, par.number_of_MXH_harmonics; spline=true)
        actor.shot = TEQUILA.Shot(par.number_of_radial_grid_points, par.number_of_fourier_modes, mxh; P, Jt, Pbnd, Fbnd, Ip_target)
        solve_function = TEQUILA.solve
        concentric_first = true
        actor.old_boundary_outline_r = eqt.boundary.outline.r
        actor.old_boundary_outline_z = eqt.boundary.outline.z
    else
        # reuse flux surface information if boundary has not changed
        actor.shot = TEQUILA.Shot(actor.shot; P, Jt, Pbnd, Fbnd, Ip_target)
        solve_function = TEQUILA.solve!
        concentric_first = false
    end

    # solve
    try
        actor.shot = solve_function(actor.shot, par.number_of_iterations; tol=par.tolerance, par.debug, par.relax, concentric_first)
    catch e
        plot(eqt.boundary.outline.r, eqt.boundary.outline.z; marker=:dot, aspect_ratio=:equal)
        display(plot!(IMAS.MXH(actor.shot.surfaces[:, end])))
        display(plot(rho, eqt1d.pressure; marker=:dot, xlabel="ρ", title="Pressure [Pa]"))
        display(plot(rho, eqt1d.j_tor; marker=:dot, xlabel="ρ", title="Jtor [A]"))
        rethrow(e)
    end

    return actor
end

# finalize by converting TEQUILA shot to dd.equilibrium
function _finalize(actor::ActorTEQUILA)
    try
        tequila2imas(actor.shot, actor.dd, actor.par; actor.ψbound, actor.act.ActorPFactive.green_model)
    catch e
        display(plot(actor.shot))
        display(contour())
        rethrow(e)
    end
    return actor
end

function tequila2imas(shot::TEQUILA.Shot, dd::IMAS.dd{D}, par::FUSEparameters__ActorTEQUILA; ψbound::D=0.0, green_model::Symbol) where {D<:Real}
    free_boundary = par.free_boundary
    eq = dd.equilibrium
    eqt = eq.time_slice[]
    eqt1d = eqt.profiles_1d

    R0 = shot.R0fe(1.0)
    Z0 = shot.Z0fe(1.0)
    eq.vacuum_toroidal_field.r0 = R0
    @ddtime(eq.vacuum_toroidal_field.b0 = shot.Fbnd / R0)
    eqt.boundary.geometric_axis.r = R0
    eqt.boundary.geometric_axis.z = Z0

    RA = shot.R0fe(0.0)
    ZA = shot.Z0fe(0.0)
    eqt.global_quantities.magnetic_axis.r = RA
    eqt.global_quantities.magnetic_axis.z = ZA

    R0 = shot.surfaces[1, end]
    Z0 = shot.surfaces[2, end]
    ϵ = shot.surfaces[3, end]
    κ = shot.surfaces[4, end]
    a = R0 * ϵ

    nψ_grid = 129

    psit = shot.C[2:2:end, 1]
    psia = psit[1]
    psib = psit[end]
    eqt1d.psi = range(psia, psib, nψ_grid)
    rhoi = TEQUILA.ρ.(Ref(shot), eqt1d.psi)
    eqt1d.pressure = MXHEquilibrium.pressure.(Ref(shot), eqt1d.psi)
    eqt1d.dpressure_dpsi = MXHEquilibrium.pressure_gradient.(Ref(shot), eqt1d.psi)
    eqt1d.f = shot.F.(rhoi)
    eqt1d.f_df_dpsi = TEQUILA.Fpol_dFpol_dψ.(Ref(shot), rhoi; shot.invR, shot.invR2)

    resize!(eqt.profiles_2d, 2)

    # MXH flux surface parametrization
    eq2d = eqt.profiles_2d[1]
    eq2d.grid.dim1 = shot.ρ
    MXH_modes = (size(shot.surfaces, 1) - 5) ÷ 2
    eq2d.grid.dim2 = vcat(@SVector[0.0, 0.0, 0.0, 0.0, 0.0], range(1,MXH_modes), .-range(1,MXH_modes))
    eq2d.grid_type.index = 57 # inverse_rhotor_mxh : Flux surface type with radial label sqrt[Phi/pi/B0] (dim1), Phi being toroidal flux, and MXH coefficients R0, Z0, ϵ, κ, c0, c[...], s[...] (dim2)
    eq2d.psi = collect(shot.surfaces')

    # RZ
    if ismissing(par, :Z)
        Zdim = κ * 1.6 * a
        nz_grid = nψ_grid
        Zgrid = range(Z0 - Zdim, Z0 + Zdim, nz_grid)
    else
        Zgrid = par.Z
        Zdim = abs(-(extrema(Zgrid)...)) / 2
        nz_grid = length(Zgrid)
    end

    if ismissing(par, :R)
        Rdim = min(1.5 * a, R0) # 50% bigger than the plasma, but a no bigger than R0
        nr_grid = Int(ceil(nz_grid * Rdim / Zdim))
        Rgrid = range(R0 - Rdim, R0 + Rdim, nr_grid)
    else
        Rgrid = par.R
        Rdim = abs(-(extrema(Rgrid)...)) / 2
        nr_grid = length(Rgrid)
    end

    eq2d = eqt.profiles_2d[2]
    eq2d.grid.dim1 = Rgrid
    eq2d.grid.dim2 = Zgrid
    eq2d.grid_type.index = 1
    eq2d.psi = fill(Inf, (length(eq2d.grid.dim1), length(eq2d.grid.dim2)))

    if free_boundary
        # Boundary control points
        iso_cps = VacuumFields.boundary_iso_control_points(shot, 0.999)

        # Flux control points
        mag = VacuumFields.FluxControlPoint(eqt.global_quantities.magnetic_axis.r,eqt.global_quantities.magnetic_axis.z, psia, 1.0)
        flux_cps = VacuumFields.FluxControlPoint[mag]
        strike_weight = 1.0
        strike_cps = [VacuumFields.FluxControlPoint(strike_point.r, strike_point.z, ψbound, strike_weight) for strike_point in eqt.boundary.strike_point]
        append!(flux_cps, strike_cps)

        # Saddle control points
        saddle_weight = 1.0
        saddle_cps = [VacuumFields.SaddleControlPoint(x_point.r, x_point.z, saddle_weight) for x_point in eqt.boundary.x_point]

        # Coils locations
        if isempty(dd.pf_active.coil)
            coils = encircling_coils(eqt.boundary.outline.r, eqt.boundary.outline.z, RA, ZA, 8)
        else
            coils = VacuumFields.IMAS_pf_active__coils(dd; green_model, zero_currents=true)
        end

        # from fixed boundary to free boundary via VacuumFields
        psi_free_rz = VacuumFields.fixed2free(shot, coils, Rgrid, Zgrid; iso_cps, flux_cps, saddle_cps, ψbound, λ_regularize=-1.0)
        eq2d.psi .= psi_free_rz'

        pf_current_limits(dd.pf_active, dd.build)

    else
        # to work with a closed boundary equilibrium for now we need
        # ψ outside of the CLFS to grow out until it touches the computation domain
        Threads.@threads for (i, r) in collect(enumerate(Rgrid))
            for (j, z) in enumerate(Zgrid)
                eq2d.psi[i, j] = shot(r, z; extrapolate=true) + ψbound
            end
        end
        eqt1d.psi .+= ψbound
    end

end<|MERGE_RESOLUTION|>--- conflicted
+++ resolved
@@ -66,42 +66,23 @@
     eqt1d = eqt.profiles_1d
 
     # BCL 5/30/23: ψbound should be set time dependently, related to the flux swing of the OH coils
-<<<<<<< HEAD
-    #              For now setting to zero as initial eqt1d.psi profile from prepare() can be nonsense
-    actor.ψbound = 0.0
-=======
     #              For now setting to zero as initial eq1d.psi profile from prepare() can be nonsense
     actor.ψbound = D(0.0)
->>>>>>> 2335dab1
 
     Ip_target = eqt.global_quantities.ip
     if par.fixed_grid === :poloidal
-<<<<<<< HEAD
-        rho = sqrt.(eqt1d.psi_norm)
-        rho[1] = 0.0
-        P = (TEQUILA.FE(rho, eqt1d.pressure), :poloidal)
-        # don't allow current to change sign
-        Jt = (TEQUILA.FE(rho, [sign(j) == sign(Ip_target) ? j : 0.0 for j in eqt1d.j_tor]), :poloidal)
-        Pbnd = eqt1d.pressure[end]
-=======
         rho = sqrt.(eq1d.psi_norm)
         rho[1] = D(0.0)
         P = (TEQUILA.FE(rho, eq1d.pressure), :poloidal)
         # don't allow current to change sign
         Jt = (TEQUILA.FE(rho, D[sign(j) == sign(Ip_target) ? j : D(0.0) for j in eq1d.j_tor]), :poloidal)
         Pbnd = eq1d.pressure[end]
->>>>>>> 2335dab1
     elseif par.fixed_grid === :toroidal
         rho = eqt1d.rho_tor_norm
         P = (TEQUILA.FE(rho, eqt1d.pressure), :toroidal)
         # don't allow current to change sign
-<<<<<<< HEAD
-        Jt = (TEQUILA.FE(rho, [sign(j) == sign(Ip_target) ? j : 0.0 for j in eqt1d.j_tor]), :toroidal)
-        Pbnd = eqt1d.pressure[end]
-=======
         Jt = (TEQUILA.FE(rho, D[sign(j) == sign(Ip_target) ? j : D(0.0) for j in eq1d.j_tor]), :toroidal)
         Pbnd = eq1d.pressure[end]
->>>>>>> 2335dab1
     end
 
     Fbnd = eqt.global_quantities.vacuum_toroidal_field.b0 * eqt.global_quantities.vacuum_toroidal_field.r0
