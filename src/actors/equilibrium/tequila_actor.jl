import TEQUILA

#= =========== =#
#  ActorTEQUILA  #
#= =========== =#
Base.@kwdef mutable struct FUSEparameters__ActorTEQUILA{T} <: ParametersActor where {T<:Real}
    _parent::WeakRef = WeakRef(nothing)
    _name::Symbol = :not_set

    #== actor parameters ==#
    free_boundary::Entry{Bool} = Entry{Bool}("-", "Convert fixed boundary equilibrium to free boundary one"; default=true)
    number_of_radial_grid_points::Entry{Int} = Entry{Int}("-", "Number of TEQUILA radial grid points"; default=21)
    number_of_fourier_modes::Entry{Int} = Entry{Int}("-", "Number of modes for Fourier decomposition"; default=20)
    number_of_MXH_harmonics::Entry{Int} = Entry{Int}("-", "Number of Fourier harmonics in MXH representation of flux surfaces"; default=10)
    number_of_iterations::Entry{Int} = Entry{Int}("-", "Number of TEQUILA iterations"; default=20)
    relax::Entry{Float64} = Entry{Float64}("-", "Relaxation on the Picard iterations"; default=1.0)
    tolerance::Entry{Float64} = Entry{Float64}("-", "Tolerance for terminating iterations"; default=1e-6)
    psi_norm_boundary_cutoff::Entry{Float64} = Entry{Float64}("-", "Cutoff psi_norm for determining boundary"; default=0.999)
<<<<<<< HEAD

    #== data flow parameters ==#
    ip_from::Switch{Union{Symbol,Missing}} = set_ip_from()

    #== display and debugging parameters ==#
    do_plot::Entry{Bool} = Entry{Bool}("-", "Plot before and after actor"; default=false)
=======
>>>>>>> 998e4ed9
    debug::Entry{Bool} = Entry{Bool}("-", "Print debug information withing TEQUILA solve"; default=false)
end

mutable struct ActorTEQUILA{D,P} <: PlasmaAbstractActor
    dd::IMAS.dd{D}
    par::FUSEparameters__ActorTEQUILA{P}
    shot::Union{Nothing,TEQUILA.Shot}
    ψbound::D
end

"""
    ActorTEQUILA(dd::IMAS.dd, act::ParametersAllActors; kw...)

Runs the Fixed boundary equilibrium solver TEQUILA
"""
function ActorTEQUILA(dd::IMAS.dd, act::ParametersAllActors; ip_from=:core_profiles, kw...)
    par = act.ActorTEQUILA(ip_from, kw...)
    actor = ActorTEQUILA(dd, par)
    step(actor)
    finalize(actor)
    return actor
end

function ActorTEQUILA(dd::IMAS.dd, par::FUSEparameters__ActorTEQUILA; kw...)
    logging_actor_init(ActorTEQUILA)
    par = par(kw...)
    return ActorTEQUILA(dd, par, nothing, 0.0)

end

"""
    _step(actor::ActorTEQUILA)

Runs TEQUILA on the r_z boundary, equilibrium pressure and equilibrium j_tor
"""
function _step(actor::ActorTEQUILA)
    dd = actor.dd
    par = actor.par
<<<<<<< HEAD

    par.do_plot && (p = plot(dd.equilibrium; cx=true, label="before"))

    prepare_eq(dd, par.ip_from)

=======
>>>>>>> 998e4ed9
    eqt = dd.equilibrium.time_slice[]
    eq1d = eqt.profiles_1d

    # BCL 5/30/23: ψbound should be set time dependently, related to the flux swing of the OH coils
    #              For now setting to zero as initial eq1d.psi profile from prepare() can be nonsense
    actor.ψbound = 0.0 #IMAS.interp1d(eq1d.psi_norm, eq1d.psi)(par.psi_norm_boundary_cutoff)

    r_bound = eqt.boundary.outline.r
    z_bound = eqt.boundary.outline.z

    mxh = IMAS.MXH(r_bound, z_bound, par.number_of_MXH_harmonics; optimize_fit=true)

    rho_pol = sqrt.(eq1d.psi_norm)
    rho_pol[1] = 0.0
    P = TEQUILA.FE(rho_pol, eq1d.pressure)
    Jt = TEQUILA.FE(rho_pol, eq1d.j_tor)
    Pbnd = eq1d.pressure[end]
    Fbnd = eq1d.f[end]
    Ip = eqt.global_quantities.ip

    # TEQUILA shot
    shot = TEQUILA.Shot(par.number_of_radial_grid_points, par.number_of_fourier_modes, mxh; P, Jt, Pbnd, Fbnd, Ip_target=Ip)
    actor.shot = TEQUILA.solve(shot, par.number_of_iterations; tol=par.tolerance, par.debug, par.relax)

    return actor
end

# finalize by converting TEQUILA shot to dd.equilibrium
function _finalize(actor::ActorTEQUILA)
    try
        tequila2imas(actor.shot, actor.dd.equilibrium; actor.ψbound, actor.par.free_boundary)
    catch e
        display(plot(actor.shot))
        rethrow(e)
    end
    return actor
end

function tequila2imas(shot::TEQUILA.Shot, eq::IMAS.equilibrium; ψbound::Real=0.0, free_boundary::Bool=false)
    eqt = eq.time_slice[]
    eq1d = eqt.profiles_1d

    R0 = shot.R0fe(1.0)
    Z0 = shot.Z0fe(1.0)
    eq.vacuum_toroidal_field.r0 = R0
    @ddtime(eq.vacuum_toroidal_field.b0 = shot.Fbnd / R0)
    eqt.boundary.geometric_axis.r = R0
    eqt.boundary.geometric_axis.z = Z0

    Rax = shot.R0fe(0.0)
    Zax = shot.Z0fe(0.0)
    eqt.global_quantities.magnetic_axis.r = Rax
    eqt.global_quantities.magnetic_axis.z = Zax

    n_grid = 10 * length(shot.ρ)

    psit = shot.C[2:2:end, 1]
    psia = psit[1]
    psib = psit[end]
    eq1d.psi = range(psia, psib, n_grid)
    rhoi = TEQUILA.ρ.(Ref(shot), eq1d.psi)
    eq1d.pressure = MXHEquilibrium.pressure.(Ref(shot), eq1d.psi)
    eq1d.dpressure_dpsi = MXHEquilibrium.pressure_gradient.(Ref(shot), eq1d.psi)
    eq1d.f = TEQUILA.Fpol.(Ref(shot), rhoi)
    eq1d.f_df_dpsi = TEQUILA.Fpol_dFpol_dψ.(Ref(shot), rhoi)

    resize!(eqt.profiles_2d, 1)
    eq2d = eqt.profiles_2d[1]

    R0 = shot.surfaces[1, end]
    Z0 = shot.surfaces[2, end]
    ϵ = shot.surfaces[3, end]
    κ = shot.surfaces[4, end]
    Rdim = min(1.5 * R0 * ϵ, R0) # 50% bigger than the plasma, but a no bigger than R0
    Zdim = κ * Rdim
    Rgrid = range(R0 - Rdim, R0 + Rdim, n_grid)
    Zgrid = range(Z0 - Zdim, Z0 + Zdim, n_grid)

    eq2d.grid.dim1 = Rgrid
    eq2d.grid.dim2 = Zgrid
    eq2d.grid_type.index = 1
    eq2d.psi = zeros(n_grid, n_grid)

    if free_boundary
        # constraints for the private flux region
        Rb, Zb = TEQUILA.MXH(shot.surfaces[:, end])()
        upper_x_point = any(x_point.z > Z0 for x_point in eqt.boundary.x_point)
        lower_x_point = any(x_point.z < Z0 for x_point in eqt.boundary.x_point)
        Rx, Zx = free_boundary_private_flux_constraint(Rb, Zb; upper_x_point, lower_x_point, fraction=0.25, n_points=10)
        # convert from fixed to free boundary equilibrium
        eq2d.psi .= VacuumFields.fixed2free(shot, Int(ceil(length(Rb) / 2)), Rgrid, Zgrid; Rx, Zx, ψbound=psib)
        IMAS.tweak_psi_to_match_psilcfs!(eqt; ψbound)
    else
        Threads.@threads for (i, r) in enumerate(Rgrid)
            for (j, z) in enumerate(Zgrid)
                eq2d.psi[i, j] = shot(r, z) + ψbound
            end
        end
        eq1d.psi .+= ψbound
    end

end<|MERGE_RESOLUTION|>--- conflicted
+++ resolved
@@ -16,15 +16,10 @@
     relax::Entry{Float64} = Entry{Float64}("-", "Relaxation on the Picard iterations"; default=1.0)
     tolerance::Entry{Float64} = Entry{Float64}("-", "Tolerance for terminating iterations"; default=1e-6)
     psi_norm_boundary_cutoff::Entry{Float64} = Entry{Float64}("-", "Cutoff psi_norm for determining boundary"; default=0.999)
-<<<<<<< HEAD
-
     #== data flow parameters ==#
     ip_from::Switch{Union{Symbol,Missing}} = set_ip_from()
-
     #== display and debugging parameters ==#
     do_plot::Entry{Bool} = Entry{Bool}("-", "Plot before and after actor"; default=false)
-=======
->>>>>>> 998e4ed9
     debug::Entry{Bool} = Entry{Bool}("-", "Print debug information withing TEQUILA solve"; default=false)
 end
 
@@ -63,14 +58,11 @@
 function _step(actor::ActorTEQUILA)
     dd = actor.dd
     par = actor.par
-<<<<<<< HEAD
 
     par.do_plot && (p = plot(dd.equilibrium; cx=true, label="before"))
 
     prepare_eq(dd, par.ip_from)
 
-=======
->>>>>>> 998e4ed9
     eqt = dd.equilibrium.time_slice[]
     eq1d = eqt.profiles_1d
 
