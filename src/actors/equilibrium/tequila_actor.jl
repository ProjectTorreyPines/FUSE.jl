import TEQUILA

#= =========== =#
#  ActorTEQUILA  #
#= =========== =#
Base.@kwdef mutable struct FUSEparameters__ActorTEQUILA{T} <: ParametersActor where {T<:Real}
    _parent::WeakRef = WeakRef(nothing)
    _name::Symbol = :not_set
    free_boundary::Entry{Bool} = Entry{Bool}("-", "Convert fixed boundary equilibrium to free boundary one"; default=true)
    number_of_radial_grid_points::Entry{Int} = Entry{Int}("-", "Number of TEQUILA radial grid points"; default=20)
    number_of_fourier_modes::Entry{Int} = Entry{Int}("-", "Number of modes for Fourier decomposition"; default=20)
<<<<<<< HEAD
    number_of_MXH_harmonics::Entry{Int} = Entry{Int}("-", "Number of Fourier harmonics in MXH representation of flux surfaces"; default=7)
    number_of_iterations::Entry{Int} = Entry{Int}("-", "Number of TEQUILA iterations"; default=5)
=======
    number_of_MXH_harmonics::Entry{Int} = Entry{Int}("-", "Number of Fourier harmonics in MXH representation of flux surfaces"; default=10)
    number_of_iterations::Entry{Int} = Entry{Int}("-", "Number of TEQUILA iterations"; default=20)
    tolerance::Entry{Float64} = Entry{Float64}("-", "Tolerance for terminating iterations"; default=1e-6)
>>>>>>> 03a309b0
    psi_norm_boundary_cutoff::Entry{Float64} = Entry{Float64}("-", "Cutoff psi_norm for determining boundary"; default=0.999)
    do_plot::Entry{Bool} = Entry{Bool}("-", "Plot before and after actor"; default=false)
    debug::Entry{Bool} = Entry{Bool}("-", "Print debug information withing TEQUILA solve"; default=false)
end

mutable struct ActorTEQUILA{D,P} <: PlasmaAbstractActor
    dd::IMAS.dd{D}
    par::FUSEparameters__ActorTEQUILA{P}
    shot::Union{Nothing,TEQUILA.Shot}
    psib::Real
end

"""
    ActorTEQUILA(dd::IMAS.dd, act::ParametersAllActors; kw...)

Runs the Fixed boundary equilibrium solver TEQUILA
"""
function ActorTEQUILA(dd::IMAS.dd, act::ParametersAllActors; kw...)
    par = act.ActorTEQUILA(kw...)
    actor = ActorTEQUILA(dd, par)
    step(actor)
    finalize(actor)
    return actor
end

function ActorTEQUILA(dd::IMAS.dd, par::FUSEparameters__ActorTEQUILA; kw...)
    logging_actor_init(ActorTEQUILA)
    par = par(kw...)
    ActorTEQUILA(dd, par, nothing, 0.0)
end

"""
    step(actor::ActorTEQUILA)

Runs TEQUILA on the r_z boundary, equilibrium pressure and equilibrium j_tor
"""
function _step(actor::ActorTEQUILA)
    dd = actor.dd
    par = actor.par

    par.do_plot && (p = plot(dd.equilibrium; cx=true, label="before"))

    prepare_eq(dd)

    eqt = dd.equilibrium.time_slice[]
    eq1d = eqt.profiles_1d

    psin = eq1d.psi_norm

    # BCL 5/30/23: psib should be set time dependently, related to the flux swing of the OH coils
    #              For now setting to zero as initial eq1d.psi profile from prepare_eq can be nonsense
    actor.psib = 0.0 #IMAS.interp1d(psin, eq1d.psi)(par.psi_norm_boundary_cutoff)

    r_bound = eqt.boundary.outline.r
    z_bound = eqt.boundary.outline.z

    mxh = IMAS.MXH(r_bound, z_bound, par.number_of_MXH_harmonics; optimize_fit=true)

    rho_pol = sqrt.(psin)
    rho_pol[1] = 0.0
    P = TEQUILA.FE(rho_pol, eq1d.pressure)
    Jt = TEQUILA.FE(rho_pol, eq1d.j_tor)
    Pbnd = eq1d.pressure[end]
    Fbnd = eq1d.f[end]
    Ip = eqt.global_quantities.ip

    # TEQUILA shot
    shot = TEQUILA.Shot(par.number_of_radial_grid_points, par.number_of_fourier_modes, mxh;
        P, Jt, Pbnd, Fbnd, Ip_target=Ip)
    actor.shot = TEQUILA.solve(shot, par.number_of_iterations; tol=par.tolerance, debug=par.debug)

    if par.do_plot
        for (idx, s) in enumerate(eachcol(actor.shot.surfaces[:, 2:end]))
            if idx == length(actor.shot.surfaces[1, 2:end])
                plot!(p, IMAS.MXH(s), color=:red, label="after TEQUILA")
            else
                plot!(p, IMAS.MXH(s), color=:red)
            end
        end
        display(p)
    end

    return actor
end

# finalize by converting TEQUILA shot to dd.equilibrium
function _finalize(actor::ActorTEQUILA)
    try
        tequila2imas(actor.shot, actor.dd.equilibrium;
            psib=actor.psib, free_boundary=actor.par.free_boundary)
    catch e
        display(plot(actor.shot))
        rethrow(e)
    end
    return actor
end

function tequila2imas(shot::TEQUILA.Shot, eq::IMAS.equilibrium; psib=0.0, free_boundary=false)
    eqt = eq.time_slice[]
    eq1d = eqt.profiles_1d

    R0 = shot.R0fe(1.0)
    Z0 = shot.Z0fe(1.0)
    eq.vacuum_toroidal_field.r0 = R0
    @ddtime(eq.vacuum_toroidal_field.b0 = shot.Fbnd / R0)
    eqt.boundary.geometric_axis.r = R0
    eqt.boundary.geometric_axis.z = Z0

    Rax = shot.R0fe(0.0)
    Zax = shot.Z0fe(0.0)
    eqt.global_quantities.magnetic_axis.r = Rax
    eqt.global_quantities.magnetic_axis.z = Zax

    n_grid = 10 * length(shot.ρ)

    psit = shot.C[2:2:end, 1]
    psii = range(psit[1], psit[end], n_grid)
    rhoi = TEQUILA.ρ.(Ref(shot), psii)
    eq1d.psi = psii .+ psib
    eq1d.pressure = MXHEquilibrium.pressure.(Ref(shot), psii)
    eq1d.dpressure_dpsi = MXHEquilibrium.pressure_gradient.(Ref(shot), psii)
    eq1d.f = TEQUILA.Fpol.(Ref(shot), rhoi)
    eq1d.f_df_dpsi = TEQUILA.Fpol_dFpol_dψ.(Ref(shot), rhoi)

    resize!(eqt.profiles_2d, 1)
    eq2d = eqt.profiles_2d[1]

    R0 = shot.surfaces[1, end]
    Z0 = shot.surfaces[2, end]
    ϵ = shot.surfaces[3, end]
    κ = shot.surfaces[4, end]
    a = min(1.5 * R0 * ϵ, R0) # 20% bigger than plasma, but a no bigger than R0
    b = κ * a
    Rgrid = range(R0 - a, R0 + a, n_grid)
    Zgrid = range(Z0 - b, Z0 + b, n_grid)

    psirz = zeros(n_grid, n_grid)

    eq2d.grid_type.index = 1
    eq2d.grid.dim1 = Rgrid
    eq2d.grid.dim2 = Zgrid

    if free_boundary
        # constraints for the private flux region
        Rb, Zb = TEQUILA.MXH(shot.surfaces[:, end])()
        upper_x_point = any(x_point.z > Z0 for x_point in eqt.boundary.x_point)
        lower_x_point = any(x_point.z < Z0 for x_point in eqt.boundary.x_point)
        Rx, Zx = free_boundary_private_flux_constraint(Rb, Zb; upper_x_point, lower_x_point, fraction=0.25, n_points=10)
        # convert from fixed to free boundary equilibrium
        psirz .= VacuumFields.fixed2free(shot, Int(ceil(length(Rb) / 2)), Rgrid, Zgrid; Rx, Zx, ψbound=psib)
    else
        for (i, r) in enumerate(Rgrid)
            for (j, z) in enumerate(Zgrid)
                psirz[i, j] = shot(r, z)
            end
        end
    end
    eq2d.psi = psirz .+ psib

    IMAS.flux_surfaces(eqt)
end<|MERGE_RESOLUTION|>--- conflicted
+++ resolved
@@ -9,14 +9,9 @@
     free_boundary::Entry{Bool} = Entry{Bool}("-", "Convert fixed boundary equilibrium to free boundary one"; default=true)
     number_of_radial_grid_points::Entry{Int} = Entry{Int}("-", "Number of TEQUILA radial grid points"; default=20)
     number_of_fourier_modes::Entry{Int} = Entry{Int}("-", "Number of modes for Fourier decomposition"; default=20)
-<<<<<<< HEAD
-    number_of_MXH_harmonics::Entry{Int} = Entry{Int}("-", "Number of Fourier harmonics in MXH representation of flux surfaces"; default=7)
-    number_of_iterations::Entry{Int} = Entry{Int}("-", "Number of TEQUILA iterations"; default=5)
-=======
     number_of_MXH_harmonics::Entry{Int} = Entry{Int}("-", "Number of Fourier harmonics in MXH representation of flux surfaces"; default=10)
     number_of_iterations::Entry{Int} = Entry{Int}("-", "Number of TEQUILA iterations"; default=20)
     tolerance::Entry{Float64} = Entry{Float64}("-", "Tolerance for terminating iterations"; default=1e-6)
->>>>>>> 03a309b0
     psi_norm_boundary_cutoff::Entry{Float64} = Entry{Float64}("-", "Cutoff psi_norm for determining boundary"; default=0.999)
     do_plot::Entry{Bool} = Entry{Bool}("-", "Plot before and after actor"; default=false)
     debug::Entry{Bool} = Entry{Bool}("-", "Print debug information withing TEQUILA solve"; default=false)
