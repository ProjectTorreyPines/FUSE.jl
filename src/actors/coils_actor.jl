--- conflicted
+++ resolved
@@ -466,23 +466,6 @@
         else
             fixed_eq = IMAS2Equilibrium(eqt)
             # private flux regions
-<<<<<<< HEAD
-            prpz = IMAS.flux_surface(eqt,eqt.profiles_1d.psi[end],false)
-            Rx = []
-            Zx = []
-            # for (pr, pz) in prpz
-            #     append!(Rx, pr)
-            #     append!(Zx, pz)
-            # end
-            # find ψp
-            Bp_fac, ψp, Rp, Zp = AD_GS.ψp_on_fixed_eq_boundary(fixed_eq, fixed_coils; Rx, Zx)
-            push!(fixed_eqs, (Bp_fac, ψp, Rp, Zp))
-            # Use Bp to give more weight to the x-point regions
-            Bp = map(x->sqrt(sum(x.^2)), IMAS.Br_Bz_interpolant(IMAS.to_range(eqt.profiles_2d[1].grid.dim1),
-                                                                IMAS.to_range(eqt.profiles_2d[1].grid.dim2),
-                                                                eqt.profiles_2d[1].psi).(Rp, Zp))
-            weight = 1.0 ./ (Bp .+ maximum(Bp) / 10.0)
-=======
             private = IMAS.flux_surface(eqt,eqt.profiles_1d.psi[end],false)
             vessel = IMAS.get_radial_build(rb, type=-1, hfs=0)
             Rx = []
@@ -498,7 +481,6 @@
             # give each strike point the same weight as the lcfs
             weight = Rp .* 0.0 .+ 1.0
             weight[end - length(Rx) + 1 : end] .= length(Rp) / (1+length(Rx))
->>>>>>> a44dc9d9
             push!(weights, weight)
         end
     end
