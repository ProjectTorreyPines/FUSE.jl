--- conflicted
+++ resolved
@@ -8,7 +8,6 @@
 Base.@kwdef mutable struct FUSEparameters__ActorCosting{T} <: ParametersActor where {T <: Real}
 	_parent::WeakRef = WeakRef(nothing)
 	_name::Symbol = :not_set
-<<<<<<< HEAD
 	model::Switch{Symbol} = Switch(Symbol, [:FUSE, :ARIES, :Sheffield], "-", "Costing model"; default = :ARIES)
 	construction_start_year::Entry{Int} = Entry(Int, "year", "Year that plant construction begins"; default = Dates.year(Dates.now()))
 	future_inflation_rate::Entry{T} = Entry(T, "-", "Predicted average rate of future inflation"; default = 0.025)
@@ -16,15 +15,6 @@
 	scheduled_maintenance_fraction::Entry{T} = Entry(T, "-", "Fraction of plant lifetime dedicated to scheduled maintenance"; default = 0.134)
 	production_increase::Entry{T} = Entry(T, "-", "Factor by which production of ReBCO multiplies"; default = 10)
 	learning_rate::Entry{T} = Entry(T, "-", "Learning rate for ReBCO technology production"; default = 0.85)
-=======
-	model::Switch{Symbol} = Switch{Symbol}([:FUSE, :ARIES, :Sheffield], "-", "Costing model"; default = :ARIES)
-	construction_start_year::Entry{Int} = Entry{Int}("year", "Year that plant construction begins"; default = Dates.year(Dates.now()))
-	future_inflation_rate::Entry{T} = Entry{T}("-", "Predicted average rate of future inflation"; default = 0.025)
-	plant_lifetime::Entry{Int} = Entry{Int}("year", "Lifetime of the plant"; default = 40)
-	availability::Entry{T} = Entry{T}("-", "Availability fraction of the plant"; default = 0.8)
-	production_increase::Entry{T} = Entry{T}("-", "Factor by which production of ReBCO multiplies"; default = 1.0)
-	learning_rate::Entry{T} = Entry{T}("-", "Learning rate for ReBCO technology production"; default = 0.85)
->>>>>>> a0fa0f92
 end
 
 mutable struct ActorCosting{D,P} <: FacilityAbstractActor
