#= ===================== =#
#  ActorSheffieldCosting  #
#= ===================== =#

Base.@kwdef mutable struct FUSEparameters__ActorSheffieldCosting{T} <: ParametersActor where {T <: Real}
	_parent::WeakRef = WeakRef(nothing)
	_name::Symbol = :not_set
	construction_lead_time::Entry{T} = Entry{T}("year", "Duration of construction"; default = 8.0)
	fixed_charge_rate::Entry{T} = Entry{T}("-", "Constant dollar fixed charge rate"; default = 0.078)
	divertor_fluence_lifetime::Entry{T} = Entry{T}("MW*yr/m^2", "Divertor fluence over its lifetime"; default = 10.0)
	blanket_fluence_lifetime::Entry{T} = Entry{T}("MW*yr/m^2", "Blanket fluence over its lifetime"; default = 15.0)
    coil_redundancy::Entry{T} = Entry{T}("-", "Number of spare TF coils"; default = 0.0)

end

mutable struct ActorSheffieldCosting{D,P} <: FacilityAbstractActor
	dd::IMAS.dd{D}
	par::FUSEparameters__ActorSheffieldCosting{P}
	function ActorSheffieldCosting(dd::IMAS.dd{D}, par::FUSEparameters__ActorSheffieldCosting{P}; kw...) where {D<:Real,P<:Real}
		logging_actor_init(ActorSheffieldCosting)
		par = par(kw...)
		return new{D,P}(dd, par)
	end
end

function ActorSheffieldCosting(dd::IMAS.dd, act::ParametersAllActors; kw...)
	par = act.ActorSheffieldCosting(kw...)
	actor = ActorSheffieldCosting(dd, par)
	step(actor)
	finalize(actor)
	return actor
end

function _step(actor::ActorSheffieldCosting)
	dd = actor.dd
	par = actor.par
	cst = dd.costing

	cost_direct = cst.cost_direct_capital
	cost_ops = cst.cost_operations

	bd = dd.build

	da = DollarAdjust(dd)

	fixed_charge_rate = par.fixed_charge_rate
    scheduled_maintenance_fraction = cst.scheduled_maintenance_fraction
	plant_lifetime = cst.plant_lifetime
	divertor_fluence_lifetime = par.divertor_fluence_lifetime
	blanket_fluence_lifetime = par.blanket_fluence_lifetime
	construction_lead_time = par.construction_lead_time
    coil_redundancy = par.coil_redundancy


	thermal_flux = 10.0 # placeholder value for thermal flux on the divertor 

	ec_power = 0.0
	if !isempty(dd.ec_launchers.beam)
		for num in eachindex(dd.ec_launchers.beam)
			ec_power += dd.ec_launchers.beam[num].available_launch_power
		end
	end

	ic_power = 0.0
	if !isempty(dd.ic_antennas.antenna)
		for num in eachindex(dd.ic_antennas.antenna)
			ic_power += dd.ic_antennas.antenna[num].available_launch_power
		end
	end

	lh_power = 0.0
	if !isempty(dd.lh_antennas.antenna)
		for num in eachindex(dd.lh_antennas.antenna)
			lh_power += dd.lh_antennas.antenna[num].available_launch_power
		end
	end

	nb_power = 0.0
	if !isempty(dd.nbi.unit)
		for num in eachindex(dd.nbi.unit)
			nb_power += dd.nbi.unit[num].available_launch_power
		end
	end

    wall_loading = dd.neutronics.time_slice[].wall_loading
	flux_r = wall_loading.flux_r
	flux_z = wall_loading.flux_z
	neutron_flux = sum(sqrt.(flux_r .^ 2 .+ flux_z .^ 2) / 1e6) / length(flux_r)

<<<<<<< HEAD
    power_electric_net = @ddtime(dd.balance_of_plant.power_electric_net)
    power_thermal = @ddtime(dd.balance_of_plant.thermal_cycle.total_useful_heat_power)
    power_electric_generated = @ddtime(dd.balance_of_plant.thermal_cycle.power_electric_generated)

    if ismissing(power_electric_generated) || isnan(power_electric_net) || power_electric_net < 0
        power_electric_net = 0.0
    end 

    if isnan(power_thermal)
        power_thermal = 0.0
    end 

    if isnan(power_electric_generated)
        power_electric_generated = 0.0
    end
=======
    power_thermal, power_electric_generated, power_electric_net = bop_powers(dd.balance_of_plant)
>>>>>>> be3672a1

	###### Direct Capital ######
	total_direct_capital_cost = 0

    #availability calculation as shown on pg. 228, Sheffield et al. Fusion Tech. 9 (1986)
    required_components = bd.tf.coils_n 
    total_components = required_components + coil_redundancy 

    #0.2342 is the total unscheduled unavailability of all other systems except primary coils (= sum of all Unavailability in Table B.II of Sheffield 1986 except Primary coils)
    # Fra = 6e-6, Mr0 = 1e4, Mr1 = 240 all come from Table B.II of Sheffield 1986 in Primary coils row 
    unscheduled_unavailability = unscheduled(time_to_failure(6e-6,required_components,total_components), 1e4, 240, fraction_major_failure(0.1,required_components,total_components)) + .2342

    #Equation B.9 in Sheffield 1986
    cst.availability = (1 - scheduled_maintenance_fraction) * (1 - unscheduled_unavailability)

    total_direct_capital_cost += cost_redundant_coils(cst, bd, da, required_components, total_components)
   
	##### fusion island
	sys_fi = resize!(cost_direct.system, "name" => "tokamak")

	#main heat transfer system 
	sub = resize!(sys_fi.subsystem, "name" => "main heat transfer system")
	sub.cost = cost_direct_capital_Sheffield(:main_heat_transfer_system, power_thermal, da)
	total_direct_capital_cost += sub.cost

	#primary coils 
	sub = resize!(sys_fi.subsystem, "name" => "primary coils")
	sub.cost = cost_direct_capital_Sheffield(:primary_coils, cst, bd, da)
	total_direct_capital_cost += sub.cost

	#shielding gaps 
	sub = resize!(sys_fi.subsystem, "name" => "shielding gaps")
	sub.cost = cost_direct_capital_Sheffield(:shielding_gaps, cst, bd, da)
	total_direct_capital_cost += sub.cost

	#structure 
	sub = resize!(sys_fi.subsystem, "name" => "structure")
	sub.cost = cost_direct_capital_Sheffield(:structure, cst, bd, da)
	total_direct_capital_cost += sub.cost

	#aux power 
	sub = resize!(sys_fi.subsystem, "name" => "aux power")
	sub.cost = cost_direct_capital_Sheffield(:aux_power, ec_power, ic_power, lh_power, nb_power, da)
	total_direct_capital_cost += sub.cost

	##### Facility structures, buildings and site 
	sys_bld = resize!(cost_direct.system, "name" => "facility")

	#balance of plant
	sub = resize!(sys_bld.subsystem, "name" => "balance of plant")
	sub.cost = cost_direct_capital_Sheffield(:balance_of_plant, power_electric_net, power_thermal, da)
	total_direct_capital_cost += sub.cost

	#buildings 
	sub = resize!(sys_bld.subsystem, "name" => "buildings")
	sub.cost = cost_direct_capital_Sheffield(:buildings, bd, da)
	total_direct_capital_cost += sub.cost

	###### Fuel ######
	total_fuel_cost = 0

	sys = resize!(cost_ops.system, "name" => "blanket")
<<<<<<< HEAD
	sys.yearly_cost = cost_fuel_Sheffield(:blanket, dd, fixed_charge_rate, cst.availability, plant_lifetime, neutron_flux, blanket_fluence_lifetime, power_electric_net, da)
=======
	sys.yearly_cost = cost_fuel_Sheffield(:blanket, dd, fixed_charge_rate, availability, plant_lifetime, neutron_flux, blanket_fluence_lifetime, power_electric_net, da)
>>>>>>> be3672a1
	total_fuel_cost += sys.yearly_cost

	sys = resize!(cost_ops.system, "name" => "divertor")
	sys.yearly_cost = cost_fuel_Sheffield(:divertor, dd, fixed_charge_rate, cst.availability, plant_lifetime, neutron_flux, thermal_flux, divertor_fluence_lifetime, power_electric_net, da)
	total_fuel_cost += sys.yearly_cost

	sys = resize!(cost_ops.system, "name" => "aux power")
	sys.yearly_cost = cost_fuel_Sheffield(:aux_power, ec_power, ic_power, lh_power, nb_power, da)
	total_fuel_cost += sys.yearly_cost

	sys = resize!(cost_ops.system, "name" => "misc. fuel")
	sys.yearly_cost = cost_fuel_Sheffield(:misc_fuel, fixed_charge_rate, da)
	total_fuel_cost += sys.yearly_cost

	###### Operations & Maintenance #####
	sys = resize!(cost_ops.system, "name" => "operations and maintenance")
	sys.yearly_cost = cost_operations_maintenance_Sheffield(power_electric_net, da)

	###### Levelized Cost Of Electricity  ######
	function indirect_charges(construction_lead_time)
		return 1 + (0.5 * construction_lead_time / 8)
	end

	function capitalization_factor(construction_lead_time)
		return 1.011^(construction_lead_time + 0.61)
	end

	total_capital_cost = total_direct_capital_cost * capitalization_factor(construction_lead_time) * indirect_charges(construction_lead_time)

	cst.levelized_CoE = 1e3 * (total_capital_cost * fixed_charge_rate + total_fuel_cost + cost_operations_maintenance_Sheffield(power_electric_net, da)) / (power_electric_net * 1e-6 * 8760 * cst.availability) + 0.5e-3

	return actor
end

function _finalize(actor::ActorSheffieldCosting)
	# sort system/subsystem by their costs
	sort!(actor.dd.costing.cost_direct_capital.system, by = x -> x.cost, rev = true)
	for sys in actor.dd.costing.cost_direct_capital.system
		sort!(sys.subsystem, by = x -> x.cost, rev = true)
	end

	return actor
end

#= =================== =#
#  direct capital cost  #
#= =================== =#

#Equation 18 in Generic magnetic fusion reactor revisited, Sheffield and Milora, FS&T 70 (2016)
function cost_direct_capital_Sheffield(::Type{Val{:main_heat_transfer_system}}, power_thermal::Real, da::DollarAdjust)
	da.year_assessed = 2016
	power_thermal = power_thermal / 1e6 #want this in megawatts 
	cost = 221 * (power_thermal / 4150)^0.6
	return future_dollars(cost, da)
end

function cost_direct_capital_Sheffield(::Type{Val{:primary_coils}}, cst::IMAS.costing, bd::IMAS.build, da::DollarAdjust)
	da.year_assessed = 2016   # Year the materials costs were assessed 
	primary_coils_hfs = IMAS.get_build_layer(bd.layer, type = IMAS._tf_, fs = _hfs_)
	cost = 1.5 * primary_coils_hfs.volume * unit_cost(bd.tf.technology, cst)
	return future_dollars(cost, da)
end

function cost_direct_capital_Sheffield(::Type{Val{:shielding_gaps}}, cst::IMAS.costing, bd::IMAS.build, da::DollarAdjust)
	da.year_assessed = 2016
	shields_hfs = IMAS.get_build_layers(bd.layer, type = IMAS._shield_, fs = _hfs_)
	gaps_hfs = IMAS.get_build_layers(bd.layer, type = IMAS._gap_, fs = _hfs_)

	cost = 0

    for layer in shields_hfs
        vol_shield_hfs = layer.volume
        material_shield_hfs = layer.material
        cost += vol_shield_hfs * unit_cost(material_shield_hfs, cst)
    end

    for layer in gaps_hfs
        vol_gaps_hfs = layer.volume
        cost += vol_gaps_hfs * 0.29 # $M/m^3 from Table A.VII 
    end

	return future_dollars(1.25 * cost, da)

end

function cost_direct_capital_Sheffield(::Type{Val{:structure}}, cst::IMAS.costing, bd::IMAS.build, da::DollarAdjust)
	da.year_assessed = 2016
	primary_coils_hfs = IMAS.get_build_layer(bd.layer, type = IMAS._tf_, fs = _hfs_)
	cost = 0.75 * primary_coils_hfs.volume * unit_cost("steel", cst)
	return future_dollars(cost, da)
end

function cost_direct_capital_Sheffield(::Type{Val{:aux_power}}, ec_power::Real, ic_power::Real, lh_power::Real, nb_power::Real, da::DollarAdjust)
	da.year_assessed = 2016
	aux_power = ec_power + ic_power + lh_power + nb_power
	cost = 1.1 * (aux_power * 5.3) * 1e-6 # convert to M$ 
	return future_dollars(cost, da)
end

#Equation 19
function cost_direct_capital_Sheffield(::Type{Val{:balance_of_plant}}, power_electric_net::Real, power_thermal::Real, da::DollarAdjust)
	da.year_assessed = 2010  # pg. 19 of Generic magnetic fusion reactor revisited 

    power_electric_net = power_electric_net / 1e6 #want input for power electric net, power_thermal in megawatts
    power_thermal = power_thermal / 1e6
    cost = 900 + 900 * (power_electric_net / 1200) * (power_thermal / 4150)^0.6
    return future_dollars(cost, da)
end

function cost_direct_capital_Sheffield(::Type{Val{:buildings}}, bd::IMAS.build, da::DollarAdjust)
	da.year_assessed = 2016

    vol_fusion_island = 0.0
	for layer in bd.layer
		vol_fusion_island += layer.volume
	end

	cost = 839.0 * (vol_fusion_island / 5100)^0.67
	return future_dollars(cost, da)
end


#= ====================== =#
#      yearly fuel cost    #
#= ====================== =#

#Equation 23 in Generic magnetic fusion reactor revisited, Sheffield and Milora, FS&T 70 (2016) 
function cost_fuel_Sheffield(::Type{Val{:blanket}}, dd::IMAS.dd, fixed_charge_rate::Real, availability::Real, plant_lifetime::Real, neutron_flux::Real, blanket_fluence_lifetime::Real, power_electric_net::Real, da::DollarAdjust)
	da.year_assessed = 2016

	bd = dd.build
	cst = dd.costing

	blankets = IMAS.get_build_layers(bd.layer, type = IMAS._blanket_, fs = _lfs_)

	if isempty(blankets)
		cost = 0
	else
        blanket = blankets[1]
		initial_cost_blanket = blanket.volume * unit_cost(blanket.material, cst)

		blanket_capital_cost = 1.1 * initial_cost_blanket * fixed_charge_rate
		blanket_replacement_cost = ((availability * plant_lifetime * neutron_flux / blanket_fluence_lifetime - 1) * initial_cost_blanket) / plant_lifetime #blanket fluence lifetime in MW*yr/m^2

		cost = 1.1 * (blanket_capital_cost + blanket_replacement_cost)
	end
	return future_dollars(cost, da)
end

#Equation 24
function cost_fuel_Sheffield(::Type{Val{:divertor}}, dd::IMAS.dd, fixed_charge_rate::Real, availability::Real, plant_lifetime::Real, neutron_flux::Real, thermal_flux::Real, divertor_fluence_lifetime::Real, power_electric_net, da::DollarAdjust)
	da.year_assessed = 2016

	initial_cost_divertor = 0.1 * 0.114 * 0.8 * ((IMAS.fusion_power(dd) / 1e6) / neutron_flux)

	divertor_capital_cost = 1.1 * initial_cost_divertor * fixed_charge_rate
	divertor_replacement_cost = (availability * plant_lifetime * thermal_flux / divertor_fluence_lifetime - 1) * initial_cost_divertor / plant_lifetime #divertor fluence lifetime in MW*yr/m^2

	cost = 1.1 * (divertor_capital_cost + divertor_replacement_cost)
	return future_dollars(cost, da)

end

#Table III
function cost_fuel_Sheffield(::Type{Val{:aux_power}}, ec_power::Real, ic_power::Real, lh_power::Real, nb_power::Real, da::DollarAdjust)
	return 0.1 * cost_direct_capital_Sheffield(Val{:aux_power}, ec_power, ic_power, lh_power, nb_power, da)
end

function cost_fuel_Sheffield(::Type{Val{:misc_fuel}}, fixed_charge_rate::Real, da::DollarAdjust)
	da.year_assessed = 1983
	cost = 24 * fixed_charge_rate + 0.4 # $M/yr # 24*FCR for misc. replacements plus 0.4 M$ for fuel costs (in 1983 dollars)
	return future_dollars(cost, da)
end

#= ====================== =#
#  yearly operations cost  #
#= ====================== =#

function cost_operations_maintenance_Sheffield(power_electric_net::Real, da::DollarAdjust)
	da.year_assessed = 1983
	if power_electric_net == 0
		cost = 49.1 # $M/yr 
	else
		power_electric_net = power_electric_net / 1e6
		cost = 7.7 * (power_electric_net / 1200)^0.5 # there is a typo in Sheffield 1986 equation F.10, which has been corrected here
	end
	return future_dollars(cost, da)
end

#= ============= =#
#  availability   #
#= ============= =#

#Equation B.10 in Sheffield 1986
function fraction_major_failure(Fm0, required_components, total_components)
    denom = 0 
    for j in required_components:total_components
        denom += 1/j 
    end 
    
    denom = required_components*denom 
    
    Fm = Fm0/denom
    return Fm
end

#Equation B.8 in Sheffield 1986
function time_to_failure(Fra, required_components, total_components)
    Tf1 = 1/Fra 
    num = 0 
    
    for j in required_components:total_components 
        num += 1/j
    end
    
    Tfs = Tf1 * num 
    return Tfs
end

#Equation B.4 in Sheffield 1986
function unscheduled(Tfs, Mr0, Mr1, Fm)
    Pdt = (Mr0*Fm + Mr1*(1-Fm))/Tfs
    return Pdt 
end

function cost_redundant_coils(cst::IMAS.costing, bd::IMAS.build, da::DollarAdjust, required_components, total_components)
	da.year_assessed = 2016   # Year the materials costs were assessed 
	primary_coils_hfs = IMAS.get_build_layer(bd.layer, type = IMAS._tf_, fs = _hfs_)
    volume_single_coil = primary_coils_hfs.volume/bd.tf.coils_n
	cost = 1.5 * volume_single_coil * (total_components - required_components) * unit_cost(bd.tf.technology, cst)
	return future_dollars(cost, da)
end
<|MERGE_RESOLUTION|>--- conflicted
+++ resolved
@@ -10,7 +10,6 @@
 	divertor_fluence_lifetime::Entry{T} = Entry{T}("MW*yr/m^2", "Divertor fluence over its lifetime"; default = 10.0)
 	blanket_fluence_lifetime::Entry{T} = Entry{T}("MW*yr/m^2", "Blanket fluence over its lifetime"; default = 15.0)
     coil_redundancy::Entry{T} = Entry{T}("-", "Number of spare TF coils"; default = 0.0)
-
 end
 
 mutable struct ActorSheffieldCosting{D,P} <: FacilityAbstractActor
@@ -87,25 +86,7 @@
 	flux_z = wall_loading.flux_z
 	neutron_flux = sum(sqrt.(flux_r .^ 2 .+ flux_z .^ 2) / 1e6) / length(flux_r)
 
-<<<<<<< HEAD
-    power_electric_net = @ddtime(dd.balance_of_plant.power_electric_net)
-    power_thermal = @ddtime(dd.balance_of_plant.thermal_cycle.total_useful_heat_power)
-    power_electric_generated = @ddtime(dd.balance_of_plant.thermal_cycle.power_electric_generated)
-
-    if ismissing(power_electric_generated) || isnan(power_electric_net) || power_electric_net < 0
-        power_electric_net = 0.0
-    end 
-
-    if isnan(power_thermal)
-        power_thermal = 0.0
-    end 
-
-    if isnan(power_electric_generated)
-        power_electric_generated = 0.0
-    end
-=======
     power_thermal, power_electric_generated, power_electric_net = bop_powers(dd.balance_of_plant)
->>>>>>> be3672a1
 
 	###### Direct Capital ######
 	total_direct_capital_cost = 0
@@ -168,11 +149,7 @@
 	total_fuel_cost = 0
 
 	sys = resize!(cost_ops.system, "name" => "blanket")
-<<<<<<< HEAD
 	sys.yearly_cost = cost_fuel_Sheffield(:blanket, dd, fixed_charge_rate, cst.availability, plant_lifetime, neutron_flux, blanket_fluence_lifetime, power_electric_net, da)
-=======
-	sys.yearly_cost = cost_fuel_Sheffield(:blanket, dd, fixed_charge_rate, availability, plant_lifetime, neutron_flux, blanket_fluence_lifetime, power_electric_net, da)
->>>>>>> be3672a1
 	total_fuel_cost += sys.yearly_cost
 
 	sys = resize!(cost_ops.system, "name" => "divertor")
