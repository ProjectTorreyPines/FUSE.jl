import CSV
import DataFrames
import Memoize
import Dates
import FusionMaterials
import FusionMaterials: Material

#= ================================= =#
#  Learning rate for HTS - from GASC  #
#= ================================= =#
function cost_multiplier(production_increase::Real, learning_rate::Real)
    return production_increase^(log(learning_rate) / log(2))
end

#= ============== =#
#  materials cost  #
#= ============== =#
function unit_cost(material::Material, cst::IMAS.costing)
    cost_per_unit_volume = material.cost_m3

    if material.name == "rebco"
        production_increase = cst.future.learning.hts.production_increase
        learning_rate = cst.future.learning.hts.learning_rate
        cost_per_unit_volume = cost_per_unit_volume * cost_multiplier(production_increase, learning_rate)
    end

    return cost_per_unit_volume / 1e6 # costs in $M/m^3
end

#= ====================== =#
#  materials cost - coils  #
#= ====================== =#
function unit_cost(coil_tech::Union{IMAS.build__tf__technology,IMAS.build__oh__technology,IMAS.build__pf_active__technology}, cst::IMAS.costing)
    if coil_tech.material == "copper"
        return unit_cost(Material(:copper), cst)
    else
        fraction_cable = 1.0 - coil_tech.fraction_steel - coil_tech.fraction_void
        fraction_SC = fraction_cable * coil_tech.ratio_SC_to_copper / (1 + coil_tech.ratio_SC_to_copper)
        fraction_copper = fraction_cable - fraction_SC
        return (
            coil_tech.fraction_steel * unit_cost(Material(:steel), cst) + fraction_copper * unit_cost(Material(:copper), cst) +
            fraction_SC * unit_cost(Material(coil_tech.material), cst)
        )
    end
end

#= ==================== =#
#  Inflation Adjustment  #
#= ==================== =#
mutable struct DollarAdjust
    future_inflation_rate::Real
    construction_start_year::Int
    year_assessed::Union{Missing,Int}
    year::Union{Missing,Int}
end

function DollarAdjust(dd::IMAS.dd)
    return DollarAdjust(dd.costing.future.inflation_rate, dd.costing.construction_start_year, missing, missing)
end

"""
    load_inflation_rate()

Inflation of past costs according to U.S. Bureau of Labor Statistics CPI data

Source: https://data.bls.gov/cgi-bin/surveymost?cu (Dataset CUUR0000SA0)

NOTE: To update simply copy-paste the table at the website in the "CPI.csv" file
"""
Memoize.@memoize function load_inflation_rate()
    months = [:Jan, :Feb, :Mar, :Apr, :May, :Jun, :Jul, :Aug, :Sep, :Oct, :Nov, :Dec]
    types = Dict(
        :Year => Int64,
        :HALF1 => Union{Float64,Missing},
        :HALF2 => Union{Float64,Missing}
    )
    for month in months
        types[month] = Union{Float64,Missing}
    end

    csv_loc = abspath(joinpath(@__DIR__, "CPI.csv"))

    CPI = DataFrames.DataFrame(CSV.File(csv_loc; types, missingstring=" ", silencewarnings=true))
    DataFrames.select!(CPI, Not(:HALF1))
    DataFrames.select!(CPI, Not(:HALF2))

    CPI[!, "Year Avg"] = [sum([x for x in row[months] if x !== missing]) / length([x for x in row[months] if x !== missing]) for row in eachrow(CPI)]

    return CPI
end

"""
    future_dollars(dollars::Real, da::DollarAdjust)

Adjusts costs assessed in a previous year to current or future dollar amount
"""
function future_dollars(dollars::Real, da::DollarAdjust)
    CPI = load_inflation_rate()

    # from old dollars to current dollars
    if CPI.Year[1] <= da.year_assessed <= CPI.Year[end]
        CPI_past_year = CPI[findfirst(x -> x == da.year_assessed, CPI.Year), "Year Avg"]
        val_today = CPI[end, "Year Avg"] ./ CPI_past_year .* dollars
    elseif da.year_assessed == CPI.Year[end] + 1
        # allow one year of slack before raising warning that inflation data is not available
        val_today = dollars
    else
        @warn "Inflation data not available for $(da.year_assessed)"
        val_today = dollars
    end

    # inflate to the year of start of construction
    if da.construction_start_year < CPI.Year[1]
        error("Cannot translate cost earlier than $(CPI.Year[1])")
    elseif da.construction_start_year <= CPI.Year[end]
        CPI_const_year = CPI[findfirst(x -> x == da.construction_start_year, CPI.Year), "Year Avg"]
        value = CPI_const_year ./ CPI[end, "Year Avg"] .* val_today
    else
        n_years = da.construction_start_year - CPI.Year[end]
        value = val_today * ((1.0 + da.future_inflation_rate)^n_years)
    end

    # wipe out year_assessed each time to force developer to enter of `da.year_assessed` and avoid using the wrong year 
    da.year_assessed = missing

    return value
end

#= ================== =#
#  Dispatch on symbol  #
#= ================== =#

#Sheffield (and GASC)

function cost_direct_capital_Sheffield(item::Symbol, args...; kw...)
    return cost_direct_capital_Sheffield(Val{item}, args...; kw...)
end

function cost_ops_Sheffield(item::Symbol, args...; kw...)
    return cost_ops_Sheffield(Val{item}, args...; kw...)
end

function cost_fuel_Sheffield(item::Symbol, args...; kw...)
    return cost_fuel_Sheffield(Val{item}, args...; kw...)
end

function cost_operations_Sheffield(item::Symbol, args...; kw...)
    return cost_operations_Sheffield(Val{item}, args...; kw...)
end

function cost_decomissioning_Sheffield(item::Symbol, args...; kw...)
    return cost_decomissioning_Sheffield(Val{item}, args...; kw...)
end

#ARIES

function cost_direct_capital_ARIES(item::Symbol, args...; kw...)
    return cost_direct_capital_ARIES(Val{item}, args...; kw...)
end

function cost_operations_ARIES(item::Symbol, args...; kw...)
    return cost_operations_ARIES(Val{item}, args...; kw...)
end

function cost_decomissioning_ARIES(item::Symbol, args...; kw...)
    return cost_decomissioning_ARIES(Val{item}, args...; kw...)
end

#= ========== =#
#  BOP powers  #
#= ========== =#
"""
    bop_powers(bop::IMAS.balance_of_plant)

Returns maximum total_useful_heat_power, power_electric_generated, power_electric_net over time, setting them to 0.0 if negative, Nan or missing
"""
function bop_powers(bop::IMAS.balance_of_plant)
    if ismissing(bop.power_plant, :total_heat_supplied)
        total_useful_heat_power = 0.0
    else
        total_useful_heat_power = max(0.0, maximum(x -> isnan(x) ? -Inf : x, bop.power_plant.total_heat_supplied))
    end

    if ismissing(bop.power_plant, :power_electric_generated)
        power_electric_generated = 0.0
    else
        power_electric_generated = max(0.0, maximum(x -> isnan(x) ? -Inf : x, bop.power_plant.power_electric_generated))
    end

    if ismissing(bop, :power_electric_net)
        power_electric_net = 0.0
    else
        power_electric_net = max(0.0, maximum(x -> isnan(x) ? -Inf : x, bop.power_electric_net))
    end

<<<<<<< HEAD
    return total_useful_heat_power, power_electric_generated, power_electric_net
end

#= =========== =#
#  uncertainty  #
#= =========== =#

function store_nominal_values(dd::IMAS.dd)
    cst = dd.costing
    cstU = IMAS.uncertain(dd).costing

    cdc = cst.cost_direct_capital
    cdcU = cstU.cost_direct_capital
    resize!(cdc.system, length(cdcU.system))
    for i in 1:length(cdc.system)
        cdc.system[i].name = cdcU.system[i].name
        cdc.system[i].cost = Measurements.value(cdcU.system[i].cost)

        resize!(cdc.system[i].subsystem, length(cdcU.system[i].subsystem))
        for j in 1:length(cdc.system[i].subsystem)
            cdc.system[i].subsystem[j].name = cdcU.system[i].subsystem[j].name
            cdc.system[i].subsystem[j].cost = Measurements.value(cdcU.system[i].subsystem[j].cost)
        end
    end

    cops = cst.cost_operations
    copsU = cstU.cost_operations

    resize!(cops.system, length(copsU.system))
    for i in 1:length(cops.system)
        cops.system[i].name = copsU.system[i].name
        cops.system[i].yearly_cost = Measurements.value(copsU.system[i].yearly_cost)

        resize!(cops.system[i].subsystem, length(copsU.system[i].subsystem))
        for j in 1:length(cops.system[i].subsystem)
            cops.system[i].subsystem[j].name = copsU.system[i].subsystem[j].name
            cops.system[i].subsystem[j].yearly_cost = Measurements.value(copsU.system[i].subsystem[j].yearly_cost)
        end
    end

    cdecom = cst.cost_decommissioning
    cdecomU = cstU.cost_decommissioning

    resize!(cdecom.system, 1)
    cdecom.system[1].name = "decommissioning"
    cdecom.system[1].cost = Measurements.value(cdecomU.cost)

    cst.levelized_CoE = Measurements.value(cstU.levelized_CoE)
=======
    return (total_useful_heat_power=total_useful_heat_power, power_electric_generated=power_electric_generated, power_electric_net=power_electric_net)
>>>>>>> 4777b2c3
end<|MERGE_RESOLUTION|>--- conflicted
+++ resolved
@@ -193,7 +193,6 @@
         power_electric_net = max(0.0, maximum(x -> isnan(x) ? -Inf : x, bop.power_electric_net))
     end
 
-<<<<<<< HEAD
     return total_useful_heat_power, power_electric_generated, power_electric_net
 end
 
@@ -242,7 +241,4 @@
     cdecom.system[1].cost = Measurements.value(cdecomU.cost)
 
     cst.levelized_CoE = Measurements.value(cstU.levelized_CoE)
-=======
-    return (total_useful_heat_power=total_useful_heat_power, power_electric_generated=power_electric_generated, power_electric_net=power_electric_net)
->>>>>>> 4777b2c3
 end