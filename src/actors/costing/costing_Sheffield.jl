--- conflicted
+++ resolved
@@ -100,19 +100,11 @@
     return future_dollars(cost, da)
 end
 
-<<<<<<< HEAD
 function cost_direct_capital_Sheffield(::Type{Val{:aux_power}}, ec_power::Real, ic_power::Real, lh_power::Real, nbi_power::Real, da::DollarAdjust)
     da.year_assessed = 2016
     aux_power = ec_power + ic_power + lh_power + nbi_power
     cost = 1.1 * (aux_power * 5.3) * 1e-6 # convert to M$ 
     return future_dollars(cost, da)
-=======
-function cost_direct_capital_Sheffield(::Type{Val{:aux_power}}, ec_power::Real, ic_power::Real, lh_power::Real, nb_power::Real)
-    aux_power = ec_power + ic_power + lh_power + nb_power
-    cost = 1.1 * (aux_power * 5.3) * 1e-6 # $5.3 per W in 2017 dollars, 1e-6 to convert to M$ 
-    return cost
-    #return today_dollars(cost)
->>>>>>> 870a0fef
 end
 
 #Equation 19
@@ -147,14 +139,8 @@
 #= ====================== =#
 
 #Equation 23 in Generic magnetic fusion reactor revisited, Sheffield and Milora, FS&T 70 (2016) 
-<<<<<<< HEAD
-function cost_fuel_Sheffield(::Type{Val{:blanket}}, fixed_charge_rate::Real, initial_cost_blanket::Real, availability::Real, lifetime::Real, neutron_flux::Real, blanket_fluence_lifetime::Real, power_electric_net::Real, da::DollarAdjust)
-    da.year_assessed = 2023 # assume the user will give you an initial blanket cost in the dollars of their current year 
-    #if electric power is generated then add in the blanket replacement cost; if it's not, just return the blanket capital cost
-=======
-function cost_ops_Sheffield(::Type{Val{:blanket}}, fixed_charge_rate::Real, initial_cost_blanket::Real, availability::Real, lifetime::Real, neutron_flux::Real, blanket_fluence_lifetime::Real, power_electric_net::Real)
+function cost_fuel_Sheffield(::Type{Val{:blanket}}, fixed_charge_rate::Real, initial_cost_blanket::Real, availability::Real, lifetime::Real, neutron_flux::Real, blanket_fluence_lifetime::Real, power_electric_net::Real)
 #if electric power is generated then add in the blanket replacement cost; if it's not, just return the blanket capital cost
->>>>>>> 870a0fef
         blanket_capital_cost = 1.1 * initial_cost_blanket * fixed_charge_rate
         blanket_replacement_cost = ((availability * lifetime * neutron_flux / blanket_fluence_lifetime - 1) * initial_cost_blanket) / lifetime #blanket fluence lifetime in MW*yr/m^2
     
@@ -168,13 +154,7 @@
 end
 
 #Equation 24
-<<<<<<< HEAD
-function cost_fuel_Sheffield(::Type{Val{:divertor}}, fixed_charge_rate::Real, initial_cost_divertor::Real, availability::Real, lifetime::Real, thermal_flux::Real, divertor_fluence_lifetime::Real, power_electric_net, da::DollarAdjust)
-    da.year_assessed = 2023 
-
-=======
-function cost_ops_Sheffield(::Type{Val{:divertor}}, fixed_charge_rate::Real, initial_cost_divertor::Real, availability::Real, lifetime::Real, thermal_flux::Real, divertor_fluence_lifetime::Real, power_electric_net)
->>>>>>> 870a0fef
+function cost_fuel_Sheffield(::Type{Val{:divertor}}, fixed_charge_rate::Real, initial_cost_divertor::Real, availability::Real, lifetime::Real, thermal_flux::Real, divertor_fluence_lifetime::Real, power_electric_net)
     divertor_capital_cost = 1.1 * initial_cost_divertor * fixed_charge_rate
     divertor_replacement_cost = (availability * lifetime * thermal_flux / divertor_fluence_lifetime - 1) * initial_cost_divertor / lifetime #divertor_lifetime is fluence lifetime so in MW*yr/m^2
 
@@ -188,21 +168,12 @@
 end
 
 #Table III
-<<<<<<< HEAD
-function cost_fuel_Sheffield(::Type{Val{:aux_power}}, ec_power::Real, ic_power::Real, lh_power::Real, nbi_power::Real, da::DollarAdjust)
-    return 0.1 * cost_direct_capital_Sheffield(Val{:aux_power}, ec_power, ic_power, lh_power, nbi_power, da)
-end
-
-function cost_fuel_Sheffield(::Type{Val{:misc_fuel}}, fixed_charge_rate::Real, da::DollarAdjust)
-    da.year_assessed = 1983
-=======
-function cost_ops_Sheffield(::Type{Val{:aux_power}}, ec_power::Real, ic_power::Real, lh_power::Real, nb_power::Real)
-    return 0.1 * cost_direct_capital_Sheffield(Val{:aux_power}, ec_power, ic_power, lh_power, nb_power)
+function cost_fuel_Sheffield(::Type{Val{:aux_power}}, ec_power::Real, ic_power::Real, lh_power::Real, nbi_power::Real)
+    return 0.1 * cost_direct_capital_Sheffield(Val{:aux_power}, ec_power, ic_power, lh_power, nbi_power)
     #return today_dollars(cost)
 end
 
-function cost_ops_Sheffield(::Type{Val{:misc_fuel}}, fixed_charge_rate::Real)
->>>>>>> 870a0fef
+function cost_fuel_Sheffield(::Type{Val{:misc_fuel}}, fixed_charge_rate::Real)
     cost = 24 * fixed_charge_rate + 0.4 # $M/yr # 24*FCR for misc. replacements plus 0.4 M$ for fuel costs (in 1983 dollars)
     return future_dollars(cost, da)
 end
@@ -314,13 +285,8 @@
     total_direct_capital_cost += sub.cost
 
     #aux power 
-<<<<<<< HEAD
-    sub = resize!(sys_fi.subsystem, "name" => "aux power")
-    sub.cost = cost_direct_capital_Sheffield(:aux_power, ec_power, ic_power, lh_power, nbi_power, da)
-=======
     sub = resize!(sys.subsystem, "name" => "aux power")
-    sub.cost = cost_direct_capital_Sheffield(:aux_power, ec_power, ic_power, lh_power, nb_power)
->>>>>>> 870a0fef
+    sub.cost = cost_direct_capital_Sheffield(:aux_power, ec_power, ic_power, lh_power, nbi_power)
     total_direct_capital_cost += sub.cost
 
     ##### balance of plant
@@ -337,57 +303,31 @@
     total_fuel_cost = 0
 
     if power_electric_net > 0.0 #if there is no electric power generated, treat blanket and divertor as direct capital costs instead of fuel costs 
-        sys = resize!(cost_ops.system, "name" => "blanket")
-<<<<<<< HEAD
-        sys.yearly_cost = cost_fuel_Sheffield(:blanket, fixed_charge_rate, initial_cost_blanket, availability, lifetime, neutron_flux, blanket_fluence_lifetime, power_electric_net, da)
-        total_fuel_cost += sys.yearly_cost
-    else 
-        sub_fi = resize!(sys_fi.subsystem, "name" => "blanket")
-        sub_fi.cost = cost_fuel_Sheffield(:blanket, fixed_charge_rate, initial_cost_blanket, availability, lifetime, neutron_flux, blanket_fluence_lifetime, power_electric_net, da)
-        total_direct_capital_cost += sub_fi.cost 
-=======
-        sys.yearly_cost = cost_ops_Sheffield(:blanket, fixed_charge_rate, initial_cost_blanket, availability, lifetime, neutron_flux, blanket_fluence_lifetime, power_electric_net)
+        sys = resize!(cost_fuel.system, "name" => "blanket")
+        sys.yearly_cost = cost_fuel_Sheffield(:blanket, fixed_charge_rate, initial_cost_blanket, availability, lifetime, neutron_flux, blanket_fluence_lifetime, power_electric_net)
         total_fuel_cost += sys.yearly_cost
     else 
         sys = resize!(cost_direct.system, "name" => "blanket")
-        sys.cost = cost_ops_Sheffield(:blanket, fixed_charge_rate, initial_cost_blanket, availability, lifetime, neutron_flux, blanket_fluence_lifetime, power_electric_net)
+        sys.cost = cost_fuel_Sheffield(:blanket, fixed_charge_rate, initial_cost_blanket, availability, lifetime, neutron_flux, blanket_fluence_lifetime, power_electric_net)
         total_direct_capital_cost += sys.cost 
->>>>>>> 870a0fef
     end
 
     if power_electric_net > 0.0
-        sys = resize!(cost_ops.system, "name" => "divertor")
-<<<<<<< HEAD
-        sys.yearly_cost =  cost_fuel_Sheffield(:divertor, fixed_charge_rate, initial_cost_divertor, availability, lifetime, thermal_flux, divertor_fluence_lifetime, power_electric_net, da)
-        total_fuel_cost += sys.yearly_cost
-    else 
-        sub_fi = resize!(sys_fi.subsystem, "name" => "divertor")
-        sub_fi.cost = cost_fuel_Sheffield(:divertor, fixed_charge_rate, initial_cost_divertor, availability, lifetime, thermal_flux, divertor_fluence_lifetime, power_electric_net, da)
-        total_direct_capital_cost += sub_fi.cost
-    end
-
-    sys = resize!(cost_ops.system, "name" => "aux power")
-    sys.yearly_cost = cost_fuel_Sheffield(:aux_power, ec_power, ic_power, lh_power, nbi_power, da)
-    total_fuel_cost += sys.yearly_cost 
-
-    sys = resize!(cost_ops.system, "name" => "misc. fuel")
-    sys.yearly_cost = cost_fuel_Sheffield(:misc_fuel, fixed_charge_rate, da)
-=======
-        sys.yearly_cost = cost_ops_Sheffield(:divertor, fixed_charge_rate, initial_cost_divertor, availability, lifetime, thermal_flux, divertor_fluence_lifetime, power_electric_net)
+        sys = resize!(cost_fuel.system, "name" => "divertor")
+        sys.yearly_cost = cost_fuel_Sheffield(:divertor, fixed_charge_rate, initial_cost_divertor, availability, lifetime, thermal_flux, divertor_fluence_lifetime, power_electric_net)
         total_fuel_cost += sys.yearly_cost
     else 
         sys = resize!(cost_direct.system, "name" => "divertor")
-        sys.cost = cost_ops_Sheffield(:divertor, fixed_charge_rate, initial_cost_divertor, availability, lifetime, thermal_flux, divertor_fluence_lifetime, power_electric_net)
+        sys.cost = cost_fuel_Sheffield(:divertor, fixed_charge_rate, initial_cost_divertor, availability, lifetime, thermal_flux, divertor_fluence_lifetime, power_electric_net)
         total_direct_capital_cost += sys.cost
     end
 
-    sys = resize!(cost_ops.system, "name" => "aux power")
-    sys.yearly_cost = cost_ops_Sheffield(:aux_power, ec_power, ic_power, lh_power, nb_power)
+    sys = resize!(cost_fuel.system, "name" => "aux power")
+    sys.yearly_cost = cost_fuel_Sheffield(:aux_power, ec_power, ic_power, lh_power, nbi_power)
     total_fuel_cost += sys.yearly_cost 
 
-    sys = resize!(cost_ops.system, "name" => "misc. fuel")
-    sys.yearly_cost = cost_ops_Sheffield(:misc_fuel, fixed_charge_rate)
->>>>>>> 870a0fef
+    sys = resize!(cost_fuel.system, "name" => "misc. fuel")
+    sys.yearly_cost = cost_fuel_Sheffield(:misc_fuel, fixed_charge_rate)
     total_fuel_cost += sys.yearly_cost
 
     ###### Operations & Maintenance #####
