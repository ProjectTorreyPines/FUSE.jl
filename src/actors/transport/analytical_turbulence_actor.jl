--- conflicted
+++ resolved
@@ -93,15 +93,10 @@
         χiB = 2.0 * χeB
         χiGB = 0.5 * χeGB
 
-<<<<<<< HEAD
-        χe = @. actor.par.αBgB * (actor.par.χeB_coefficient*χeB + actor.par.χeGB_coefficient*χeGB) 
-        χi = @. actor.par.αBgB * (actor.par.χiB_coefficient*χiB + actor.par.χiGB_coefficient*χiGB)
-        Γe = @. (A1+(A2-A1)*rho_cp)*χe*χi/(χe+χi) * dlnnedr  * ne
-=======
-        χe = @. actor.par.αBgB * (0.01 * χeB + 50.0 * χeGB)
-        χi = @. actor.par.αBgB * (0.001 * χiB + χiGB)
+        χe = @. actor.par.αBgB * (actor.par.χeB_coefficient * χeB + actor.par.χeGB_coefficient * χeGB) 
+        χi = @. actor.par.αBgB * (actor.par.χiB_coefficient * χiB + actor.par.χiGB_coefficient * χiGB)
         Γe = @. (A1 + (A2 - A1) * rho_cp) * χe * χi / (χe + χi) * dlnnedr * ne
->>>>>>> b40d491c
+
         gridpoint_cp = [argmin_abs(cp1d.grid.rho_tor_norm, ρ) for ρ in par.rho_transport]
 
         actor.flux_solutions = [
