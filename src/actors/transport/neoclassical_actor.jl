--- conflicted
+++ resolved
@@ -5,13 +5,8 @@
 Base.@kwdef mutable struct FUSEparameters__ActorNeoclassical{T} <: ParametersActor where {T<:Real}
     _parent::WeakRef = WeakRef(nothing)
     _name::Symbol = :not_set
-<<<<<<< HEAD
-    model::Switch{Symbol} = Switch{Symbol}([:changhinton, :neo, :hirshmansigmar], "-", "Neoclassical model to run"; default=:changhinton)
-    rho_transport::Entry{AbstractVector{T}} = Entry{AbstractVector{T}}("-", "rho_tor_norm values to compute neoclassical fluxes on"; default=0.2:0.1:0.8)
-=======
     model::Switch{Symbol} = Switch{Symbol}([:changhinton, :neo], "-", "Neoclassical model to run"; default=:changhinton)
     rho_transport::Entry{AbstractVector{T}} = Entry{AbstractVector{T}}("-", "rho_tor_norm values to compute neoclassical fluxes on"; default=0.2:0.05:0.85)
->>>>>>> 7875c89c
 end
 
 mutable struct ActorNeoclassical{D,P} <: PlasmaAbstractActor
