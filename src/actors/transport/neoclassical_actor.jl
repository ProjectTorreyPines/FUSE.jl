--- conflicted
+++ resolved
@@ -19,12 +19,8 @@
     par::OverrideParameters{P,FUSEparameters__ActorNeoclassical{P}}
     input_neos::Vector{<:NeoclassicalTransport.InputNEO}
     flux_solutions::Vector{<:GACODE.FluxSolution}
-<<<<<<< HEAD
-    equilibrium_geometry::Union{NEO.EquilibriumGeometry,Missing}
-    facit_output::Union{Dict{String, NEO.FACIToutput},Missing}
-=======
     equilibrium_geometry::Union{NeoclassicalTransport.EquilibriumGeometry,Missing}
->>>>>>> d0d6e429
+    facit_output::Union{Dict{String, NeoclassicalTransport.FACIToutput},Missing}
 end
 
 """
@@ -42,11 +38,7 @@
 function ActorNeoclassical(dd::IMAS.dd, par::FUSEparameters__ActorNeoclassical; kw...)
     logging_actor_init(ActorNeoclassical)
     par = OverrideParameters(par; kw...)
-<<<<<<< HEAD
-    return ActorNeoclassical(dd, par, NEO.InputNEO[], GACODE.FluxSolution[], missing, missing)
-=======
-    return ActorNeoclassical(dd, par, NeoclassicalTransport.InputNEO[], GACODE.FluxSolution[], missing)
->>>>>>> d0d6e429
+    return ActorNeoclassical(dd, par, NeoclassicalTransport.InputNEO[], GACODE.FluxSolution[], missing, missing)
 end
 
 """
@@ -78,12 +70,11 @@
         parameter_matrices = NeoclassicalTransport.get_plasma_profiles(eqt, cp1d)
         rho_s = GACODE.rho_s(cp1d, eqt)
         rmin = GACODE.r_min_core_profiles(eqt.profiles_1d, cp1d.grid.rho_tor_norm)
-<<<<<<< HEAD
-        actor.flux_solutions = map(gridpoint_cp -> NEO.hirshmansigmar(gridpoint_cp, eqt, cp1d, parameter_matrices, actor.equilibrium_geometry; rho_s, rmin), gridpoint_cps)
+        actor.flux_solutions = map(gridpoint_cp -> NeoclassicalTransport.hirshmansigmar(gridpoint_cp, eqt, cp1d, parameter_matrices, actor.equilibrium_geometry; rho_s, rmin), gridpoint_cps)
         
         facit_full_geometry = true 
         # impurity fluxes with FACIT
-        outputs_dict = Dict{String, NEO.FACIToutput}()
+        outputs_dict = Dict{String, NeoclassicalTransport.FACIToutput}()
 
         for i in 1:length(cp1d.ion)-1
             for j in i+1:length(cp1d.ion)
@@ -99,16 +90,13 @@
 
                 key = species1.label * "+" * species2.label
                 facit_input = prepare_facit(dd, facit_rotation_model, facit_full_geometry, species1, species2)
-                output = NEO.compute_transport(facit_input)
+                output = NeoclassicalTransport.compute_transport(facit_input)
 
                 outputs_dict[key] = output
             end
         end
 
         actor.facit_output = outputs_dict
-=======
-        actor.flux_solutions = map(gridpoint_cp -> NeoclassicalTransport.hirshmansigmar(gridpoint_cp, eqt, cp1d, parameter_matrices, actor.equilibrium_geometry; rho_s, rmin), gridpoint_cps)
->>>>>>> d0d6e429
     end
 
     return actor
