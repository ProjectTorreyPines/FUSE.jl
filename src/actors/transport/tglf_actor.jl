import TGLFNN

#= ============= =#
#  ActorTGLF      #
#= ============= =#
Base.@kwdef mutable struct FUSEparameters__ActorTGLF{T} <: ParametersActor where {T<:Real}
    _parent::WeakRef = WeakRef(nothing)
    _name::Symbol = :not_set
    nn::Entry{Bool} = Entry{Bool}("-", "Use TGLF-NN"; default=true)
    sat_rule::Switch{Symbol} = Switch{Symbol}([:sat0, :sat0quench, :sat1, :sat1geo, :sat2], "-", "Saturation rule"; default=:sat1)
    electromagnetic::Entry{Bool} = Entry{Bool}("-", "Electromagnetic or electrostatic"; default=true)
    rho_transport::Entry{AbstractVector{<:T}} = Entry{AbstractVector{<:T}}("-", "rho_tor_norm values to compute tglf fluxes on"; default=0.2:0.1:0.8)
    warn_nn_train_bounds::Entry{Bool} = Entry{Bool}("-", "Raise warnings if querying cases that are certainly outside of the training range"; default=false)
end

mutable struct ActorTGLF{D,P} <: PlasmaAbstractActor
    dd::IMAS.dd{D}
    par::FUSEparameters__ActorTGLF{P}
    input_tglfs::Vector{<:TGLFNN.InputTGLF}
    flux_solutions::Vector{<:TGLFNN.flux_solution}
end

"""
    ActorTGLF(dd::IMAS.dd, act::ParametersAllActors; kw...)

Evaluates the TGLF predicted turbulence
"""
function ActorTGLF(dd::IMAS.dd, act::ParametersAllActors; kw...)
    actor = ActorTGLF(dd, act.ActorTGLF; kw...)
    step(actor)
    finalize(actor)
    return actor
end

function ActorTGLF(dd::IMAS.dd, par::FUSEparameters__ActorTGLF; kw...)
    par = par(kw...)
    input_tglfs = Vector{TGLFNN.InputTGLF}(undef, length(par.rho_transport))
    return ActorTGLF(dd, par, input_tglfs, TGLFNN.flux_solution[])
end

"""
    _step(actor::ActorTGLF)

Runs TGLF actor to evaluate the turbulence flux on a vector of gridpoints
"""
function _step(actor::ActorTGLF)
    par = actor.par
    dd = actor.dd

    eq1d = dd.equilibrium.time_slice[].profiles_1d
    cp1d = dd.core_profiles.profiles_1d[]
    ix_eq = [argmin(abs.(eq1d.rho_tor_norm .- rho)) for rho in par.rho_transport]
    ix_cp = [argmin(abs.(cp1d.grid.rho_tor_norm .- rho)) for rho in par.rho_transport]
    for (k, (gridpoint_eq, gridpoint_cp)) in enumerate(zip(ix_eq, ix_cp))
        actor.input_tglfs[k] = TGLFNN.InputTGLF(dd, gridpoint_eq, gridpoint_cp, par.sat_rule, par.electromagnetic)
    end

    model_filename = string(par.sat_rule) * "_" * (par.electromagnetic ? "em" : "es")

<<<<<<< HEAD
    model = resize!(dd.core_transport.model, :anomalous; wipe=false, allow_multiple_matches=true)
=======
    model = resize!(dd.core_transport.model, :anomalous; wipe=false)
>>>>>>> 2d0c48dc
    model.identifier.name = (par.nn ? "TGLF-NN" : "TGLF") * " " * model_filename
    m1d = resize!(model.profiles_1d)
    m1d.grid_flux.rho_tor_norm = par.rho_transport

    if par.nn
        actor.flux_solutions = map(input_tglf -> TGLFNN.run_tglfnn(input_tglf; par.warn_nn_train_bounds, model_filename), actor.input_tglfs)
    else
        actor.flux_solutions = asyncmap(input_tglf -> TGLFNN.run_tglf(input_tglf), actor.input_tglfs)
    end

    return actor
end

"""
    _finalize(actor::ActorTGLF)

Writes results to dd.core_transport
"""
function _finalize(actor::ActorTGLF)
    dd = actor.dd
    par = actor.par
    cp1d = dd.core_profiles.profiles_1d[]
    eqt = dd.equilibrium.time_slice[]
    model = findfirst(:anomalous, actor.dd.core_transport.model)
    m1d = model.profiles_1d[]
    m1d.electrons.energy.flux = zeros(length(par.rho_transport))
    m1d.total_ion_energy.flux = zeros(length(par.rho_transport))
    m1d.electrons.particles.flux = zeros(length(par.rho_transport))
    m1d.momentum_tor.flux = zeros(length(par.rho_transport))

    # TGLF's grid is V` based so we modify the output to the "classical" flux
    a_minor = (eqt.profiles_1d.r_outboard .- eqt.profiles_1d.r_inboard) ./ 2.0
    volume_prime_miller_correction = IMAS.gradient(a_minor, eqt.profiles_1d.volume) ./ eqt.profiles_1d.surface 
    for (tglf_idx, rho) in enumerate(par.rho_transport)
        rho_transp_idx = findfirst(i -> i == rho, m1d.grid_flux.rho_tor_norm)
        rho_cp_idx = argmin(abs.(cp1d.grid.rho_tor_norm .- rho))
        rho_eq_idx = argmin(abs.(eqt.profiles_1d.rho_tor_norm .- rho))
        m1d.electrons.energy.flux[rho_transp_idx] = actor.flux_solutions[tglf_idx].ENERGY_FLUX_e * IMAS.gyrobohm_energy_flux(cp1d, eqt)[rho_cp_idx] * volume_prime_miller_correction[rho_eq_idx] # W / m^2
        m1d.total_ion_energy.flux[rho_transp_idx] = actor.flux_solutions[tglf_idx].ENERGY_FLUX_i * IMAS.gyrobohm_energy_flux(cp1d, eqt)[rho_cp_idx] * volume_prime_miller_correction[rho_eq_idx] # W / m^2
        m1d.electrons.particles.flux[rho_transp_idx] = actor.flux_solutions[tglf_idx].PARTICLE_FLUX_e * IMAS.gyrobohm_particle_flux(cp1d, eqt)[rho_cp_idx] * volume_prime_miller_correction[rho_eq_idx] # 1 / m^2 / s
        m1d.momentum_tor.flux[rho_transp_idx] = actor.flux_solutions[tglf_idx].STRESS_TOR_i * IMAS.gyrobohm_momentum_flux(cp1d, eqt)[rho_cp_idx] * volume_prime_miller_correction[rho_eq_idx] #
    end
    return actor
end<|MERGE_RESOLUTION|>--- conflicted
+++ resolved
@@ -57,11 +57,7 @@
 
     model_filename = string(par.sat_rule) * "_" * (par.electromagnetic ? "em" : "es")
 
-<<<<<<< HEAD
-    model = resize!(dd.core_transport.model, :anomalous; wipe=false, allow_multiple_matches=true)
-=======
     model = resize!(dd.core_transport.model, :anomalous; wipe=false)
->>>>>>> 2d0c48dc
     model.identifier.name = (par.nn ? "TGLF-NN" : "TGLF") * " " * model_filename
     m1d = resize!(model.profiles_1d)
     m1d.grid_flux.rho_tor_norm = par.rho_transport
