--- conflicted
+++ resolved
@@ -6,13 +6,8 @@
 Base.@kwdef mutable struct FUSEparameters__ActorTGLF{T} <: ParametersActor where {T<:Real}
     _parent::WeakRef = WeakRef(nothing)
     _name::Symbol = :not_set
-<<<<<<< HEAD
     model::Switch{Symbol} = Switch{Symbol}([:TGLF, :TGLFNN, :TJLF], "-", "Implementation of TGLF"; default=:TGLFNN)
-    sat_rule::Switch{Symbol} = Switch{Symbol}([:sat0, :sat0quench, :sat1, :sat1geo, :sat2], "-", "Saturation rule"; default=:sat1)
-=======
-    nn::Entry{Bool} = Entry{Bool}("-", "Use TGLF-NN"; default=true)
     sat_rule::Switch{Symbol} = Switch{Symbol}([:sat0, :sat0quench, :sat1, :sat1geo, :sat2, :sat3], "-", "Saturation rule"; default=:sat1)
->>>>>>> 23eac792
     electromagnetic::Entry{Bool} = Entry{Bool}("-", "Electromagnetic or electrostatic"; default=true)
     user_specified_model::Entry{String} = Entry{String}("-", "Use a user specified TGLF-NN model stored in TGLFNN/models"; default="")
     rho_transport::Entry{AbstractVector{T}} = Entry{AbstractVector{T}}("-", "rho_tor_norm values to compute tglf fluxes on"; default=0.25:0.1:0.85)
