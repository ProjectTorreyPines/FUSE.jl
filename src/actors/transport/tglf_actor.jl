import TGLFNN
import TGLFNN: InputTGLF
import TJLF
import TJLF: InputTJLF
import GACODE

#= ========= =#
#  ActorTGLF  #
#= ========= =#
Base.@kwdef mutable struct FUSEparameters__ActorTGLF{T<:Real} <: ParametersActor{T}
    _parent::WeakRef = WeakRef(nothing)
    _name::Symbol = :not_set
    _time::Float64 = NaN
<<<<<<< HEAD
    model::Switch{Symbol} = Switch{Symbol}([:TGLF, :TGLFNN, :TJLF], "-", "Implementation of TGLF"; default=:TGLFNN)
    onnx_model::Entry{Bool} = Entry{Bool}("-", "Use TGLF-NN ONNX model"; default=false)
=======
    model::Switch{Symbol} = Switch{Symbol}([:TGLF, :TGLFNN, :GKNN, :TJLF], "-", "Implementation of TGLF"; default=:TGLFNN)
    onnx_model::Entry{Bool} = Entry{Bool}("-", "use onnx model"; default=false)
>>>>>>> 2f1f264f
    sat_rule::Switch{Symbol} = Switch{Symbol}([:sat0, :sat0quench, :sat1, :sat1geo, :sat2, :sat3], "-", "Saturation rule"; default=:sat1)
    electromagnetic::Entry{Bool} = Entry{Bool}("-", "Electromagnetic or electrostatic"; default=true)
    tglfnn_model::Entry{String} = Entry{String}(
        "-",
        "Use a user specified TGLF-NN model stored in TGLFNN/models";
        check=x -> @assert x in TGLFNN.available_models() "ActorTGLF.tglfnn_model must be one of:\n  \"$(join(TGLFNN.available_models(),"\"\n  \""))\""
    )
    rho_transport::Entry{AbstractVector{T}} = Entry{AbstractVector{T}}("-", "rho_tor_norm values to compute tglf fluxes on"; default=0.25:0.1:0.85)
    warn_nn_train_bounds::Entry{Bool} = Entry{Bool}("-", "Raise warnings if querying cases that are certainly outside of the training range"; default=false)
    custom_input_files::Entry{Union{Vector{<:InputTGLF},Vector{<:InputTJLF}}} =
        Entry{Union{Vector{<:InputTGLF},Vector{<:InputTJLF}}}("-", "Sets up the input file that will be run with the custom input file as a mask")
    lump_ions::Entry{Bool} = Entry{Bool}("-", "Lumps the fuel species (D,T) as well as the impurities together"; default=true)
    save_input_tglfs_to_folder::Entry{String} = Entry{String}("-", "Save the intput.tglf files in designated folder")
end

mutable struct ActorTGLF{D,P} <: SingleAbstractActor{D,P}
    dd::IMAS.dd{D}
    par::OverrideParameters{P,FUSEparameters__ActorTGLF{P}}
    input_tglfs::Union{Vector{<:InputTGLF},Vector{<:InputTJLF}}
    flux_solutions::Vector{<:GACODE.FluxSolution}
end

"""
    ActorTGLF(dd::IMAS.dd, act::ParametersAllActors; kw...)

Evaluates the TGLF predicted turbulence
"""
function ActorTGLF(dd::IMAS.dd, act::ParametersAllActors; kw...)
    actor = ActorTGLF(dd, act.ActorTGLF; kw...)
    step(actor)
    finalize(actor)
    return actor
end

function ActorTGLF(dd::IMAS.dd, par::FUSEparameters__ActorTGLF; kw...)
    logging_actor_init(ActorTGLF)
    par = OverrideParameters(par; kw...)
    if par.model ∈ [:TGLF, :TGLFNN, :GKNN]
        input_tglfs = Vector{InputTGLF}(undef, length(par.rho_transport))
    elseif par.model == :TJLF
        input_tglfs = Vector{InputTJLF}(undef, length(par.rho_transport))
    end
    return ActorTGLF(dd, par, input_tglfs, GACODE.FluxSolution[])
end

"""
    _step(actor::ActorTGLF)

Runs TGLF actor to evaluate the turbulence flux on a vector of gridpoints
"""
function _step(actor::ActorTGLF)
    par = actor.par
    dd = actor.dd

    input_tglfs = InputTGLF(dd, par.rho_transport, par.sat_rule, par.electromagnetic, par.lump_ions)

    for k in eachindex(par.rho_transport)
        input_tglf = input_tglfs[k]
<<<<<<< HEAD

        if !ismissing(par, :save_input_tglfs_to_folder)
            name = joinpath(par.save_input_tglfs_to_folder, "input.tglf_$(Dates.format(Dates.now(), "yyyymmddHHMMSS"))_$(par.rho_transport[k])")
            TGLFNN.save(input_tglf, name)
        end

        if par.model ∈ [:TGLF, :TGLFNN]
=======
        if par.model ∈ [:TGLF, :TGLFNN, :GKNN]
>>>>>>> 2f1f264f
            actor.input_tglfs[k] = input_tglf

        elseif par.model == :TJLF
            if !isassigned(actor.input_tglfs, k) # this is done to keep memory of the widths
                nky = TJLF.get_ky_spectrum_size(input_tglf.NKY, input_tglf.KYGRID_MODEL)
                actor.input_tglfs[k] = InputTJLF{Float64}(input_tglf.NS, nky)
                actor.input_tglfs[k].WIDTH_SPECTRUM .= 1.65
                actor.input_tglfs[k].FIND_WIDTH = true # first case should find the widths
            end
            update_input_tjlf!(actor.input_tglfs[k], input_tglf)
        end

        # Overwrite TGLF / TJLF parameters with the custom parameters mask
        if !ismissing(par, :custom_input_files)
            for field_name in fieldnames(typeof(actor.input_tglfs[k]))
                if !ismissing(getproperty(par.custom_input_files[k], field_name))
                    setproperty!(actor.input_tglfs[k], field_name, getproperty(par.custom_input_files[k], field_name))
                end
            end
        end
    end

<<<<<<< HEAD
    if par.model == :TGLFNN

        if !par.onnx_model
            actor.flux_solutions = TGLFNN.run_tglfnn(actor.input_tglfs; par.warn_nn_train_bounds, model_filename=model_filename(par))

        elseif par.onnx_model
            actor.flux_solutions = TGLFNN.run_tglfnn_onnx(actor.input_tglfs, par.tglfnn_model,
                [
                    "RLTS_3",
                    "KAPPA_LOC",
                    "ZETA_LOC",
                    "TAUS_3",
                    "VPAR_1",
                    "Q_LOC",
                    "RLNS_1",
                    "TAUS_2",
                    "Q_PRIME_LOC",
                    "P_PRIME_LOC",
                    "ZMAJ_LOC",
                    "VPAR_SHEAR_1",
                    "RLTS_2",
                    "S_DELTA_LOC",
                    "RLTS_1",
                    "RMIN_LOC",
                    "DRMAJDX_LOC",
                    "AS_3",
                    "RLNS_3",
                    "DZMAJDX_LOC",
                    "DELTA_LOC",
                    "S_KAPPA_LOC",
                    "ZEFF",
                    "VEXB_SHEAR",
                    "RMAJ_LOC",
                    "AS_2",
                    "RLNS_2",
                    "S_ZETA_LOC",
                    "BETAE_log10",
                    "XNUE_log10",
                    "DEBYE_log10"
                ], [
                    "OUT_G_elec",
                    "OUT_Q_elec",
                    "OUT_Q_ions",
                    "OUT_P_ions"
                ];)
=======
    if par.model ∈ [:TGLFNN, :GKNN]
        if !par.onnx_model
            actor.flux_solutions = TGLFNN.run_tglfnn(actor.input_tglfs; par.warn_nn_train_bounds, model_filename = model_filename(par), fidelity = par.model)
        elseif par.onnx_model
            actor.flux_solutions = TGLFNN.run_tglfnn_onnx(actor.input_tglfs, par.tglfnn_model, [
                "RLTS_3",
                "KAPPA_LOC",
                "ZETA_LOC",
                "TAUS_3",
                "VPAR_1",
                "Q_LOC",
                "RLNS_1",
                "TAUS_2",
                "Q_PRIME_LOC",
                "P_PRIME_LOC",
                "ZMAJ_LOC",
                "VPAR_SHEAR_1",
                "RLTS_2",
                "S_DELTA_LOC",
                "RLTS_1",
                "RMIN_LOC",
                "DRMAJDX_LOC",
                "AS_3",
                "RLNS_3",
                "DZMAJDX_LOC",
                "DELTA_LOC",
                "S_KAPPA_LOC",
                "ZEFF",
                "VEXB_SHEAR",
                "RMAJ_LOC",
                "AS_2",
                "RLNS_2",
                "S_ZETA_LOC",
                "BETAE_log10",
                "XNUE_log10",
                "DEBYE_log10"
            ], [
                "OUT_G_elec",
                "OUT_Q_elec",
                "OUT_Q_ions",
                "OUT_P_ions"
            ];)
>>>>>>> 2f1f264f
        end

    elseif par.model == :TGLF
        actor.flux_solutions = TGLFNN.run_tglf(actor.input_tglfs)

    elseif par.model == :TJLF
        QL_fluxes_out = TJLF.run_tjlf(actor.input_tglfs)
        actor.flux_solutions =
            [GACODE.FluxSolution(TJLF.Qe(QL_flux_out), TJLF.Qi(QL_flux_out), TJLF.Γe(QL_flux_out), TJLF.Γi(QL_flux_out), TJLF.Πi(QL_flux_out)) for QL_flux_out in QL_fluxes_out]
    end

    return actor
end

"""
    _finalize(actor::ActorTGLF)

Writes results to dd.core_transport
"""
function _finalize(actor::ActorTGLF)
    dd = actor.dd
    par = actor.par
    cp1d = dd.core_profiles.profiles_1d[]
    eqt = dd.equilibrium.time_slice[]

    model = resize!(dd.core_transport.model, :anomalous; wipe=false)
    model.identifier.name = string(par.model) * " " * model_filename(par)
    if par.onnx_model
        model.identifier.name *= " onnx"
    end
    m1d = resize!(model.profiles_1d)
    m1d.grid_flux.rho_tor_norm = par.rho_transport

    GACODE.flux_gacode_to_imas((:electron_energy_flux, :ion_energy_flux, :electron_particle_flux, :ion_particle_flux, :momentum_flux), actor.flux_solutions, m1d, eqt, cp1d)

    return actor
end

function model_filename(par::OverrideParameters{P,FUSEparameters__ActorTGLF{P}}) where {P<:Real}
    if par.model ∈ [:TGLFNN, :GKNN]
        filename = par.tglfnn_model
    else
        filename = string(par.sat_rule) * "_" * (par.electromagnetic ? "em" : "es")
    end
    return filename
end

"""
    update_input_tjlf!(input_tglf::InputTGLF)

Modifies an InputTJLF from a InputTGLF
"""
function update_input_tjlf!(input_tjlf::InputTJLF, input_tglf::InputTGLF)
    input_tjlf.NWIDTH = 21

    for fieldname in fieldnames(typeof(input_tglf))
        if occursin(r"\d", String(fieldname)) || fieldname == :_Qgb # species parameter
            continue
        end
        setfield!(input_tjlf, fieldname, getfield(input_tglf, fieldname))
    end

    for i in 1:input_tglf.NS
        input_tjlf.ZS[i] = getfield(input_tglf, Symbol("ZS_", i))
        input_tjlf.AS[i] = getfield(input_tglf, Symbol("AS_", i))
        input_tjlf.MASS[i] = getfield(input_tglf, Symbol("MASS_", i))
        input_tjlf.RLNS[i] = getfield(input_tglf, Symbol("RLNS_", i))
        input_tjlf.RLTS[i] = getfield(input_tglf, Symbol("RLTS_", i))
        input_tjlf.TAUS[i] = getfield(input_tglf, Symbol("TAUS_", i))
        input_tjlf.VPAR[i] = getfield(input_tglf, Symbol("VPAR_", i))
        input_tjlf.VPAR_SHEAR[i] = getfield(input_tglf, Symbol("VPAR_SHEAR_", i))
    end

    # Defaults
    input_tjlf.KY = 0.3
    input_tjlf.ALPHA_E = 1.0
    input_tjlf.ALPHA_P = 1.0
    input_tjlf.XNU_FACTOR = 1.0
    input_tjlf.DEBYE_FACTOR = 1.0
    input_tjlf.RLNP_CUTOFF = 18.0
    input_tjlf.WIDTH = 1.65
    input_tjlf.WIDTH_MIN = 0.3
    input_tjlf.BETA_LOC = 0.0
    input_tjlf.KX0_LOC = 1.0
    input_tjlf.PARK = 1.0
    input_tjlf.GHAT = 1.0
    input_tjlf.GCHAT = 1.0
    input_tjlf.WD_ZERO = 0.1
    input_tjlf.LINSKER_FACTOR = 0.0
    input_tjlf.GRADB_FACTOR = 0.0
    input_tjlf.FILTER = 2.0
    input_tjlf.THETA_TRAPPED = 0.7
    input_tjlf.ETG_FACTOR = 1.25
    input_tjlf.DAMP_PSI = 0.0
    input_tjlf.DAMP_SIG = 0.0

    input_tjlf.FIND_EIGEN = true
    input_tjlf.NXGRID = 16

    input_tjlf.ADIABATIC_ELEC = false
    input_tjlf.VPAR_MODEL = 0
    input_tjlf.NEW_EIKONAL = true
    input_tjlf.USE_BISECTION = true
    input_tjlf.USE_INBOARD_DETRAPPED = false
    input_tjlf.IFLUX = true
    input_tjlf.IBRANCH = -1
    input_tjlf.KX0_LOC = 0.0
    input_tjlf.ALPHA_ZF = -1

    # check converison
    TJLF.checkInput(input_tjlf)

    return input_tjlf
end

function Base.show(io::IO, ::MIME"text/plain", input::Union{InputTGLF,InputTJLF})
    for field_name in fieldnames(typeof(input))
        println(io, " $field_name = $(getfield(input,field_name))")
    end
end<|MERGE_RESOLUTION|>--- conflicted
+++ resolved
@@ -11,13 +11,8 @@
     _parent::WeakRef = WeakRef(nothing)
     _name::Symbol = :not_set
     _time::Float64 = NaN
-<<<<<<< HEAD
-    model::Switch{Symbol} = Switch{Symbol}([:TGLF, :TGLFNN, :TJLF], "-", "Implementation of TGLF"; default=:TGLFNN)
-    onnx_model::Entry{Bool} = Entry{Bool}("-", "Use TGLF-NN ONNX model"; default=false)
-=======
     model::Switch{Symbol} = Switch{Symbol}([:TGLF, :TGLFNN, :GKNN, :TJLF], "-", "Implementation of TGLF"; default=:TGLFNN)
     onnx_model::Entry{Bool} = Entry{Bool}("-", "use onnx model"; default=false)
->>>>>>> 2f1f264f
     sat_rule::Switch{Symbol} = Switch{Symbol}([:sat0, :sat0quench, :sat1, :sat1geo, :sat2, :sat3], "-", "Saturation rule"; default=:sat1)
     electromagnetic::Entry{Bool} = Entry{Bool}("-", "Electromagnetic or electrostatic"; default=true)
     tglfnn_model::Entry{String} = Entry{String}(
@@ -30,7 +25,6 @@
     custom_input_files::Entry{Union{Vector{<:InputTGLF},Vector{<:InputTJLF}}} =
         Entry{Union{Vector{<:InputTGLF},Vector{<:InputTJLF}}}("-", "Sets up the input file that will be run with the custom input file as a mask")
     lump_ions::Entry{Bool} = Entry{Bool}("-", "Lumps the fuel species (D,T) as well as the impurities together"; default=true)
-    save_input_tglfs_to_folder::Entry{String} = Entry{String}("-", "Save the intput.tglf files in designated folder")
 end
 
 mutable struct ActorTGLF{D,P} <: SingleAbstractActor{D,P}
@@ -73,22 +67,10 @@
     dd = actor.dd
 
     input_tglfs = InputTGLF(dd, par.rho_transport, par.sat_rule, par.electromagnetic, par.lump_ions)
-
     for k in eachindex(par.rho_transport)
         input_tglf = input_tglfs[k]
-<<<<<<< HEAD
-
-        if !ismissing(par, :save_input_tglfs_to_folder)
-            name = joinpath(par.save_input_tglfs_to_folder, "input.tglf_$(Dates.format(Dates.now(), "yyyymmddHHMMSS"))_$(par.rho_transport[k])")
-            TGLFNN.save(input_tglf, name)
-        end
-
-        if par.model ∈ [:TGLF, :TGLFNN]
-=======
         if par.model ∈ [:TGLF, :TGLFNN, :GKNN]
->>>>>>> 2f1f264f
             actor.input_tglfs[k] = input_tglf
-
         elseif par.model == :TJLF
             if !isassigned(actor.input_tglfs, k) # this is done to keep memory of the widths
                 nky = TJLF.get_ky_spectrum_size(input_tglf.NKY, input_tglf.KYGRID_MODEL)
@@ -109,53 +91,6 @@
         end
     end
 
-<<<<<<< HEAD
-    if par.model == :TGLFNN
-
-        if !par.onnx_model
-            actor.flux_solutions = TGLFNN.run_tglfnn(actor.input_tglfs; par.warn_nn_train_bounds, model_filename=model_filename(par))
-
-        elseif par.onnx_model
-            actor.flux_solutions = TGLFNN.run_tglfnn_onnx(actor.input_tglfs, par.tglfnn_model,
-                [
-                    "RLTS_3",
-                    "KAPPA_LOC",
-                    "ZETA_LOC",
-                    "TAUS_3",
-                    "VPAR_1",
-                    "Q_LOC",
-                    "RLNS_1",
-                    "TAUS_2",
-                    "Q_PRIME_LOC",
-                    "P_PRIME_LOC",
-                    "ZMAJ_LOC",
-                    "VPAR_SHEAR_1",
-                    "RLTS_2",
-                    "S_DELTA_LOC",
-                    "RLTS_1",
-                    "RMIN_LOC",
-                    "DRMAJDX_LOC",
-                    "AS_3",
-                    "RLNS_3",
-                    "DZMAJDX_LOC",
-                    "DELTA_LOC",
-                    "S_KAPPA_LOC",
-                    "ZEFF",
-                    "VEXB_SHEAR",
-                    "RMAJ_LOC",
-                    "AS_2",
-                    "RLNS_2",
-                    "S_ZETA_LOC",
-                    "BETAE_log10",
-                    "XNUE_log10",
-                    "DEBYE_log10"
-                ], [
-                    "OUT_G_elec",
-                    "OUT_Q_elec",
-                    "OUT_Q_ions",
-                    "OUT_P_ions"
-                ];)
-=======
     if par.model ∈ [:TGLFNN, :GKNN]
         if !par.onnx_model
             actor.flux_solutions = TGLFNN.run_tglfnn(actor.input_tglfs; par.warn_nn_train_bounds, model_filename = model_filename(par), fidelity = par.model)
@@ -198,9 +133,7 @@
                 "OUT_Q_ions",
                 "OUT_P_ions"
             ];)
->>>>>>> 2f1f264f
-        end
-
+        end
     elseif par.model == :TGLF
         actor.flux_solutions = TGLFNN.run_tglf(actor.input_tglfs)
 
@@ -306,7 +239,7 @@
     input_tjlf.IFLUX = true
     input_tjlf.IBRANCH = -1
     input_tjlf.KX0_LOC = 0.0
-    input_tjlf.ALPHA_ZF = -1
+    input_tjlf.ALPHA_ZF = -1  
 
     # check converison
     TJLF.checkInput(input_tjlf)
