import TGLFNN
import TGLFNN: InputTGLF
import TJLF
import TJLF: InputTJLF
import GACODE

#= ========= =#
#  ActorTGLF  #
#= ========= =#
Base.@kwdef mutable struct FUSEparameters__ActorTGLF{T<:Real} <: ParametersActor{T}
    _parent::WeakRef = WeakRef(nothing)
    _name::Symbol = :not_set
    _time::Float64 = NaN
    model::Switch{Symbol} = Switch{Symbol}([:TGLF, :TGLFNN, :GKNN, :TJLF], "-", "Implementation of TGLF"; default=:TGLFNN)
    onnx_model::Entry{Bool} = Entry{Bool}("-", "use onnx model"; default=false)
    sat_rule::Switch{Symbol} = Switch{Symbol}([:sat0, :sat0quench, :sat1, :sat1geo, :sat2, :sat3], "-", "Saturation rule"; default=:sat1)
    electromagnetic::Entry{Bool} = Entry{Bool}("-", "Electromagnetic or electrostatic"; default=true)
    tglfnn_model::Entry{String} = Entry{String}(
        "-",
        "Use a user specified TGLF-NN model stored in TGLFNN/models";
        check=x -> @assert x in TGLFNN.available_models() "ActorTGLF.tglfnn_model must be one of:\n  \"$(join(TGLFNN.available_models(),"\"\n  \""))\""
    )
    rho_transport::Entry{AbstractVector{T}} = Entry{AbstractVector{T}}("-", "rho_tor_norm values to compute tglf fluxes on"; default=0.25:0.1:0.85)
    warn_nn_train_bounds::Entry{Bool} = Entry{Bool}("-", "Raise warnings if querying cases that are certainly outside of the training range"; default=false)
    custom_input_files::Entry{Union{Vector{<:InputTGLF},Vector{<:InputTJLF}}} =
        Entry{Union{Vector{<:InputTGLF},Vector{<:InputTJLF}}}("-", "Sets up the input file that will be run with the custom input file as a mask")
    lump_ions::Entry{Bool} = Entry{Bool}("-", "Lumps the fuel species (D,T) as well as the impurities together"; default=true)
    save_input_tglfs_to_folder::Entry{String} = Entry{String}("-", "Save the intput.tglf files in designated folder"; default="")
    debug::Entry{Bool} = Entry{Bool}("-", "Save additional information when saving input_tglfs to folder"; default=false)
end

mutable struct ActorTGLF{D,P} <: SingleAbstractActor{D,P}
    dd::IMAS.dd{D}
    par::OverrideParameters{P,FUSEparameters__ActorTGLF{P}}
    input_tglfs::Union{Vector{<:InputTGLF},Vector{<:InputTJLF}}
    flux_solutions::Vector{<:GACODE.FluxSolution}
end

"""
    ActorTGLF(dd::IMAS.dd, act::ParametersAllActors; kw...)

Evaluates the TGLF predicted turbulence
"""
function ActorTGLF(dd::IMAS.dd, act::ParametersAllActors; kw...)
    actor = ActorTGLF(dd, act.ActorTGLF; kw...)
    step(actor)
    finalize(actor)
    return actor
end

function ActorTGLF(dd::IMAS.dd, par::FUSEparameters__ActorTGLF; kw...)
    logging_actor_init(ActorTGLF)
    par = OverrideParameters(par; kw...)
    if par.model ∈ [:TGLF, :TGLFNN, :GKNN]
        input_tglfs = Vector{InputTGLF}(undef, length(par.rho_transport))
    elseif par.model == :TJLF
        input_tglfs = Vector{InputTJLF}(undef, length(par.rho_transport))
    end
    return ActorTGLF(dd, par, input_tglfs, GACODE.FluxSolution[])
end

"""
    _step(actor::ActorTGLF)

Runs TGLF actor to evaluate the turbulence flux on a vector of gridpoints
"""
function _step(actor::ActorTGLF)
    par = actor.par
    dd = actor.dd

    input_tglfs = InputTGLF(dd, par.rho_transport, par.sat_rule, par.electromagnetic, par.lump_ions)
    for k in eachindex(par.rho_transport)
        input_tglf = input_tglfs[k]
<<<<<<< HEAD
        if par.model ∈ [:TGLF, :TGLFNN]
            if par.onnx_model
                nky = TJLF.get_ky_spectrum_size(input_tglf.NKY, input_tglf.KYGRID_MODEL)
                temp_input_tjlf = InputTJLF{Float64}(input_tglf.NS, nky)
                temp_input_tjlf.WIDTH_SPECTRUM .= 1.65
                temp_input_tjlf.FIND_WIDTH = true # first case should find the widths
                update_input_tjlf!(temp_input_tjlf, input_tglf)
                satParams = TJLF.get_sat_params(temp_input_tjlf)
                input_tglf.KY_SPECTRUM_ONNX = TJLF.get_ky_spectrum(temp_input_tjlf, satParams.grad_r0)
            end
=======
        if par.model ∈ [:TGLF, :TGLFNN, :GKNN]
>>>>>>> 8b38576a
            actor.input_tglfs[k] = input_tglf
        elseif par.model == :TJLF
            if !isassigned(actor.input_tglfs, k) # this is done to keep memory of the widths
                nky = TJLF.get_ky_spectrum_size(input_tglf.NKY, input_tglf.KYGRID_MODEL)
                actor.input_tglfs[k] = InputTJLF{Float64}(input_tglf.NS, nky)
                actor.input_tglfs[k].WIDTH_SPECTRUM .= 1.65
                actor.input_tglfs[k].FIND_WIDTH = true # first case should find the widths
            end
            update_input_tjlf!(actor.input_tglfs[k], input_tglf)
        end

        # Overwrite TGLF / TJLF parameters with the custom parameters mask
        if !ismissing(par, :custom_input_files)
            for field_name in fieldnames(typeof(actor.input_tglfs[k]))
                if !ismissing(getproperty(par.custom_input_files[k], field_name))
                    setproperty!(actor.input_tglfs[k], field_name, getproperty(par.custom_input_files[k], field_name))
                end
            end
        end
        if isdir(par.save_input_tglfs_to_folder)
            name = lowercase(string(par.model))
            save(actor.input_tglfs[k] ,joinpath(par.save_input_tglfs_to_folder, "input.$(name)_$(Dates.format(Dates.now(), "yyyymmddHHMMSS"))_$(par.rho_transport[k])"))
            if par.debug && par.model == :TJLF
                save(actor.input_tglfs[k] ,joinpath(par.save_input_tglfs_to_folder, "input.$(name)_$(Dates.format(Dates.now(), "yyyymmddHHMMSS"))_$(par.rho_transport[k])_for_debugging"))
            end
        end

    end

    if par.model ∈ [:TGLFNN, :GKNN]
        if !par.onnx_model
            uncertain = eltype(dd) <: IMAS.Measurements.Measurement
            actor.flux_solutions = TGLFNN.run_tglfnn(actor.input_tglfs; uncertain, par.warn_nn_train_bounds, model_filename=model_filename(par), fidelity=par.model)

        elseif par.onnx_model
            actor.flux_solutions = TGLFNN.run_tglfnn_onnx(actor.input_tglfs, par.tglfnn_model,
                [
                    "RLTS_3",
                    "KAPPA_LOC",
                    "ZETA_LOC",
                    "TAUS_3",
                    "VPAR_1",
                    "Q_LOC",
                    "RLNS_1",
                    "TAUS_2",
                    "Q_PRIME_LOC",
                    "P_PRIME_LOC",
                    "ZMAJ_LOC",
                    "VPAR_SHEAR_1",
                    "RLTS_2",
                    "S_DELTA_LOC",
                    "RLTS_1",
                    "RMIN_LOC",
                    "DRMAJDX_LOC",
                    "AS_3",
                    "RLNS_3",
                    "DZMAJDX_LOC",
                    "DELTA_LOC",
                    "S_KAPPA_LOC",
                    "ZEFF",
                    "VEXB_SHEAR",
                    "RMAJ_LOC",
                    "AS_2",
                    "RLNS_2",
                    "S_ZETA_LOC",
                    "BETAE_log10",
                    "XNUE_log10",
                    "DEBYE_log10"
                ], [
                    "OUT_G_elec",
                    "OUT_Q_elec",
                    "OUT_Q_ions",
                    "OUT_P_ions"
                ];)
        end

    elseif par.model == :TGLF
        actor.flux_solutions = TGLFNN.run_tglf(actor.input_tglfs)

    elseif par.model == :TJLF
        QL_fluxes_out = TJLF.run_tjlf(actor.input_tglfs)
        actor.flux_solutions =
            [GACODE.FluxSolution(TJLF.Qe(QL_flux_out), TJLF.Qi(QL_flux_out), TJLF.Γe(QL_flux_out), TJLF.Γi(QL_flux_out), TJLF.Πi(QL_flux_out)) for QL_flux_out in QL_fluxes_out]
    end

    return actor
end

"""
    _finalize(actor::ActorTGLF)

Writes results to dd.core_transport
"""
function _finalize(actor::ActorTGLF)
    dd = actor.dd
    par = actor.par
    cp1d = dd.core_profiles.profiles_1d[]
    eqt = dd.equilibrium.time_slice[]

    model = resize!(dd.core_transport.model, :anomalous; wipe=false)
    model.identifier.name = string(par.model) * " " * model_filename(par)
    if par.onnx_model
        model.identifier.name *= " onnx"
    end
    m1d = resize!(model.profiles_1d)
    m1d.grid_flux.rho_tor_norm = par.rho_transport

    GACODE.flux_gacode_to_imas((:electron_energy_flux, :ion_energy_flux, :electron_particle_flux, :ion_particle_flux, :momentum_flux), actor.flux_solutions, m1d, eqt, cp1d)

    return actor
end

function model_filename(par::OverrideParameters{P,FUSEparameters__ActorTGLF{P}}) where {P<:Real}
    if par.model ∈ [:TGLFNN, :GKNN]
        filename = par.tglfnn_model
    else
        filename = string(par.sat_rule) * "_" * (par.electromagnetic ? "em" : "es")
    end
    return filename
end

"""
    update_input_tjlf!(input_tglf::InputTGLF)

Modifies an InputTJLF from a InputTGLF
"""
function update_input_tjlf!(input_tjlf::InputTJLF, input_tglf::InputTGLF)
    input_tjlf.NWIDTH = 21

    for fieldname in fieldnames(typeof(input_tglf))
        if occursin(r"\d", String(fieldname)) || fieldname == :_Qgb || occursin("ONNX", String(fieldname)) # species parameter
            continue
        end
        setfield!(input_tjlf, fieldname, getfield(input_tglf, fieldname))
    end

    for i in 1:input_tglf.NS
        input_tjlf.ZS[i] = getfield(input_tglf, Symbol("ZS_", i))
        input_tjlf.AS[i] = getfield(input_tglf, Symbol("AS_", i))
        input_tjlf.MASS[i] = getfield(input_tglf, Symbol("MASS_", i))
        input_tjlf.RLNS[i] = getfield(input_tglf, Symbol("RLNS_", i))
        input_tjlf.RLTS[i] = getfield(input_tglf, Symbol("RLTS_", i))
        input_tjlf.TAUS[i] = getfield(input_tglf, Symbol("TAUS_", i))
        input_tjlf.VPAR[i] = getfield(input_tglf, Symbol("VPAR_", i))
        input_tjlf.VPAR_SHEAR[i] = getfield(input_tglf, Symbol("VPAR_SHEAR_", i))
    end

    # Defaults
    input_tjlf.KY = 0.3
    input_tjlf.ALPHA_E = 1.0
    input_tjlf.ALPHA_P = 1.0
    input_tjlf.XNU_FACTOR = 1.0
    input_tjlf.DEBYE_FACTOR = 1.0
    input_tjlf.RLNP_CUTOFF = 18.0
    input_tjlf.WIDTH = 1.65
    input_tjlf.WIDTH_MIN = 0.3
    input_tjlf.BETA_LOC = 0.0
    input_tjlf.KX0_LOC = 1.0
    input_tjlf.PARK = 1.0
    input_tjlf.GHAT = 1.0
    input_tjlf.GCHAT = 1.0
    input_tjlf.WD_ZERO = 0.1
    input_tjlf.LINSKER_FACTOR = 0.0
    input_tjlf.GRADB_FACTOR = 0.0
    input_tjlf.FILTER = 2.0
    input_tjlf.THETA_TRAPPED = 0.7
    input_tjlf.ETG_FACTOR = 1.25
    input_tjlf.DAMP_PSI = 0.0
    input_tjlf.DAMP_SIG = 0.0

    input_tjlf.FIND_EIGEN = true
    input_tjlf.NXGRID = 16

    input_tjlf.ADIABATIC_ELEC = false
    input_tjlf.VPAR_MODEL = 0
    input_tjlf.NEW_EIKONAL = true
    input_tjlf.USE_BISECTION = true
    input_tjlf.USE_INBOARD_DETRAPPED = false
    input_tjlf.IFLUX = true
    input_tjlf.IBRANCH = -1
    input_tjlf.KX0_LOC = 0.0
    input_tjlf.ALPHA_ZF = -1

    # check converison
    TJLF.checkInput(input_tjlf)

    return input_tjlf
end

function Base.show(io::IO, ::MIME"text/plain", input::Union{InputTGLF,InputTJLF})
    for field_name in fieldnames(typeof(input))
        println(io, " $field_name = $(getfield(input,field_name))")
    end
end

"""
    save(input::Union{TGLFNN.InputCGYRO, TGLFNN.InputQLGYRO,  TGLFNN.InputTGLF, }, filename::String)

Common save method for all the various inputTGLF types
"""
function save(input::Union{TGLFNN.InputCGYRO, TGLFNN.InputQLGYRO,  TGLFNN.InputTGLF, TJLF.InputTJLF}, filename::String)
    if input isa TGLFNN.InputCGYRO || input isa TGLFNN.InputQLGYRO || input isa TGLFNN.InputTGLF
        return TGLFNN.save(input, filename)
    elseif input isa TJLF.InputTJLF
        return TJLF.save(input, filename)
    else
        error("Unsupported input type")
    end
end<|MERGE_RESOLUTION|>--- conflicted
+++ resolved
@@ -71,8 +71,7 @@
     input_tglfs = InputTGLF(dd, par.rho_transport, par.sat_rule, par.electromagnetic, par.lump_ions)
     for k in eachindex(par.rho_transport)
         input_tglf = input_tglfs[k]
-<<<<<<< HEAD
-        if par.model ∈ [:TGLF, :TGLFNN]
+        if par.model ∈ [:TGLF, :TGLFNN, :GKNN]
             if par.onnx_model
                 nky = TJLF.get_ky_spectrum_size(input_tglf.NKY, input_tglf.KYGRID_MODEL)
                 temp_input_tjlf = InputTJLF{Float64}(input_tglf.NS, nky)
@@ -82,9 +81,6 @@
                 satParams = TJLF.get_sat_params(temp_input_tjlf)
                 input_tglf.KY_SPECTRUM_ONNX = TJLF.get_ky_spectrum(temp_input_tjlf, satParams.grad_r0)
             end
-=======
-        if par.model ∈ [:TGLF, :TGLFNN, :GKNN]
->>>>>>> 8b38576a
             actor.input_tglfs[k] = input_tglf
         elseif par.model == :TJLF
             if !isassigned(actor.input_tglfs, k) # this is done to keep memory of the widths
