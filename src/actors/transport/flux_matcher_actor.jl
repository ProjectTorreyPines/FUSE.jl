import NLsolve
using LinearAlgebra
import TJLF: InputTJLF

#= ================ =#
#  ActorFluxMatcher  #
#= ================ =#
Base.@kwdef mutable struct FUSEparameters__ActorFluxMatcher{T<:Real} <: ParametersActorPlasma{T}
    _parent::WeakRef = WeakRef(nothing)
    _name::Symbol = :not_set
    _time::Float64 = NaN
    rho_transport::Entry{AbstractVector{T}} = Entry{AbstractVector{T}}("-", "ρ transport grid"; default=0.25:0.1:0.85)
    evolve_Ti::Switch{Symbol} = Switch{Symbol}([:flux_match, :fixed], "-", "Ion temperature `:flux_match` or keep `:fixed`"; default=:flux_match)
    evolve_Te::Switch{Symbol} = Switch{Symbol}([:flux_match, :fixed], "-", "Electron temperature `:flux_match` or keep `:fixed`"; default=:flux_match)
    evolve_densities::Entry{Union{AbstractDict,Symbol}} =
        Entry{Union{AbstractDict,Symbol}}(
            "-",
            "Densities `:fixed`, or electron flux-match and rest match ne scale `:flux_match`, or Dict to specify which species are `:flux_match`, kept `:fixed`, used to enforce `:quasi_neutrality`, or scaled to `:match_ne_scale`";
            default=:fixed
        )
    evolve_rotation::Switch{Symbol} = Switch{Symbol}([:flux_match, :fixed], "-", "Rotation `:flux_match` or keep `:fixed`"; default=:fixed)
    evolve_pedestal::Entry{Bool} = Entry{Bool}("-", "Evolve the pedestal inside the transport solver"; default=false)
    find_widths::Entry{Bool} = Entry{Bool}("-", "Runs Turbulent transport actor TJLF finding widths after first iteration"; default=true)
    max_iterations::Entry{Int} = Entry{Int}("-", "Maximum optimizer iterations"; default=300)
    optimizer_algorithm::Switch{Symbol} = Switch{Symbol}([:anderson, :newton, :trust_region, :simple], "-", "Optimizing algorithm used for the flux matching"; default=:anderson)
    step_size::Entry{T} = Entry{T}(
        "-",
        "Step size for each algorithm iteration (note this has a different meaning for each algorithm)";
        default=1.0,
        check=x -> @assert x > 0.0 "must be: step_size > 0.0"
    )
    Δt::Entry{Float64} = Entry{Float64}("s", "Evolve for Δt (Inf for steady state)"; default=Inf)
    do_plot::Entry{Bool} = act_common_parameters(; do_plot=false)
    verbose::Entry{Bool} = act_common_parameters(; verbose=false)
end

mutable struct ActorFluxMatcher{D,P} <: CompoundAbstractActor{D,P}
    dd::IMAS.dd{D}
    par::FUSEparameters__ActorFluxMatcher{P}
    actor_ct::ActorFluxCalculator{D,P}
    actor_ped::ActorPedestal{D,P}
    norms::Vector{Float64}
end

"""
    ActorFluxMatcher(dd::IMAS.dd, act::ParametersAllActors; kw...)

Evalutes the transport fluxes and source fluxes and minimizes the flux_match error
"""
function ActorFluxMatcher(dd::IMAS.dd, act::ParametersAllActors; kw...)
    actor = ActorFluxMatcher(dd, act.ActorFluxMatcher, act; kw...)
    step(actor)
    finalize(actor)
    return actor
end

function ActorFluxMatcher(dd::IMAS.dd, par::FUSEparameters__ActorFluxMatcher, act::ParametersAllActors; kw...)
    logging_actor_init(ActorFluxMatcher)
    par = par(kw...)
    actor_ct = ActorFluxCalculator(dd, act.ActorFluxCalculator, act; par.rho_transport)
    actor_ped = ActorPedestal(dd, act.ActorPedestal; ip_from=:equilibrium, βn_from=:core_profiles, rho_nml=par.rho_transport[end-1], rho_ped=par.rho_transport[end])
    return ActorFluxMatcher(dd, par, actor_ct, actor_ped, Float64[])
end

"""
    _step(actor::ActorFluxMatcher)

ActorFluxMatcher step
"""
function _step(actor::ActorFluxMatcher)
    dd = actor.dd
    par = actor.par
    cp1d = dd.core_profiles.profiles_1d[]

    @assert nand(typeof(actor.actor_ct.actor_neoc) <: ActorNoOperation, typeof(actor.actor_ct.actor_turb) <: ActorNoOperation) "Unable to fluxmatch when all transport actors are turned off"

    if par.do_plot
        cp1d_before = deepcopy(dd.core_profiles.profiles_1d[])
    end

    # normalizations for each of the channels
    # updated with exponential forget for subsequent step() calls
    if isempty(actor.norms)
        actor.norms = flux_match_norms(dd, par)
    else
        actor.norms = actor.norms .* 0.5 .+ flux_match_norms(dd, par) .* 0.5
    end

    z_init = scale_z_profiles(pack_z_profiles(cp1d, par)) # scale z_profiles to get smaller stepping

    if par.optimizer_algorithm == :newton
        opts = Dict(:method => :newton, :factor => par.step_size)
    elseif par.optimizer_algorithm == :anderson
        opts = Dict(:method => :anderson, :m => 5, :beta => -par.step_size)
    elseif par.optimizer_algorithm == :trust_region
        opts = Dict(:method => :trust_region, :factor => par.step_size, :autoscale => true)
    end

    z_scaled_history = Vector{NTuple{length(z_init),Float64}}()
    err_history = Float64[]

    ftol = 1E-3 # relative error
    xtol = 1E-2 # difference in input array

    prog = ProgressMeter.ProgressUnknown(; desc="Calls:", enabled=par.verbose)
    old_logging = actor_logging(dd, false)

    if IMAS.index(cp1d) != 1
        initial_cp1d = IMAS.freeze(dd.core_profiles.profiles_1d[IMAS.index(cp1d)-1])
    else
        initial_cp1d = IMAS.freeze(cp1d)
    end

    if par.optimizer_algorithm == :simple
        res = flux_match_simple(actor, initial_cp1d, z_scaled_history, err_history, ftol, xtol, prog)
    else
        res = try
            res = NLsolve.nlsolve(
                z -> flux_match_errors(actor, z, initial_cp1d; z_scaled_history, err_history, prog),
                z_init;
                show_trace=false,
                store_trace=true,
                extended_trace=false,
                iterations=par.max_iterations,
                ftol,
                xtol,
                opts...
            )
        finally
            # @show flux_match_errors(actor, z_scaled_history[end], initial_cp1d)
            actor_logging(dd, old_logging)
        end
    end

    flux_match_errors(actor, collect(res.zero), initial_cp1d) # z_profiles for the smallest error iteration

    if par.do_plot
        display(plot(err_history; yscale=:log10, ylabel="Log₁₀ of convergence errror", xlabel="Iterations", label=@sprintf("Minimum error =  %.3e ", (minimum(err_history)))))
        display(plot(transpose(hcat(map(z -> collect(unscale_z_profiles(z)), z_scaled_history)...)); xlabel="Iterations", label=""))

        N_channels = Int(floor(length(z_init) / length(par.rho_transport)))
        p = plot(; layout=(N_channels, 2), size=(1000, 1000))

        titles = ["Electron temperature", "Ion temperature", "Electron density", "Rotation frequency tor sonic"]
        to_plot_after = [(cp1d.electrons, :temperature), (cp1d.ion[1], :temperature), (cp1d.electrons, :density_thermal), (cp1d, :rotation_frequency_tor_sonic)]
        to_plot_before =
            [(cp1d_before.electrons, :temperature), (cp1d_before.ion[1], :temperature), (cp1d_before.electrons, :density_thermal), (cp1d_before, :rotation_frequency_tor_sonic)]

        for sub in 1:N_channels
            plot!(dd.core_transport; only=sub, subplot=2 * sub - 1, aspect=:equal)
            plot!(to_plot_before[sub][1], to_plot_before[sub][2]; subplot=2 * sub, label="before", linestyle=:dash, color=:black)
            plot!(to_plot_after[sub][1], to_plot_after[sub][2]; subplot=2 * sub, label="after", title=titles[sub], aspect=:equal)
        end

        display(p)
    end

    # for completely collapsed cases we don't want it to crash in the optimizer so
    cp1d = dd.core_profiles.profiles_1d[]
    if cp1d.electrons.temperature[1] < cp1d.electrons.temperature[end] && par.evolve_Te
        @warn "Profiles completely collpased due to insufficient source versus turbulence"
        te = cp1d.electrons.temperature
        teped = @ddtime(dd.summary.local.pedestal.t_e.value)
        lowest_profile = IMAS.Hmode_profiles(te[end], teped, teped * 1.5, length(te), 1.1, 1.1, 2 * (1 - @ddtime(dd.summary.local.pedestal.position.rho_tor_norm)))
        cp1d.electrons.temperature = lowest_profile
        if par.evolve_Ti
            for ion in cp1d.ion
                ion.temperature = lowest_profile
            end
        end
    end

    return actor
end

"""
    scale_z_profiles(z_profiles)

scale z_profiles to get smaller stepping in nlsolve
"""
function scale_z_profiles(z_profiles)
    return z_profiles .* 100
end

function unscale_z_profiles(z_profiles_scaled)
    return z_profiles_scaled ./ 100
end

"""
    flux_match_errors(
        actor::ActorFluxMatcher,
        z_profiles_scaled::Vector{<:Real},
        initial_cp1d::IMAS.core_profiles__profiles_1d;
        z_scaled_history::Vector=[],
        err_history::Vector{Float64}=Float64[],
        prog::Any=nothing)

Update the profiles, evaluates neoclassical and turbulent fluxes, sources (ie target fluxes), and returns error between the two
"""
function flux_match_errors(
    actor::ActorFluxMatcher,
    z_profiles_scaled::Vector{<:Real},
    initial_cp1d::IMAS.core_profiles__profiles_1d;
    z_scaled_history::Vector=[],
    err_history::Vector{Float64}=Float64[],
    prog::Any=nothing)

    dd = actor.dd
    par = actor.par
    cp1d = dd.core_profiles.profiles_1d[]

    # unscale z_profiles
    push!(z_scaled_history, Tuple(z_profiles_scaled))
    z_profiles = unscale_z_profiles(z_profiles_scaled)

    # evolve pedestal
    if par.evolve_pedestal
        unpack_z_profiles(cp1d, par, z_profiles)
        actor.actor_ped.par.βn_from = :core_profiles
        finalize(step(actor.actor_ped))
    end

    # modify dd with new z_profiles
    unpack_z_profiles(cp1d, par, z_profiles)

    # evaluate sources (ie. target fluxes)
    IMAS.sources!(dd)
    if par.Δt < Inf
        IMAS.time_derivative_source!(dd, initial_cp1d, par.Δt)
    end

    if !par.find_widths && length(err_history) > 0 && actor.actor_ct.actor_turb.par.model == :TJLF
        for input_tglf in actor.actor_ct.actor_turb.input_tglfs
            input_tglf.FIND_WIDTH = false
        end
    end
    # evaludate neoclassical + turbulent fluxes
    finalize(step(actor.actor_ct))

    # compare fluxes
    errors = flux_match_errors(dd, par, actor.norms, prog)

    # update error history
    push!(err_history, norm(errors))

    return errors
end

function error_transformation(target::T, output::T, norm::T) where {T}
    return (target .- output) ./ norm
end

function target_transformation(target::Vector{Float64})
    return sum(abs.(target)) / length(target)
end

"""
    flux_match_norms(dd::IMAS.dd, par::FUSEparameters__ActorFluxMatcher)

Returns vector of normalizations for the different channels that are evolved
"""
function flux_match_norms(dd::IMAS.dd, par::FUSEparameters__ActorFluxMatcher)
    cp1d = dd.core_profiles.profiles_1d[]
    total_sources = IMAS.total_sources(dd.core_sources, cp1d; fields=[:total_ion_power_inside, :power_inside, :particles_inside, :torque_tor_inside])
    cs_gridpoints = [argmin((rho_x .- total_sources.grid.rho_tor_norm) .^ 2) for rho_x in par.rho_transport]

    norms = Float64[]

    if par.evolve_Ti == :flux_match #[W / m^2]
        push!(norms, target_transformation(total_sources.total_ion_power_inside[cs_gridpoints] ./ total_sources.grid.surface[cs_gridpoints]))
    end

    if par.evolve_Te == :flux_match #[W / m^2]
        push!(norms, target_transformation(total_sources.electrons.power_inside[cs_gridpoints] ./ total_sources.grid.surface[cs_gridpoints]))
    end

    if par.evolve_rotation == :flux_match #[kg / m s^2]
        push!(norms, target_transformation(total_sources.torque_tor_inside[cs_gridpoints] ./ total_sources.grid.surface[cs_gridpoints]))
    end

    evolve_densities = evolve_densities_dictionary(cp1d, par)
    if evolve_densities[:electrons] == :flux_match #[m^-2 s^-1]
        push!(norms, target_transformation(total_sources.electrons.particles_inside[cs_gridpoints] ./ total_sources.grid.surface[cs_gridpoints]))
    end

    return norms
end

"""
    flux_match_errors(dd::IMAS.dd, par::FUSEparameters__ActorFluxMatcher, norms::Vector{Float64}, prog::Any)

Evaluates the flux_matching errors for the :flux_match species and channels

NOTE: flux matching is done in physical units
"""
function flux_match_errors(dd::IMAS.dd, par::FUSEparameters__ActorFluxMatcher, norms::Vector{Float64}, prog::Any)

    nrho = length(par.rho_transport)
    output = flux_match_fluxes(dd, par, prog)
    target = flux_match_targets(dd, par, prog)
    norms_all = similar(output)
    for (inorm, norm) in enumerate(norms)
        norms_all[(inorm-1)*nrho+1:inorm*nrho] .= norm
    end

    errors = error_transformation(target, output, norms_all)
    if prog !== nothing
        ProgressMeter.next!(prog; showvalues=progress_ActorFluxMatcher(dd, norm(errors)))
    end

    return errors
end

"""
    flux_match_targets(dd::IMAS.dd, par::FUSEparameters__ActorFluxMatcher, norms::Vector{Float64}, prog::Any)

Evaluates the flux_matching targets for the :flux_match species and channels

NOTE: flux matching is done in physical units
"""
function flux_match_targets(dd::IMAS.dd, par::FUSEparameters__ActorFluxMatcher, prog::Any)
    cp1d = dd.core_profiles.profiles_1d[]

    total_sources = IMAS.total_sources(dd.core_sources, cp1d; fields=[:total_ion_power_inside, :power_inside, :particles_inside, :torque_tor_inside])
    total_fluxes = IMAS.total_fluxes(dd.core_transport)

    cs_gridpoints = [argmin(abs.(rho_x .- total_sources.grid.rho_tor_norm)) for rho_x in par.rho_transport]
    cf_gridpoints = [argmin(abs.(rho_x .- total_fluxes.grid_flux.rho_tor_norm)) for rho_x in par.rho_transport]

    targets = Float64[]

    n = 0
    if par.evolve_Ti == :flux_match
        n += 1
        target = total_sources.total_ion_power_inside[cs_gridpoints] ./ total_sources.grid.surface[cs_gridpoints]
        append!(targets, target)
    end

    if par.evolve_Te == :flux_match
        n += 1
        target = total_sources.electrons.power_inside[cs_gridpoints] ./ total_sources.grid.surface[cs_gridpoints]
        append!(targets, target)
    end

    if par.evolve_rotation == :flux_match
        n += 1
        target = total_sources.torque_tor_inside[cs_gridpoints] ./ total_sources.grid.surface[cs_gridpoints]
        append!(targets, target)
    end

    evolve_densities = evolve_densities_dictionary(cp1d, par)
    if !isempty(evolve_densities)
        if evolve_densities[:electrons] == :flux_match
            n += 1
            target = total_sources.electrons.particles_inside[cs_gridpoints] ./ total_sources.grid.surface[cs_gridpoints]
            append!(targets, target)
        end
        for ion in cp1d.ion
            if evolve_densities[Symbol(ion.label)] == :flux_match
                error("This is currently not working will fix later")
            end
        end
    end

    if prog !== nothing
        ProgressMeter.next!(prog; showvalues=progress_ActorFluxMatcher(dd, norm(targets)))
    end

    return targets
end

"""
    flux_match_fluxes(dd::IMAS.dd, par::FUSEparameters__ActorFluxMatcher, prog::Any)

Evaluates the flux_matching fluxes for the :flux_match species and channels

NOTE: flux matching is done in physical units
"""
function flux_match_fluxes(dd::IMAS.dd, par::FUSEparameters__ActorFluxMatcher, prog::Any)
    cp1d = dd.core_profiles.profiles_1d[]

    total_sources = IMAS.total_sources(dd.core_sources, cp1d; fields=[:total_ion_power_inside, :power_inside, :particles_inside, :torque_tor_inside])
    total_fluxes = IMAS.total_fluxes(dd.core_transport)

    cs_gridpoints = [argmin(abs.(rho_x .- total_sources.grid.rho_tor_norm)) for rho_x in par.rho_transport]
    cf_gridpoints = [argmin(abs.(rho_x .- total_fluxes.grid_flux.rho_tor_norm)) for rho_x in par.rho_transport]

    fluxes = Float64[]

    n = 0
    if par.evolve_Ti == :flux_match
        n += 1
        flux = total_fluxes.total_ion_energy.flux[cf_gridpoints]
        check_output_fluxes(flux, "total_ion_energy")
        append!(fluxes, flux)
    end

    if par.evolve_Te == :flux_match
        n += 1
        flux = total_fluxes.electrons.energy.flux[cf_gridpoints]
        check_output_fluxes(flux, "electrons.energy")
        append!(fluxes, flux)
    end

    if par.evolve_rotation == :flux_match
        n += 1
        flux = total_fluxes.momentum_tor.flux[cf_gridpoints]
        check_output_fluxes(flux, "momentum_tor")
        append!(fluxes, flux)
    end

    evolve_densities = evolve_densities_dictionary(cp1d, par)
    if !isempty(evolve_densities)
        if evolve_densities[:electrons] == :flux_match
            n += 1
            flux = total_fluxes.electrons.particles.flux[cf_gridpoints]
            check_output_fluxes(flux, "electrons.particles")
            append!(fluxes, flux)
        end
        for ion in cp1d.ion
            if evolve_densities[Symbol(ion.label)] == :flux_match
                error("This is currently not working will fix later")
            end
        end
    end

    if prog !== nothing
        ProgressMeter.next!(prog; showvalues=progress_ActorFluxMatcher(dd, norm(fluxes)))
    end

    return fluxes
end


"""
    flux_match_simple(actor::ActorFluxMatcher,  z_scaled_history::Vector,err_history::Vector{Float64},ftol::Float64,xtol::Float64, prog::Any)

Updates zprofiles based on TGYRO simple algorithm
"""
function flux_match_simple(
    actor::ActorFluxMatcher,
    initial_cp1d::IMAS.core_profiles__profiles_1d,
    z_scaled_history::Vector,
    err_history::Vector{Float64},
    ftol::Float64,
    xtol::Float64,
    prog::Any
)
    dd = actor.dd
    par = actor.par
    # this will be a while loop with some ftol/xtol

    i = 0
    ferror = 1e10
    xerror = 1e10

    zprofiles = pack_z_profiles(dd.core_profiles.profiles_1d[], par)
    flux_match_errors(actor, scale_z_profiles(zprofiles), initial_cp1d; z_scaled_history, err_history, prog)
    fluxes = flux_match_fluxes(dd, par, prog)
    targets = flux_match_targets(dd, par, prog)
    fluxes_old = deepcopy(fluxes)
    zprofiles_old = deepcopy(zprofiles)

    while (any(ferror .> ftol) && any(xerror .> xtol))
        i += 1
        zprofiles = zprofiles .- par.step_size * 0.1 .* (targets .- fluxes) ./ sqrt.(fluxes .^ 2 + targets .^ 2)
        flux_match_errors(actor, scale_z_profiles(zprofiles), initial_cp1d; z_scaled_history, err_history, prog)
        fluxes = flux_match_fluxes(dd, par, prog)
        targets = flux_match_targets(dd, par, prog)

        tmp = [max(min.(abs(aa), abs.(bb), 1e-10)) for (aa, bb) in zip(zprofiles, zprofiles_old)]
        xerror = abs.(zprofiles_old - zprofiles) / tmp
        tmp = [max(min.(abs(aa), abs.(bb), 1e-10)) for (aa, bb) in zip(fluxes_old, fluxes)]
        ferror = abs.(fluxes_old - fluxes) / tmp

        fluxes_old = deepcopy(fluxes)
        zprofiles_old = deepcopy(zprofiles)

        if (i >= par.max_iterations)
            @info "Unable to flux-match within $(par.max_iterations) iterations maximum(ferr) = $(maximum(ferror)) (ftol=$ftol) maximum(xerr) = $(maximum(xerror)) (xtol = $xtol)"
            break
        end
    end

    return (zero=z_scaled_history[argmin(err_history)],)
end


function progress_ActorFluxMatcher(dd::IMAS.dd, error::Float64)
    cp1d = dd.core_profiles.profiles_1d[]
    tmp = [
        ("         error", error),
        ("  Pfusion [MW]", IMAS.fusion_power(cp1d) / 1E6),
        ("     Ti0 [keV]", cp1d.ion[1].temperature[1] / 1E3),
        ("     Te0 [keV]", cp1d.electrons.temperature[1] / 1E3),
        ("ne0 [10²⁰ m⁻³]", cp1d.electrons.density_thermal[1] / 1E20)
    ]
    return tuple(tmp...)
end

function evolve_densities_dictionary(cp1d::IMAS.core_profiles__profiles_1d, par::FUSEparameters__ActorFluxMatcher)
    if par.evolve_densities == :fixed
        return setup_density_evolution_fixed(cp1d)
    elseif par.evolve_densities == :flux_match
        return setup_density_evolution_electron_flux_match_rest_ne_scale(cp1d)
    elseif typeof(par.evolve_densities) <: AbstractDict
        return par.evolve_densities
    else
        error(
            "act.ActorFluxMatcher.evolve_densities cannot be `$(repr(par.evolve_densities))`. Use `:fixed`, `:flux_match` or a dictionary specifiying [:quasi_neutrality, :match_ne_scale, :fixed, :flux_match] for each specie"
        )
    end
end

"""
    pack_z_profiles(cp1d::IMAS.core_profiles__profiles_1d, par::FUSEparameters__ActorFluxMatcher)

Packs the z_profiles based on evolution parameters

NOTE: the order for packing and unpacking is always: [Ti, Te, Rotation, ne, nis...]
"""
function pack_z_profiles(cp1d::IMAS.core_profiles__profiles_1d, par::FUSEparameters__ActorFluxMatcher)
    cp_gridpoints = [argmin(abs.(rho_x .- cp1d.grid.rho_tor_norm)) for rho_x in par.rho_transport]

    z_profiles = Float64[]

    if par.evolve_Ti == :flux_match
        z_Ti = calc_z_backward_bc(cp1d.grid.rho_tor_norm, cp1d.ion[1].temperature, cp_gridpoints)
        append!(z_profiles, z_Ti)
    end

    if par.evolve_Te == :flux_match
        z_Te = calc_z_backward_bc(cp1d.grid.rho_tor_norm, cp1d.electrons.temperature, cp_gridpoints)
        append!(z_profiles, z_Te)
    end

    if par.evolve_rotation == :flux_match
        z_rot = calc_z_backward_bc(cp1d.grid.rho_tor_norm, cp1d.rotation_frequency_tor_sonic, cp_gridpoints)
        append!(z_profiles, z_rot)
    end

    evolve_densities = evolve_densities_dictionary(cp1d, par)
    if !isempty(evolve_densities)
        check_evolve_densities(cp1d, evolve_densities)
        if evolve_densities[:electrons] == :flux_match
            z_ne = calc_z_backward_bc(cp1d.grid.rho_tor_norm, cp1d.electrons.density_thermal, cp_gridpoints)
            append!(z_profiles, z_ne)
        end
        for ion in cp1d.ion
            if evolve_densities[Symbol(ion.label)] == :flux_match
                z_ni = calc_z_backward_bc(cp1d.grid.rho_tor_norm, ion.density_thermal, cp_gridpoints)
                append!(z_profiles, z_ni)
            end
        end
    end

    return z_profiles
end

"""
    calc_z_backward_bc(x::Vector{T}, y::Vector{T}, grid::AbstractVector{Int}) where {T<:Real}

Calculate inverse scale length with third order accuracy everywhere but where the boundary condition is set
At the boundary condition location we used :backward finite difference to allow for discontinuty in the gradient
"""
function calc_z_backward_bc(x::Vector{T}, y::Vector{T}, grid::AbstractVector{Int}) where {T<:Real}
    z = IMAS.calc_z(x, y; method=:third_order)[grid]
    z[end] = IMAS.calc_z(x, y; method=:backward)[grid[end]]
    return z
end

"""
    unpack_z_profiles(
        cp1d::IMAS.core_profiles__profiles_1d,
        par::FUSEparameters__ActorFluxMatcher,
        z_profiles::AbstractVector{<:Real})

Unpacks z_profiles based on evolution parameters

NOTE: The order for packing and unpacking is always: [Ti, Te, Rotation, ne, nis...]
"""
function unpack_z_profiles(
    cp1d::IMAS.core_profiles__profiles_1d,
    par::FUSEparameters__ActorFluxMatcher,
    z_profiles::AbstractVector{<:Real})

    cp_rho_transport = [cp1d.grid.rho_tor_norm[argmin(abs.(rho_x .- cp1d.grid.rho_tor_norm))] for rho_x in par.rho_transport]

    N = length(par.rho_transport)
    counter = 0

    if par.evolve_Ti == :flux_match
        Ti_new = IMAS.profile_from_z_transport(cp1d.ion[1].temperature, cp1d.grid.rho_tor_norm, cp_rho_transport, z_profiles[counter+1:counter+N])
        counter += N
        for ion in cp1d.ion
            ion.temperature = Ti_new
        end
    end

    if par.evolve_Te == :flux_match
        cp1d.electrons.temperature = IMAS.profile_from_z_transport(cp1d.electrons.temperature, cp1d.grid.rho_tor_norm, cp_rho_transport, z_profiles[counter+1:counter+N])
        counter += N
    end

    if par.evolve_rotation == :flux_match
        cp1d.rotation_frequency_tor_sonic =
            IMAS.profile_from_z_transport(cp1d.rotation_frequency_tor_sonic .+ 1, cp1d.grid.rho_tor_norm, cp_rho_transport, z_profiles[counter+1:counter+N])
        counter += N
    end

    evolve_densities = evolve_densities_dictionary(cp1d, par)
    if !isempty(evolve_densities)
        if evolve_densities[:electrons] == :flux_match
            cp1d.electrons.density_thermal =
                IMAS.profile_from_z_transport(cp1d.electrons.density_thermal, cp1d.grid.rho_tor_norm, cp_rho_transport, z_profiles[counter+1:counter+N])
            counter += N
        end
        z_ne = IMAS.calc_z(cp1d.grid.rho_tor_norm, cp1d.electrons.density_thermal)
        for ion in cp1d.ion
            if evolve_densities[Symbol(ion.label)] == :flux_match
                ion.density_thermal = IMAS.profile_from_z_transport(ion.density_thermal, cp1d.grid.rho_tor_norm, cp_rho_transport, z_profiles[counter+1:counter+N])
                counter += N
            elseif evolve_densities[Symbol(ion.label)] == :match_ne_scale
                ion.density_thermal = IMAS.profile_from_z_transport(ion.density_thermal, cp1d.grid.rho_tor_norm, cp1d.grid.rho_tor_norm, z_ne)
            end
        end
    end

    # Ensure Quasi neutrality if you are evolving densities
    if !IMAS.is_quasi_neutral(cp1d) && !isempty(evolve_densities) && any((evo != :fixed for evo in values(evolve_densities)))
        q_specie = Symbol[i for (i, evolve) in evolve_densities if evolve == :quasi_neutrality]
        @assert q_specie != Symbol[] "no quasi neutrality specie while quasi neutrality is broken: $(evolve_densities)"
        @assert length(q_specie) == 1 "only one specie can be set as :quasi_neutrality: $(evolve_densities)"
        IMAS.enforce_quasi_neutrality!(cp1d, q_specie[1])
    end

    return cp1d
end

"""
    check_evolve_densities(cp1d::IMAS.core_profiles__profiles_1d, evolve_densities::Dict)

Checks if the evolve_densities dictionary makes sense and return sensible errors if this is not the case
"""
function check_evolve_densities(cp1d::IMAS.core_profiles__profiles_1d, evolve_densities::AbstractDict)
    dd_species = vcat([Symbol(ion.label) for ion in cp1d.ion], :electrons)
    dd_species = vcat(dd_species, [Symbol(String(ion.label) * "_fast") for ion in cp1d.ion if sum(ion.density_fast) > 0.0])
    # Check if evolve_densities contains all of dd species
    @assert sort([i for (i, evolve) in evolve_densities]) == sort(dd_species) "Not all species are accounted for in the evolve_densities dict : $(sort([i for (i,j) in evolve_densities])) , dd_species : $(sort(dd_species)) ,"
    # Check if there is 1 quasi_neutrality specie
    @assert length([i for (i, evolve) in evolve_densities if evolve == :quasi_neutrality]) < 2 "Only one specie can be used for quasi neutality matching (or 0 when everything matches ne_scale)"
    # Check if there is a source for the flux_match specie(s)
    # isnt' there yet 
end

"""
    evolve_densities_dict_creation(flux_match_species::Vector; fixed_species::Vector, match_ne_scale_species::Vector, quasi_neutrality_specie::Union{Symbol,Bool}=false)

Create the density_evolution dict based on input vectors: flux_match_species, fixed_species, match_ne_scale_species, quasi_neutrality_specie
"""
function evolve_densities_dict_creation(flux_match_species::Vector; fixed_species::Vector{Symbol}=Symbol[], match_ne_scale_species::Vector{Symbol}=Symbol[], quasi_neutrality_specie::Union{Symbol,Bool}=false)
    parse_list = vcat([[sym, :flux_match] for sym in flux_match_species], [[sym, :match_ne_scale] for sym in match_ne_scale_species], [[sym, :fixed] for sym in fixed_species])
    if isa(quasi_neutrality_specie, Symbol)
        parse_list = vcat(parse_list, [[quasi_neutrality_specie, :quasi_neutrality]])
    end
    return Dict(sym => evolve for (sym, evolve) in parse_list)
end

"""
    setup_density_evolution_electron_flux_match_rest_ne_scale(cp1d::IMAS.core_profiles__profiles_1d)

Sets up the evolve_density dict to evolve only ne and keep the rest matching the ne_scale lengths
"""
function setup_density_evolution_electron_flux_match_rest_ne_scale(cp1d::IMAS.core_profiles__profiles_1d)
    dd_thermal = Symbol[specie[2] for specie in IMAS.species(cp1d; only_electrons_ions=:ions, only_thermal_fast=:thermal)]
    dd_fast = Symbol[specie[2] for specie in IMAS.species(cp1d; only_electrons_ions=:all, only_thermal_fast=:fast)]

    quasi_neutrality_specie = :D
    if :DT ∈ dd_thermal
        quasi_neutrality_specie = :DT
    end

    return evolve_densities_dict_creation([:electrons]; fixed_species=dd_fast, match_ne_scale_species=dd_thermal, quasi_neutrality_specie)
end

function setup_density_evolution_electron_flux_match_rest_ne_scale(dd::IMAS.dd)
    return setup_density_evolution_electron_flux_match_rest_ne_scale(dd.core_profiles.profiles_1d[])
end

"""
    setup_density_evolution_electron_flux_match_impurities_fixed(cp1d::IMAS.core_profiles__profiles_1d)

Sets up the evolve_density dict to evolve only ne, quasi_neutrality on main ion (:D or :DT) and fix the rest
"""
function setup_density_evolution_electron_flux_match_impurities_fixed(cp1d::IMAS.core_profiles__profiles_1d)
    dd_thermal = Symbol[specie[2] for specie in IMAS.species(cp1d; only_electrons_ions=:ions, only_thermal_fast=:thermal)]
    dd_fast = Symbol[specie[2] for specie in IMAS.species(cp1d; only_electrons_ions=:all, only_thermal_fast=:fast)]
    quasi_neutrality_specie = :D
    if :DT ∈ dd_thermal
        quasi_neutrality_specie = :DT
    end
    return evolve_densities_dict_creation([:electrons]; fixed_species=[dd_thermal..., dd_fast...], quasi_neutrality_specie)
end

function setup_density_evolution_electron_flux_match_impurities_fixed(dd::IMAS.dd)
    return setup_density_evolution_electron_flux_match_impurities_fixed(dd.core_profiles.profiles_1d[])
end


"""
    setup_density_evolution_fixed(cp1d::IMAS.core_profiles__profiles_1d)

Sets up the evolve_density dict to keep all species fixed
"""
function setup_density_evolution_fixed(cp1d::IMAS.core_profiles__profiles_1d)
<<<<<<< HEAD
    all_species = [item[2] for item in IMAS.species(cp1d)]
    return evolve_densities_dict_creation(Symbol[]; fixed_species=all_species, quasi_neutrality_specie=false)
end

"""
    evolve_densities_dict_creation(flux_match_species::Vector, fixed_species::Vector, match_ne_scale_species::Vector; quasi_neutrality_specie::Union{Symbol,Bool}=false)

Create the density_evolution dict based on input vectors: flux_match_species, fixed_species, match_ne_scale_species, quasi_neutrality_specie
"""
function evolve_densities_dict_creation(
    flux_match_species::Vector;
    fixed_species::Vector{Symbol}=Symbol[],
    match_ne_scale_species::Vector{Symbol}=Symbol[],
    quasi_neutrality_specie::Union{Symbol,Bool}=false
)
    parse_list = vcat([[sym, :flux_match] for sym in flux_match_species], [[sym, :match_ne_scale] for sym in match_ne_scale_species], [[sym, :fixed] for sym in fixed_species])
    if isa(quasi_neutrality_specie, Symbol)
        parse_list = vcat(parse_list, [[quasi_neutrality_specie, :quasi_neutrality]])
    end
    return Dict(sym => evolve for (sym, evolve) in parse_list)
=======
    s = [item[2] for item in IMAS.species(cp1d)]
    return evolve_densities_dict_creation(Symbol[]; fixed_species=s, match_ne_scale_species=Symbol[], quasi_neutrality_specie=false)
>>>>>>> a38729ff
end

"""
    function check_output_fluxes(output::Vector{Float64}, what::String)

Checks if there are any NaNs in the output
"""
function check_output_fluxes(output::Vector{Float64}, what::String)
    @assert isnothing(findfirst(x -> isnan(x), output)) "The output flux is NaN check your transport model fluxes in core_transport ($(what))"
end<|MERGE_RESOLUTION|>--- conflicted
+++ resolved
@@ -564,7 +564,7 @@
 At the boundary condition location we used :backward finite difference to allow for discontinuty in the gradient
 """
 function calc_z_backward_bc(x::Vector{T}, y::Vector{T}, grid::AbstractVector{Int}) where {T<:Real}
-    z = IMAS.calc_z(x, y; method=:third_order)[grid]
+    z = IMAS.calc_z(x, y; method=:backward)[grid]
     z[end] = IMAS.calc_z(x, y; method=:backward)[grid[end]]
     return z
 end
@@ -713,31 +713,8 @@
 Sets up the evolve_density dict to keep all species fixed
 """
 function setup_density_evolution_fixed(cp1d::IMAS.core_profiles__profiles_1d)
-<<<<<<< HEAD
     all_species = [item[2] for item in IMAS.species(cp1d)]
     return evolve_densities_dict_creation(Symbol[]; fixed_species=all_species, quasi_neutrality_specie=false)
-end
-
-"""
-    evolve_densities_dict_creation(flux_match_species::Vector, fixed_species::Vector, match_ne_scale_species::Vector; quasi_neutrality_specie::Union{Symbol,Bool}=false)
-
-Create the density_evolution dict based on input vectors: flux_match_species, fixed_species, match_ne_scale_species, quasi_neutrality_specie
-"""
-function evolve_densities_dict_creation(
-    flux_match_species::Vector;
-    fixed_species::Vector{Symbol}=Symbol[],
-    match_ne_scale_species::Vector{Symbol}=Symbol[],
-    quasi_neutrality_specie::Union{Symbol,Bool}=false
-)
-    parse_list = vcat([[sym, :flux_match] for sym in flux_match_species], [[sym, :match_ne_scale] for sym in match_ne_scale_species], [[sym, :fixed] for sym in fixed_species])
-    if isa(quasi_neutrality_specie, Symbol)
-        parse_list = vcat(parse_list, [[quasi_neutrality_specie, :quasi_neutrality]])
-    end
-    return Dict(sym => evolve for (sym, evolve) in parse_list)
-=======
-    s = [item[2] for item in IMAS.species(cp1d)]
-    return evolve_densities_dict_creation(Symbol[]; fixed_species=s, match_ne_scale_species=Symbol[], quasi_neutrality_specie=false)
->>>>>>> a38729ff
 end
 
 """
