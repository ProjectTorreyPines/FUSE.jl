import NLsolve
using LinearAlgebra
import TJLF: InputTJLF

import NonlinearSolve, FixedPointAcceleration

#= ================ =#
#  ActorFluxMatcher  #
#= ================ =#
Base.@kwdef mutable struct FUSEparameters__ActorFluxMatcher{T<:Real} <: ParametersActor{T}
    _parent::WeakRef = WeakRef(nothing)
    _name::Symbol = :not_set
    _time::Float64 = NaN
    rho_transport::Entry{AbstractVector{T}} = Entry{AbstractVector{T}}("-", "ρ transport grid"; default=0.25:0.1:0.85)
    evolve_Ti::Switch{Symbol} = Switch{Symbol}([:flux_match, :fixed], "-", "Ion temperature `:flux_match` or keep `:fixed`"; default=:flux_match)
    evolve_Te::Switch{Symbol} = Switch{Symbol}([:flux_match, :fixed], "-", "Electron temperature `:flux_match` or keep `:fixed`"; default=:flux_match)
    evolve_densities::Entry{Union{AbstractDict,Symbol}} =
        Entry{Union{AbstractDict,Symbol}}(
            "-",
            "Densities `:fixed`, or electron flux-match and rest match ne scale `:flux_match`, or Dict to specify which species are `:flux_match`, kept `:fixed`, used to enforce `:quasi_neutrality`, or scaled to `:match_ne_scale`";
            default=:flux_match
        )
    evolve_rotation::Switch{Symbol} = Switch{Symbol}([:flux_match, :fixed], "-", "Rotation `:flux_match` or keep `:fixed`"; default=:fixed)
    evolve_pedestal::Entry{Bool} = Entry{Bool}("-", "Evolve the pedestal at each iteration"; default=true)
    evolve_plasma_sources::Entry{Bool} = Entry{Bool}("-", "Update the plasma sources at each iteration"; default=true)
    find_widths::Entry{Bool} = Entry{Bool}("-", "Runs turbulent transport actor TJLF finding widths after first iteration"; default=true)
    max_iterations::Entry{Int} = Entry{Int}("-", "Maximum optimizer iterations"; default=500)
    algorithm::Switch{Symbol} = Switch{Symbol}([:broyden, :anderson, :newton, :trust_region, :simple, :none], "-", "Optimizing algorithm used for the flux matching"; default=:broyden)
    step_size::Entry{T} = Entry{T}(
        "-",
        "Step size for each algorithm iteration (note this has a different meaning for each algorithm)";
        default=1.0,
        check=x -> @assert x > 0.0 "must be: step_size > 0.0"
    )
    Δt::Entry{Float64} = Entry{Float64}("s", "Evolve for Δt (Inf for steady state)"; default=Inf)
    relax::Entry{Float64} = Entry{Float64}("-", "Relaxation on the final solution"; default=1.0, check=x -> @assert 0.0 <= x <= 1.0 "must be: 0.0 <= relax <= 1.0")
    scale_turbulence_law::Switch{Symbol} = Switch{Symbol}([:h98, :ds03], "-", "Scale turbulent transport to achieve a desired confinement law")
    scale_turbulence_value::Entry{Float64} = Entry{Float64}(
        "-",
        "Scale turbulent transport to achieve a desired confinement value for the `scale_turbulence_law`";
        default=1.0,
        check=x -> @assert x > 0.0 "must be: turbulence_scale_value > 0.0"
    )
    do_plot::Entry{Bool} = act_common_parameters(; do_plot=false)
    verbose::Entry{Bool} = act_common_parameters(; verbose=false)
end

mutable struct ActorFluxMatcher{D,P} <: CompoundAbstractActor{D,P}
    dd::IMAS.dd{D}
    par::OverrideParameters{P,FUSEparameters__ActorFluxMatcher{P}}
    act::ParametersAllActors{P}
    actor_ct::ActorFluxCalculator{D,P}
    actor_ped::ActorPedestal{D,P}
    norms::Vector{Float64}
    error::Float64
end

"""
    ActorFluxMatcher(dd::IMAS.dd, act::ParametersAllActors; kw...)

Evalutes the transport fluxes and source fluxes and minimizes the flux_match error
"""
function ActorFluxMatcher(dd::IMAS.dd, act::ParametersAllActors; kw...)
    actor = ActorFluxMatcher(dd, act.ActorFluxMatcher, act; kw...)
    step(actor)
    finalize(actor)
    return actor
end

function ActorFluxMatcher(dd::IMAS.dd, par::FUSEparameters__ActorFluxMatcher, act::ParametersAllActors; kw...)
    logging_actor_init(ActorFluxMatcher)
    par = OverrideParameters(par; kw...)
    actor_ct = ActorFluxCalculator(dd, act.ActorFluxCalculator, act; par.rho_transport)
    actor_ped = ActorPedestal(
        dd,
        act.ActorPedestal,
        act;
        ip_from=:core_profiles,
        βn_from=:core_profiles,
        ne_from=:pulse_schedule,
        zeff_from=:pulse_schedule,
        rho_nml=par.rho_transport[end-1],
        rho_ped=par.rho_transport[end])
    return ActorFluxMatcher(dd, par, act, actor_ct, actor_ped, Float64[], Inf)
end

"""
    _step(actor::ActorFluxMatcher)

ActorFluxMatcher step
"""
function _step(actor::ActorFluxMatcher{D,P}) where {D<:Real,P<:Real}
    dd = actor.dd
    par = actor.par
    cp1d = dd.core_profiles.profiles_1d[]

    IMAS.sources!(dd)

    if !isinf(par.Δt)
        # "∂/∂t" is to account to changes in the profiles that
        # have happened between t-1 and tnow outside of the flux matcher.
        # The flux_macher then temporarily adds a "∂/∂t implicit" term to this to
        # account for changes that occur because of transport predictions.
        IMAS.time_derivative_source!(dd)
    end

    initial_cp1d = cp1d_copy_primary_quantities(cp1d)

    @assert nand(typeof(actor.actor_ct.actor_neoc) <: ActorNoOperation, typeof(actor.actor_ct.actor_turb) <: ActorNoOperation) "Unable to fluxmatch when all transport actors are turned off"

    z_init, profiles_paths, fluxes_paths = pack_z_profiles(cp1d, par)
    z_init_scaled = scale_z_profiles(z_init) # scale z_profiles to get smaller stepping using NLsolve
    N_radii = length(par.rho_transport)
    N_channels = Int(floor(length(z_init) / N_radii))

    z_scaled_history = Vector{NTuple{length(z_init),Float64}}()
    err_history = Vector{Vector{Float64}}()

    actor.norms = fill(NaN, N_channels)

    ProgressMeter.ijulia_behavior(:clear)
    prog = ProgressMeter.ProgressUnknown(; dt=0.1, desc="Calls:", enabled=par.verbose)
    old_logging = actor_logging(dd, false)

    if ismissing(par, :scale_turbulence_law)
        opt_parameters = z_init_scaled
    else
        opt_parameters = [1.0; z_init_scaled]
    end

    out = try
        if par.algorithm == :none
            res = (zero=opt_parameters,)
        elseif par.algorithm == :simple
            ftol = 1E-2 # relative error
            xtol = 1E-3 # difference in input array
            res = flux_match_simple(actor, opt_parameters, initial_cp1d, z_scaled_history, err_history, ftol, xtol, prog)
        else
            # 1. In-place residual
            function f!(F, u, initial_cp1d)
<<<<<<< HEAD
                try
                    F .= flux_match_errors(actor, u, initial_cp1d;
                                        z_scaled_history, err_history, prog).errors

                catch error
                    if isa(error, InterruptException)
                        rethrow(error)
                    end
                    F .= Inf
                end
=======
                F .= flux_match_errors(actor, u, initial_cp1d; z_scaled_history, err_history, prog).errors
>>>>>>> 435cf2d1
            end

            # 2. Problem definition
            problem = NonlinearSolve.NonlinearProblem(f!, opt_parameters, initial_cp1d)

            # 3. Algorithm selection
            alg = if par.algorithm == :newton
                NonlinearSolve.NLsolveJL(method = :newton, factor = par.step_size)
            elseif par.algorithm == :anderson
                NonlinearSolve.NLsolveJL(method = :anderson, m = 4, beta = -par.step_size * 0.5)
            elseif par.algorithm == :trust_region
<<<<<<< HEAD
                NonlinearSolve.NLsolveJL(method = :trust_region,
                        factor = par.step_size, autoscale = true)
            elseif par.algorithm == :broyden
                alg = NonlinearSolve.Broyden(
                    linesearch  = NonlinearSolve.LineSearch.BackTracking(
                        c_1  = 1e-4,   # Armijo parameter
                        ρ_hi = 0.5,    # shrink factor
                        order = 2,      # model order
                        autodiff = NonlinearSolve.ADTypes.AutoFiniteDiff(),
                    ),
                    update_rule   = Val(:good_broyden),
                    init_jacobian = Val(:true_jacobian),
                    autodiff      = NonlinearSolve.ADTypes.AutoFiniteDiff(),
                )
=======
                NonlinearSolve.NLsolveJL(method = :trust_region, factor = par.step_size, autoscale = true)
>>>>>>> 435cf2d1
            else
                error("Unsupported algorithm: $(par.algorithm)")
            end

            # fu0 = similar(opt_parameters)
            # f!(fu0, opt_parameters, initial_cp1d)

            # # --- replicate NonlinearSolve’s default α ------------------------------------
            # α_default = max(norm(opt_parameters), 1) / (2 * norm(fu0))

            # alg = NonlinearSolve.TrustRegion(
            #     initial_trust_radius = par.step_size,   # plays the same role as “factor”
            #     max_trust_radius     = 50 * par.step_size,
            #     step_threshold       = 1e-6,
            #     autodiff             = NonlinearSolve.ADTypes.AutoFiniteDiff(),
            # )
            # fallback = NonlinearSolve.FixedPointAccelerationJL(
            #     algorithm = :Anderson,
            #     m         = 4,                        # history length
            #     condition_number_threshold = 1e8,     # skip extrapolation if ill-conditioned
            #     replace_invalids          = :ReplaceVector,
            # )
            # fallback = NonlinearSolve.DFSane(
            #     sigma_min = 1e-10,
            #     sigma_max = 1e10,
            #     M = 10               # non-monotone window
            # )
            # fallback = NonlinearSolve.RobustMultiNewton(; autodiff = NonlinearSolve.ADTypes.AutoFiniteDiff())
            # fallback = alg = NonlinearSolve.Broyden(
            #     linesearch  = NonlinearSolve.LineSearch.BackTracking(
            #         c_1  = 1e-4,   # Armijo parameter
            #         ρ_hi = 0.5,    # shrink factor
            #         order = 2,      # model order
            #         autodiff = NonlinearSolve.ADTypes.AutoFiniteDiff(),
            #         maxstep = 1000.,
            #     ),
            #     update_rule   = Val(:good_broyden),
            #     init_jacobian = Val(:true_jacobian),
            #     autodiff      = NonlinearSolve.ADTypes.AutoFiniteDiff(),
            # )
            # alg = NonlinearSolve.NonlinearSolvePolyAlgorithm((fallback, alg))
            # alg = NonlinearSolve.FastShortcutNonlinearPolyalg(; autodiff = NonlinearSolve.ADTypes.AutoFiniteDiff())

            # 4. Solve with matching tolerances and iteration limits
            # NonlinearSolve abstol is meant to be on u, but actually gets
            #   passed to ftol in NLsolve which is an error on the residual
            # See https://github.com/SciML/NonlinearSolve.jl/issues/593
            abstol = 1E-2
            sol = NonlinearSolve.solve(problem, alg;
                        abstol,
                        maxiters  = par.max_iterations,
                        show_trace = Val(false),
                        store_trace = Val(false),
                        verbose    = false,
            )

            # Extract the solution vector
            res = (zero = sol.u,)
        end

        flux_match_errors(actor, collect(res.zero), initial_cp1d) # z_profiles for the smallest error iteration

    finally

        actor_logging(dd, old_logging)
    end

    # evaluate profiles at the best-matching gradients
    actor.error = norm(out.errors)
    @ddtime(dd.transport_solver_numerics.convergence.time_step.time = dd.global_time)
    @ddtime(dd.transport_solver_numerics.convergence.time_step.data = actor.error)
    dd.transport_solver_numerics.ids_properties.name = "FluxMatcher"
    ProgressMeter.finish!(prog; showvalues=progress_ActorFluxMatcher(dd, norm(out.errors)))

    # plotting of the channels that have been evolved
    if par.do_plot
        plot()
        for (ch, profiles_path) in enumerate(profiles_paths)
            title = profiles_title(cp1d, profiles_path)
            plot!(vcat(map(x -> errors_by_channel(x, N_radii, N_channels), err_history)...)[:, ch]; label=title)
        end
        display(
            plot!(vcat(map(norm, err_history)...);
                color=:black,
                lw=0.5,
                yscale=:log10,
                ylabel="Log₁₀ of convergence errror",
                xlabel="Iterations",
                label=@sprintf("total [error = %.3e]", (minimum(map(norm, err_history))))))

        channels_evolution = transpose(hcat(map(z -> collect(unscale_z_profiles(z)), z_scaled_history)...))
        data = reshape(channels_evolution, (length(err_history), length(par.rho_transport), N_channels))
        p = plot()
        for (ch, profiles_path) in enumerate(profiles_paths)
            title = profiles_title(cp1d, profiles_path)
            for kr in 1:length(par.rho_transport)
                plot!(data[:, kr, ch]; ylabel="Inverse scale length [m⁻¹]", xlabel="Iterations", primary=kr == 1, lw=kr, label=title)
            end
        end
        display(p)

        p = plot(; layout=(N_channels, 2), size=(1000, 300 * N_channels))
        total_flux1d = IMAS.total_fluxes(dd.core_transport, cp1d, par.rho_transport; time0=dd.global_time)
        total_source1d = IMAS.total_sources(dd.core_sources, cp1d; time0=dd.global_time)
        model_type = IMAS.name_2_index(dd.core_transport.model)
        for (ch, (profiles_path, fluxes_path)) in enumerate(zip(profiles_paths, fluxes_paths))
            title = IMAS.p2i(collect(map(string, fluxes_path)))
            plot!(
                IMAS.goto(total_source1d, fluxes_path[1:end-1]),
                Val(fluxes_path[end]);
                flux=true,
                subplot=2 * ch - 1,
                name="total sources",
                color=:blue,
                linewidth=2,
                show_zeros=true
            )
            for model in dd.core_transport.model
                if !ismissing(IMAS.goto(model.profiles_1d[], fluxes_path), :flux)
                    if model.identifier.index == model_type[:anomalous]
                        plot_opts = Dict(:markershape => :diamond, :markerstrokewidth => 0.5, :linewidth => 0, :color => :orange)
                    elseif model.identifier.index == model_type[:neoclassical]
                        plot_opts = Dict(:markershape => :cross, :linewidth => 0, :color => :purple)
                    else
                        continue
                    end
                    plot!(IMAS.goto(model.profiles_1d[], fluxes_path), Val(:flux); subplot=2 * ch - 1, plot_opts...)
                end
            end
            plot!(IMAS.goto(total_flux1d, fluxes_path), Val(:flux); subplot=2 * ch - 1, color=:red, label="total transport", linewidth=2)

            title = profiles_title(cp1d, profiles_path)
            plot!(IMAS.goto(initial_cp1d, profiles_path[1:end-1]), profiles_path[end]; subplot=2 * ch, label="before", linestyle=:dash, color=:black)
            plot!(IMAS.goto(cp1d, profiles_path[1:end-1]), profiles_path[end]; subplot=2 * ch, label="after", title)
            if profiles_path[end] != :momentum_tor
                plot!(; subplot=2 * ch, ylim=[0, Inf])
            end
        end
        display(p)
    end

    # final relaxation of profiles
    if par.relax < 1.0
        for profiles_path in profiles_paths
            field = profiles_path[end]
            ids1 = IMAS.goto(cp1d, profiles_path[1:end-1])
            ids2 = IMAS.goto(initial_cp1d, profiles_path[1:end-1])
            if !ismissing(ids1, field) && !ismissing(ids2, field)
                value1 = getproperty(ids1, field)
                value2 = getproperty(ids2, field)
                value = par.relax * value1 + (1.0 - par.relax) * value2
                setproperty!(ids1, field, value)
            end
        end

        # transfer t_i_average to individual ions temperature and restore t_i_average as expression
        for ion in cp1d.ion
            ion.temperature = cp1d.t_i_average
        end
        IMAS.unfreeze!(cp1d, :t_i_average)

        # refresh sources with relatex profiles
        IMAS.sources!(dd)
    end

    # remove the temporary `∂/∂t implicit` term and update the full `∂/∂t` term
    if !isinf(par.Δt)
        deleteat!(dd.core_sources.source, :time_derivative, "identifier.name" => "∂/∂t implicit")
        IMAS.time_derivative_source!(dd)
    end

    # free total densities expressions
    IMAS.unfreeze!(cp1d.electrons, :density)
    for ion in cp1d.ion
        IMAS.unfreeze!(ion, :density)
    end

    # free pressures expressions
    IMAS.unfreeze!(cp1d.electrons, :pressure_thermal)
    IMAS.unfreeze!(cp1d.electrons, :pressure)
    for ion in cp1d.ion
        IMAS.unfreeze!(ion, :pressure_thermal)
        IMAS.unfreeze!(ion, :pressure)
    end
    for field in [:pressure_ion_total, :pressure_thermal, :pressure]
        IMAS.unfreeze!(cp1d, field)
    end

    return actor
end

function profiles_title(cp1d, profiles_path)
    if profiles_path[1] == :electrons
        if profiles_path[2] == :temperature
            return "Electron temperature"
        else
            return "Electron density"
        end
    elseif profiles_path[1] == :rotation_frequency_tor_sonic
        return "Rotation"
    elseif profiles_path[1] == :t_i_average
        return "Ions temperature"
    elseif profiles_path[1] == :ion
        ion = cp1d.ion[profiles_path[2]]
        return "$(ion.label) density"
    else
        error("$(profiles_path) is not a recognized core_profiles.profiles_1d path")
    end
end

function errors_by_channel(errors::Vector{Float64}, N_radii::Int, N_channels::Int)
    return mapslices(norm, reshape(errors, (N_radii, N_channels)); dims=1)
end

"""
    scale_z_profiles(z_profiles)

scale z_profiles to get smaller stepping in nlsolve
"""
function scale_z_profiles(z_profiles)
    return z_profiles .* 100
end

function unscale_z_profiles(z_profiles_scaled)
    return z_profiles_scaled ./ 100
end

"""
    flux_match_errors(
        actor::ActorFluxMatcher,
        z_profiles_scaled::Vector{<:Real},
        initial_cp1d::IMAS.core_profiles__profiles_1d,
        z_scaled_history::Vector=[],
        err_history::Vector{Vector{Float64}}=Vector{Vector{Float64}}(),
        prog::Any=nothing)

Update the profiles, evaluates neoclassical and turbulent fluxes, sources (ie target fluxes), and returns named tuple with (targets, fluxes, errors)

NOTE: flux matching is done in physical units
"""
function flux_match_errors(
    actor::ActorFluxMatcher,
    opt_parameters::Vector{<:Real},
    initial_cp1d::IMAS.core_profiles__profiles_1d;
    z_scaled_history::Vector=[],
    err_history::Vector{Vector{Float64}}=Vector{Vector{Float64}}(),
    prog::Any=nothing)

    dd = actor.dd
    par = actor.par
    cp1d = dd.core_profiles.profiles_1d[]

    if ismissing(par, :scale_turbulence_law)
        z_profiles_scaled = opt_parameters
    else
        turbulence_scale = opt_parameters[1]
        z_profiles_scaled = @views opt_parameters[2:end]
    end

    # unscale z_profiles
    push!(z_scaled_history, Tuple(z_profiles_scaled))
    z_profiles = unscale_z_profiles(z_profiles_scaled)

    # restore profiles at initial conditions
    cp1d_copy_primary_quantities!(cp1d, initial_cp1d)

    # evolve pedestal
    if par.evolve_pedestal
        # modify cp1d with new z_profiles
        unpack_z_profiles(cp1d, par, z_profiles)
        # run pedestal
        actor.actor_ped.par.βn_from = :core_profiles
        finalize(step(actor.actor_ped))
    end

    # modify cp1d with new z_profiles
    unpack_z_profiles(cp1d, par, z_profiles)

    # evaluate sources (ie. target fluxes)
    if par.evolve_plasma_sources
        IMAS.sources!(dd; bootstrap=false)
    end
    if par.Δt < Inf
        IMAS.time_derivative_source!(dd, initial_cp1d, par.Δt; name="∂/∂t implicit")
    end

    # handle fixed widths in TJLF
    if actor.actor_ct.par.turbulence_model == :TGLF && actor.actor_ct.actor_turb.par.model == :TJLF && !par.find_widths && !isempty(err_history)
        for input_tglf in actor.actor_ct.actor_turb.input_tglfs
            input_tglf.FIND_WIDTH = false
        end
    end

    # evaluate neoclassical + turbulent fluxes
    finalize(step(actor.actor_ct))

    # scale turbulent fluxes, if par.scale_turbulence_law is set
    if !ismissing(par, :scale_turbulence_law)
        m1d = dd.core_transport.model[:anomalous].profiles_1d[]
        m1d.total_ion_energy.flux .*= turbulence_scale
        m1d.electrons.energy.flux .*= turbulence_scale
    end

    # get transport fluxes and sources
    fluxes = flux_match_fluxes(dd, par)
    targets = flux_match_targets(dd, par)

    cp_gridpoints = [argmin_abs(cp1d.grid.rho_tor_norm, rho_x) for rho_x in par.rho_transport]
    surface0 = cp1d.grid.surface[cp_gridpoints] ./ cp1d.grid.surface[end]

    # Evaluate the flux_matching errors
    nrho = length(par.rho_transport)
    errors = similar(fluxes)
    for (inorm, norm0) in enumerate(actor.norms)
        index = (inorm-1)*nrho+1:inorm*nrho
        if norm0 === NaN
            # this sets the norm to be the based on the average of the fluxes and targets
            # actor.norm is only used if the targets are zero
            actor.norms[inorm] = norm0 = (norm(fluxes[index] .* surface0) + norm(targets[index] .* surface0)) / 2.0
        end
        errors[index] .= @views (targets[index] .- fluxes[index]) ./ norm0 .* surface0
    end

    # update progress meter
    if prog !== nothing
        ProgressMeter.next!(prog; showvalues=progress_ActorFluxMatcher(dd, norm(errors)))
    end

    # add error toward achieving desired scaling law value
    if !ismissing(par, :scale_turbulence_law)
        tau_th = IMAS.tau_e_thermal(dd; include_radiation=true)
        if par.scale_turbulence_law == :h98
            tauH = IMAS.tau_e_h98(dd; include_radiation=true)
        elseif par.scale_turbulence_law == :ds03
            tauH = IMAS.tau_e_ds03(dd; include_radiation=true)
        else
            error("act.ActorFluxMatcher.scale_turbulence_law=$(par.scale_turbulence_law) not recognized: valid options are :h98 or :ds03")
        end
        H_value = tau_th / tauH
        H_target = par.scale_turbulence_value
        errors = [(H_value - H_target) / H_target; errors]
    end

    # update error history
    push!(err_history, errors)

    return (targets=targets, fluxes=fluxes, errors=errors)
end

function norm_transformation(norm_source::Vector{T}, norm_transp::Vector{T}) where {T<:Real}
    return (sum(abs.(norm_source)) .+ sum(abs.(norm_transp))) / length(norm_source) / 2.0
end

"""
    flux_match_targets(dd::IMAS.dd, par::OverrideParameters{P,FUSEparameters__ActorFluxMatcher{P}}) where {P<:Real}

Evaluates the flux_matching targets for the :flux_match species and channels

NOTE: flux matching is done in physical units
"""
function flux_match_targets(dd::IMAS.dd, par::OverrideParameters{P,FUSEparameters__ActorFluxMatcher{P}}) where {P<:Real}
    cp1d = dd.core_profiles.profiles_1d[]

    total_source = resize!(dd.core_sources.source, :total; wipe=false)
    total_source1d = resize!(total_source.profiles_1d; wipe=false)
    IMAS.total_sources!(total_source1d, dd.core_sources, cp1d; time0=dd.global_time, fields=[:total_ion_power_inside, :power_inside, :particles_inside, :torque_tor_inside])
    cs_gridpoints = [argmin_abs(total_source1d.grid.rho_tor_norm, rho_x) for rho_x in par.rho_transport]

    targets = Float64[]

    if par.evolve_Te == :flux_match
        target = total_source1d.electrons.power_inside[cs_gridpoints] ./ total_source1d.grid.surface[cs_gridpoints]
        append!(targets, target)
    end

    if par.evolve_Ti == :flux_match
        target = total_source1d.total_ion_power_inside[cs_gridpoints] ./ total_source1d.grid.surface[cs_gridpoints]
        append!(targets, target)
    end

    if par.evolve_rotation == :flux_match
        target = total_source1d.torque_tor_inside[cs_gridpoints] ./ total_source1d.grid.surface[cs_gridpoints]
        append!(targets, target)
    end

    evolve_densities = evolve_densities_dictionary(cp1d, par)
    if !isempty(evolve_densities)
        if evolve_densities[:electrons] == :flux_match
            target = total_source1d.electrons.particles_inside[cs_gridpoints] ./ total_source1d.grid.surface[cs_gridpoints]
            append!(targets, target)
        end
        for (k, ion) in enumerate(cp1d.ion)
            if evolve_densities[Symbol(ion.label)] == :flux_match
                target = total_source1d.ion[k].particles_inside[cs_gridpoints] ./ total_source1d.grid.surface[cs_gridpoints]
                append!(targets, target)
            end
        end
    end

    return targets
end

"""
    flux_match_fluxes(dd::IMAS.dd{T}, par::OverrideParameters{P,FUSEparameters__ActorFluxMatcher{P}}) where {T<:Real, P<:Real}

Evaluates the flux_matching fluxes for the :flux_match species and channels

NOTE: flux matching is done in physical units
"""
function flux_match_fluxes(dd::IMAS.dd{T}, par::OverrideParameters{P,FUSEparameters__ActorFluxMatcher{P}}) where {T<:Real,P<:Real}
    cp1d = dd.core_profiles.profiles_1d[]

    total_flux = resize!(dd.core_transport.model, :combined; wipe=false)
    total_flux1d = resize!(total_flux.profiles_1d; wipe=false)
    IMAS.total_fluxes!(total_flux1d, dd.core_transport, cp1d, par.rho_transport; time0=dd.global_time)

    fluxes = T[]

    if par.evolve_Te == :flux_match
        flux = total_flux1d.electrons.energy.flux
        check_output_fluxes(flux, "electrons.energy")
        append!(fluxes, flux)
    end

    if par.evolve_Ti == :flux_match
        flux = total_flux1d.total_ion_energy.flux
        check_output_fluxes(flux, "total_ion_energy")
        append!(fluxes, flux)
    end

    if par.evolve_rotation == :flux_match
        flux = total_flux1d.momentum_tor.flux
        check_output_fluxes(flux, "momentum_tor")
        append!(fluxes, flux)
    end

    evolve_densities = evolve_densities_dictionary(cp1d, par)
    if !isempty(evolve_densities)
        if evolve_densities[:electrons] == :flux_match
            flux = total_flux1d.electrons.particles.flux
            check_output_fluxes(flux, "electrons.particles")
            append!(fluxes, flux)
        end
        for (k, ion) in enumerate(cp1d.ion)
            if evolve_densities[Symbol(ion.label)] == :flux_match
                flux = total_flux1d.ion[k].particles.flux
                check_output_fluxes(flux, "ion[$k].particles")
                append!(fluxes, flux)
            end
        end
    end

    return fluxes
end

"""
    flux_match_simple(
        actor::ActorFluxMatcher,
        z_init::Vector{<:Real},
        initial_cp1d::IMAS.core_profiles__profiles_1d,
        z_scaled_history::Vector,
        err_history::Vector{Vector{Float64}},
        ftol::Float64,
        xtol::Float64,
        prog::Any)

Updates zprofiles based on TGYRO simple algorithm
"""
function flux_match_simple(
    actor::ActorFluxMatcher,
    opt_parameters::Vector{<:Real},
    initial_cp1d::IMAS.core_profiles__profiles_1d,
    z_scaled_history::Vector,
    err_history::Vector{Vector{Float64}},
    ftol::Float64,
    xtol::Float64,
    prog::Any)

    par = actor.par

    i = 0

    if ismissing(par, :scale_turbulence_law)
        z_init_scaled = opt_parameters
    else
        turbulence_scale = opt_parameters[1]
        z_init_scaled = @views opt_parameters[2:end]
    end

    zprofiles_old = unscale_z_profiles(z_init_scaled)
    targets, fluxes, errors = flux_match_errors(actor, opt_parameters, initial_cp1d; z_scaled_history, err_history, prog)
    ferror = norm(errors)
    xerror = Inf
    step_size = par.step_size
    max_iterations = par.max_iterations
    while (ferror > ftol) || (xerror .> xtol)
        i += 1
        if (i > abs(max_iterations))
            if max_iterations > 0
                @info "Unable to flux-match within $(max_iterations) iterations (aerr) = $(ferror) (ftol=$ftol) (xerr) = $(xerror) (xtol = $xtol)"
            end
            break
        end

        zprofiles = zprofiles_old .* (1.0 .+ step_size * 0.1 .* (targets .- fluxes) ./ sqrt.(1.0 .+ fluxes .^ 2 + targets .^ 2))
        if ismissing(par, :scale_turbulence_law)
            targets, fluxes, errors = flux_match_errors(actor, scale_z_profiles(zprofiles), initial_cp1d; z_scaled_history, err_history, prog)
        else
            turbulence_scale += errors[1] / 10.0
            targets, fluxes, errors =
                flux_match_errors(actor, [turbulence_scale; scale_z_profiles(zprofiles)], initial_cp1d; z_scaled_history, err_history, prog)
        end
        xerror = maximum(abs.(zprofiles .- zprofiles_old)) / step_size
        ferror = norm(errors)
        zprofiles_old = zprofiles
    end

    if ismissing(par, :scale_turbulence_law)
        return (zero=collect(z_scaled_history[argmin(map(norm, err_history))]),)
    else
        return (zero=[turbulence_scale; collect(z_scaled_history[argmin(map(norm, err_history))])],)
    end
end

function progress_ActorFluxMatcher(dd::IMAS.dd, error::Float64)
    cp1d = dd.core_profiles.profiles_1d[]
    out = Tuple{String,Float64}[]
    push!(out, ("         error", error))
    pfus = IMAS.fusion_power(cp1d)
    if pfus > 1E3
        push!(out, ("  Pfusion [MW]", pfus / 1E6))
    end
    push!(out, ("     Ti0 [keV]", cp1d.t_i_average[1] / 1E3))
    push!(out, ("     Te0 [keV]", cp1d.electrons.temperature[1] / 1E3))
    push!(out, ("ne0 [10²⁰ m⁻³]", cp1d.electrons.density_thermal[1] / 1E20))
    return out
end

function evolve_densities_dictionary(cp1d::IMAS.core_profiles__profiles_1d, par::OverrideParameters{P,FUSEparameters__ActorFluxMatcher{P}}) where {P<:Real}
    if par.evolve_densities == :fixed
        return setup_density_evolution_fixed(cp1d)
    elseif par.evolve_densities == :flux_match
        return setup_density_evolution_electron_flux_match_rest_ne_scale(cp1d)
    elseif typeof(par.evolve_densities) <: AbstractDict{Symbol,Symbol}
        for (k, v) in par.evolve_densities
            @assert v in (:quasi_neutrality, :match_ne_scale, :fixed, :flux_match) "evolve_density `:$(k) => :$(v)` is not allowed. Choose one of [:quasi_neutrality, :match_ne_scale, :fixed, :flux_match]"
        end
        return par.evolve_densities
    else
        error(
            "act.ActorFluxMatcher.evolve_densities cannot be `$(repr(par.evolve_densities))`. Use `:fixed`, `:flux_match` or a dictionary specifiying [:quasi_neutrality, :match_ne_scale, :fixed, :flux_match] for each specie"
        )
    end
end

"""
    pack_z_profiles(cp1d::IMAS.core_profiles__profiles_1d, par::OverrideParameters{P,FUSEparameters__ActorFluxMatcher{P}}) where {P<:Real}

Packs the z_profiles based on evolution parameters

NOTE: the order for packing and unpacking is always: [Te, Ti, Rotation, ne, nis...]
"""
function pack_z_profiles(cp1d::IMAS.core_profiles__profiles_1d, par::OverrideParameters{P,FUSEparameters__ActorFluxMatcher{P}}) where {P<:Real}
    cp_gridpoints = [argmin_abs(cp1d.grid.rho_tor_norm, rho_x) for rho_x in par.rho_transport]

    z_profiles = Float64[]
    profiles_paths = []
    fluxes_paths = []

    if par.evolve_Te == :flux_match
        z_Te = IMAS.calc_z(cp1d.grid.rho_tor_norm, cp1d.electrons.temperature, :third_order)[cp_gridpoints]
        append!(z_profiles, z_Te)
        push!(profiles_paths, (:electrons, :temperature))
        push!(fluxes_paths, (:electrons, :energy))
    end

    if par.evolve_Ti == :flux_match
        z_Ti = IMAS.calc_z(cp1d.grid.rho_tor_norm, cp1d.t_i_average, :third_order)[cp_gridpoints]
        append!(z_profiles, z_Ti)
        push!(profiles_paths, (:t_i_average,))
        push!(fluxes_paths, (:total_ion_energy,))
    end

    if par.evolve_rotation == :flux_match
        z_rot = IMAS.calc_z(cp1d.grid.rho_tor_norm, cp1d.rotation_frequency_tor_sonic, :third_order)[cp_gridpoints]
        append!(z_profiles, z_rot)
        push!(profiles_paths, (:rotation_frequency_tor_sonic,))
        push!(fluxes_paths, (:momentum_tor,))
    end

    evolve_densities = evolve_densities_dictionary(cp1d, par)
    if !isempty(evolve_densities)
        check_evolve_densities(cp1d, evolve_densities)
        if evolve_densities[:electrons] == :flux_match
            z_ne = IMAS.calc_z(cp1d.grid.rho_tor_norm, cp1d.electrons.density_thermal, :third_order)[cp_gridpoints]
            append!(z_profiles, z_ne)
            push!(profiles_paths, (:electrons, :density_thermal))
            push!(fluxes_paths, (:electrons, :particles))
        end
        for (k, ion) in enumerate(cp1d.ion)
            if evolve_densities[Symbol(ion.label)] == :flux_match
                z_ni = IMAS.calc_z(cp1d.grid.rho_tor_norm, ion.density_thermal, :third_order)[cp_gridpoints]
                append!(z_profiles, z_ni)
                push!(profiles_paths, (:ion, k, :density_thermal))
                push!(fluxes_paths, [:ion, k, :particles])
            end
        end
    end

    # note: we update the local actor.par.evolve_densities
    #       to make it easier to show what's going on
    par.evolve_densities = evolve_densities

    return (z_profiles=z_profiles, profiles_paths=profiles_paths, fluxes_paths=fluxes_paths)
end

"""
    unpack_z_profiles(
        cp1d::IMAS.core_profiles__profiles_1d,
        par::OverrideParameters{P,FUSEparameters__ActorFluxMatcher{P}},
        z_profiles::AbstractVector{<:Real}) where {P<:Real}

Unpacks z_profiles based on evolution parameters

NOTE: The order for packing and unpacking is always: [Ti, Te, Rotation, ne, nis...]
"""
function unpack_z_profiles(
    cp1d::IMAS.core_profiles__profiles_1d,
    par::OverrideParameters{P,FUSEparameters__ActorFluxMatcher{P}},
    z_profiles::AbstractVector{<:Real}) where {P<:Real}

    # bound range of accepted z_profiles to avoid issues during optimization
    z_max = 10.0
    z_profiles .= min.(max.(z_profiles, -z_max), z_max)

    cp_gridpoints = [argmin_abs(cp1d.grid.rho_tor_norm, rho_x) for rho_x in par.rho_transport]
    cp_rho_transport = cp1d.grid.rho_tor_norm[cp_gridpoints]

    N = length(par.rho_transport)
    counter = 0

    if par.evolve_Te == :flux_match
        cp1d.electrons.temperature = IMAS.profile_from_z_transport(cp1d.electrons.temperature, cp1d.grid.rho_tor_norm, cp_rho_transport, z_profiles[counter+1:counter+N])
        counter += N
    end

    if par.evolve_Ti == :flux_match
        Ti_new = IMAS.profile_from_z_transport(cp1d.t_i_average, cp1d.grid.rho_tor_norm, cp_rho_transport, z_profiles[counter+1:counter+N])
        counter += N
        for ion in cp1d.ion
            ion.temperature = Ti_new
        end
    end

    if par.evolve_rotation == :flux_match
        cp1d.rotation_frequency_tor_sonic =
            IMAS.profile_from_z_transport(cp1d.rotation_frequency_tor_sonic .+ 1, cp1d.grid.rho_tor_norm, cp_rho_transport, z_profiles[counter+1:counter+N])
        counter += N
    end

    evolve_densities = evolve_densities_dictionary(cp1d, par)
    if !isempty(evolve_densities)
        if evolve_densities[:electrons] == :flux_match
            cp1d.electrons.density_thermal =
                IMAS.profile_from_z_transport(cp1d.electrons.density_thermal, cp1d.grid.rho_tor_norm, cp_rho_transport, z_profiles[counter+1:counter+N])
            counter += N
        end
        z_ne = IMAS.calc_z(cp1d.grid.rho_tor_norm, cp1d.electrons.density_thermal, :third_order)[cp_gridpoints]
        for ion in cp1d.ion
            if evolve_densities[Symbol(ion.label)] == :flux_match
                ion.density_thermal = IMAS.profile_from_z_transport(ion.density_thermal, cp1d.grid.rho_tor_norm, cp_rho_transport, z_profiles[counter+1:counter+N])
                counter += N
            elseif evolve_densities[Symbol(ion.label)] == :match_ne_scale
                ion.density_thermal = IMAS.profile_from_z_transport(ion.density_thermal, cp1d.grid.rho_tor_norm, cp_rho_transport, z_ne)
            end
        end
    end

    # Ensure quasi neutrality if densities are evolved
    # NOTE: check_evolve_densities() takes care of doing proper error handling for user inputs
    for (species, evolve) in evolve_densities
        if evolve == :quasi_neutrality
            IMAS.enforce_quasi_neutrality!(cp1d, species)
            break
        end
    end

    # re-freeze pressures expressions
    zero_value = zero(cp1d.grid.rho_tor_norm)
    IMAS.refreeze!(cp1d.electrons, :pressure_thermal, zero_value)
    IMAS.refreeze!(cp1d.electrons, :pressure, zero_value)
    for ion in cp1d.ion
        IMAS.refreeze!(ion, :pressure_thermal, zero_value)
        IMAS.refreeze!(ion, :pressure, zero_value)
    end
    for field in [:pressure_ion_total, :pressure_thermal, :pressure]
        IMAS.refreeze!(cp1d, field, zero_value)
    end

    return cp1d
end

"""
    check_evolve_densities(cp1d::IMAS.core_profiles__profiles_1d, evolve_densities::Dict)

Checks if the evolve_densities dictionary makes sense and return sensible errors if this is not the case
"""
function check_evolve_densities(cp1d::IMAS.core_profiles__profiles_1d, evolve_densities::AbstractDict)
    dd_species = [
        :electrons;
        [Symbol(ion.label) for ion in cp1d.ion];
        [Symbol(String(ion.label) * "_fast") for ion in cp1d.ion if IMAS.hasdata(ion, :density_fast) && sum(ion.density_fast) > 0.0]
    ]

    # Check if evolve_densities contains all of dd thermal species
    @assert sort([i for (i, evolve) in evolve_densities]) == sort(dd_species) "Not all species $(sort(dd_species)) are accounted for in the evolve_densities : $(sort([i for (i,j) in evolve_densities]))"

    # Check that either all species are fixed, or there is 1 quasi_neutrality specie when evolving densities
    if all(evolve == :fixed for (i, evolve) in evolve_densities if evolve != :quasi_neutrality)
        txt = "No more than one species can be set to :quasi_neutrality"
        @assert length([i for (i, evolve) in evolve_densities if evolve == :quasi_neutrality]) <= 1 txt
    elseif any(evolve == :flux_match for (i, evolve) in evolve_densities)
        txt = "When flux_matching densities, one an only one species must be set to :quasi_neutrality"
        @assert length([i for (i, evolve) in evolve_densities if evolve == :quasi_neutrality]) == 1 txt
    else
        error("Invalid evolve_densities = $(evolve_densities)")
    end
end

"""
    setup_density_evolution_electron_flux_match_rest_ne_scale(cp1d::IMAS.core_profiles__profiles_1d)

Sets up the evolve_density dict to evolve only ne and keep the rest matching the ne_scale lengths
"""
function setup_density_evolution_electron_flux_match_rest_ne_scale(cp1d::IMAS.core_profiles__profiles_1d)
    dd_thermal = Symbol[specie[2] for specie in IMAS.species(cp1d; only_electrons_ions=:ions, only_thermal_fast=:thermal)]
    dd_fast = Symbol[specie[2] for specie in IMAS.species(cp1d; only_electrons_ions=:all, only_thermal_fast=:fast)]
    quasi_neutrality_specie = :D
    if :DT ∈ dd_thermal
        quasi_neutrality_specie = :DT
    end
    return evolve_densities_dict_creation([:electrons]; fixed_species=dd_fast, match_ne_scale_species=dd_thermal, quasi_neutrality_specie)
end

function setup_density_evolution_electron_flux_match_rest_ne_scale(dd::IMAS.dd)
    return setup_density_evolution_electron_flux_match_rest_ne_scale(dd.core_profiles.profiles_1d[])
end

"""
    setup_density_evolution_electron_flux_match_impurities_fixed(cp1d::IMAS.core_profiles__profiles_1d)

Sets up the evolve_density dict to evolve only ne, quasi_neutrality on main ion (:D or :DT) and fix the rest
"""
function setup_density_evolution_electron_flux_match_impurities_fixed(cp1d::IMAS.core_profiles__profiles_1d)
    dd_thermal = Symbol[specie[2] for specie in IMAS.species(cp1d; only_electrons_ions=:ions, only_thermal_fast=:thermal)]
    dd_fast = Symbol[specie[2] for specie in IMAS.species(cp1d; only_electrons_ions=:all, only_thermal_fast=:fast)]
    quasi_neutrality_specie = :D
    if :DT ∈ dd_thermal
        quasi_neutrality_specie = :DT
    end
    return evolve_densities_dict_creation([:electrons]; fixed_species=[dd_thermal..., dd_fast...], quasi_neutrality_specie)
end

function setup_density_evolution_electron_flux_match_impurities_fixed(dd::IMAS.dd)
    return setup_density_evolution_electron_flux_match_impurities_fixed(dd.core_profiles.profiles_1d[])
end

"""
    setup_density_evolution_fixed(cp1d::IMAS.core_profiles__profiles_1d)

Sets up the evolve_density dict to keep all species fixed
"""
function setup_density_evolution_fixed(cp1d::IMAS.core_profiles__profiles_1d)
    all_species = [item[2] for item in IMAS.species(cp1d)]
    return evolve_densities_dict_creation(Symbol[]; fixed_species=all_species, quasi_neutrality_specie=false)
end

"""
    evolve_densities_dict_creation(flux_match_species::Vector, fixed_species::Vector, match_ne_scale_species::Vector; quasi_neutrality_specie::Union{Symbol,Bool}=false)

Create the density_evolution dict based on input vectors: flux_match_species, fixed_species, match_ne_scale_species, quasi_neutrality_specie
"""
function evolve_densities_dict_creation(
    flux_match_species::Vector;
    fixed_species::Vector{Symbol}=Symbol[],
    match_ne_scale_species::Vector{Symbol}=Symbol[],
    quasi_neutrality_specie::Union{Symbol,Bool}=false)

    parse_list = vcat([[sym, :flux_match] for sym in flux_match_species], [[sym, :match_ne_scale] for sym in match_ne_scale_species], [[sym, :fixed] for sym in fixed_species])
    if isa(quasi_neutrality_specie, Symbol)
        parse_list = vcat(parse_list, [[quasi_neutrality_specie, :quasi_neutrality]])
    end
    return Dict(sym => evolve for (sym, evolve) in parse_list)
end

"""
    check_output_fluxes(output::Vector{Float64}, what::String)

Checks if there are any NaNs in the output
"""
function check_output_fluxes(output::Vector{Float64}, what::String)
    @assert !any(isnan, output) "The transport flux is NaN check your transport model fluxes in dd.core_transport ($(what)): $(output)"
end

function cp1d_copy_primary_quantities(cp1d::IMAS.core_profiles__profiles_1d{T}) where {T<:Real}
    to_cp1d = IMAS.core_profiles__profiles_1d{T}()
    to_cp1d.grid.rho_tor_norm = deepcopy(cp1d.grid.rho_tor_norm)
    to_cp1d.electrons.density_thermal = deepcopy(cp1d.electrons.density_thermal)
    to_cp1d.electrons.temperature = deepcopy(cp1d.electrons.temperature)
    resize!(to_cp1d.ion, length(cp1d.ion))
    for (initial_ion, ion) in zip(to_cp1d.ion, cp1d.ion)
        initial_ion.element = ion.element
        initial_ion.density_thermal = deepcopy(ion.density_thermal)
        initial_ion.temperature = deepcopy(ion.temperature)
    end
    to_cp1d.rotation_frequency_tor_sonic = deepcopy(cp1d.rotation_frequency_tor_sonic)
    return to_cp1d
end

function cp1d_copy_primary_quantities!(to_cp1d::T, cp1d::T) where {T<:IMAS.core_profiles__profiles_1d{<:Real}}
    @assert length(to_cp1d.ion) == length(cp1d.ion)
    to_cp1d.grid.rho_tor_norm .= cp1d.grid.rho_tor_norm
    to_cp1d.electrons.density_thermal .= cp1d.electrons.density_thermal
    to_cp1d.electrons.temperature .= cp1d.electrons.temperature
    for (initial_ion, ion) in zip(to_cp1d.ion, cp1d.ion)
        initial_ion.density_thermal .= ion.density_thermal
        initial_ion.temperature .= ion.temperature
    end
    to_cp1d.rotation_frequency_tor_sonic .= cp1d.rotation_frequency_tor_sonic
    return to_cp1d
end<|MERGE_RESOLUTION|>--- conflicted
+++ resolved
@@ -138,20 +138,14 @@
         else
             # 1. In-place residual
             function f!(F, u, initial_cp1d)
-<<<<<<< HEAD
                 try
-                    F .= flux_match_errors(actor, u, initial_cp1d;
-                                        z_scaled_history, err_history, prog).errors
-
+                    F .= flux_match_errors(actor, u, initial_cp1d; z_scaled_history, err_history, prog).errors                    
                 catch error
                     if isa(error, InterruptException)
                         rethrow(error)
                     end
                     F .= Inf
                 end
-=======
-                F .= flux_match_errors(actor, u, initial_cp1d; z_scaled_history, err_history, prog).errors
->>>>>>> 435cf2d1
             end
 
             # 2. Problem definition
@@ -163,9 +157,7 @@
             elseif par.algorithm == :anderson
                 NonlinearSolve.NLsolveJL(method = :anderson, m = 4, beta = -par.step_size * 0.5)
             elseif par.algorithm == :trust_region
-<<<<<<< HEAD
-                NonlinearSolve.NLsolveJL(method = :trust_region,
-                        factor = par.step_size, autoscale = true)
+                NonlinearSolve.NLsolveJL(method = :trust_region, factor = par.step_size, autoscale = true)                
             elseif par.algorithm == :broyden
                 alg = NonlinearSolve.Broyden(
                     linesearch  = NonlinearSolve.LineSearch.BackTracking(
@@ -178,9 +170,6 @@
                     init_jacobian = Val(:true_jacobian),
                     autodiff      = NonlinearSolve.ADTypes.AutoFiniteDiff(),
                 )
-=======
-                NonlinearSolve.NLsolveJL(method = :trust_region, factor = par.step_size, autoscale = true)
->>>>>>> 435cf2d1
             else
                 error("Unsupported algorithm: $(par.algorithm)")
             end
