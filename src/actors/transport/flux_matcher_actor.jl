--- conflicted
+++ resolved
@@ -9,18 +9,11 @@
     evolve_Ti::Switch{Symbol} = Switch{Symbol}([:flux_match, :fixed], "-", "Ion temperature `:flux_match` or keep `:fixed`"; default=:flux_match)
     evolve_Te::Switch{Symbol} = Switch{Symbol}([:flux_match, :fixed], "-", "Electron temperature `:flux_match` or keep `:fixed`"; default=:flux_match)
     evolve_densities::Entry{Union{AbstractDict,Symbol}} =
-<<<<<<< HEAD
-        Entry{Union{AbstractDict,Symbol}}("-", "Dict to specify which ion species are evolved, kept constant, or used to enforce quasi neutarlity"; default=:fixed)
-    evolve_rotation::Switch{Symbol} = Switch{Symbol}([:flux_match, :fixed], "-", "Evolve the electron temperature"; default=:fixed)
-    rho_transport::Entry{AbstractVector{T}} = Entry{AbstractVector{T}}("-", "Rho transport grid"; default=0.2:0.1:0.8)
-    evolve_pedestal::Entry{Bool} = Entry{Bool}("-", "Evolve the pedestal inside the transport solver"; default=false)
-=======
         Entry{Union{AbstractDict,Symbol}}("-", "Densities `:fixed`, or electron flux-match and rest match ne scale `:flux_match`, or Dict to specify which species are `:flux_match`, kept `:fixed`, used to enforce `:quasi_neutrality`, or scaled to `:match_ne_scale`"; default=:fixed)
     evolve_rotation::Switch{Symbol} = Switch{Symbol}([:flux_match, :fixed], "-", "Rotation `:flux_match` or keep `:fixed`"; default=:fixed)
-    rho_transport::Entry{AbstractVector{T}} = Entry{AbstractVector{T}}("-", "ρ transport grid"; default=0.2:0.1:0.8)
-    evolve_pedestal::Entry{Bool} = Entry{Bool}("-", "Evolve the pedestal inside the transport solver"; default=true)
->>>>>>> 23ded114
-    max_iterations::Entry{Int} = Entry{Int}("-", "Maximum optimizer iterations"; default=200)
+    rho_transport::Entry{AbstractVector{T}} = Entry{AbstractVector{T}}("-", "ρ transport grid"; default=0.2:0.1:0.85)
+    evolve_pedestal::Entry{Bool} = Entry{Bool}("-", "Evolve the pedestal inside the transport solver"; default=false)
+    max_iterations::Entry{Int} = Entry{Int}("-", "Maximum optimizer iterations"; default=300)
     optimizer_algorithm::Switch{Symbol} = Switch{Symbol}([:anderson, :jacobian_based], "-", "Optimizing algorithm used for the flux matching"; default=:anderson)
     step_size::Entry{T} = Entry{T}("-", "Step size for each algorithm iteration (note this has a different meaning for each algorithm)"; default=1.0)
     do_plot::Entry{Bool} = Entry{Bool}("-", "Plots the flux matching"; default=false)
@@ -110,15 +103,9 @@
     end
 
     flux_match_errors(actor::ActorFluxMatcher, z_history[argmin(err_history)]) # res.zero == z_profiles for the smallest error iteration
-<<<<<<< HEAD
-
-    if par.evolve_densities !== :fixed
-        IMAS.enforce_quasi_neutrality!(dd, [i for (i, evolve) in par.evolve_densities if evolve == :quasi_neutrality][1])
-=======
     evolve_densities = evolve_densities_dictionary(dd, par)
     if !isempty(evolve_densities)
         IMAS.enforce_quasi_neutrality!(dd, [i for (i, evolve) in evolve_densities if evolve == :quasi_neutrality][1])
->>>>>>> 23ded114
     end
 
     """
