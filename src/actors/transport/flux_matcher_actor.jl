import NLsolve
using LinearAlgebra
import TJLF: InputTJLF

import NonlinearSolve, FixedPointAcceleration

#= ================ =#
#  ActorFluxMatcher  #
#= ================ =#
Base.@kwdef mutable struct FUSEparameters__ActorFluxMatcher{T<:Real} <: ParametersActor{T}
    _parent::WeakRef = WeakRef(nothing)
    _name::Symbol = :not_set
    _time::Float64 = NaN
    rho_transport::Entry{AbstractVector{T}} = Entry{AbstractVector{T}}("-", "ρ transport grid"; default=0.25:0.1:0.85)
    evolve_Ti::Switch{Symbol} = Switch{Symbol}([:flux_match, :fixed, :replay], "-", "Ion temperature `:flux_match`, keep `:fixed`, or `:replay` from replay_dd"; default=:flux_match)
    evolve_Te::Switch{Symbol} = Switch{Symbol}([:flux_match, :fixed, :replay], "-", "Electron temperature `:flux_match`, keep `:fixed`, or `:replay` from replay_dd"; default=:flux_match)
    evolve_densities::Entry{Union{AbstractDict,Symbol}} =
        Entry{Union{AbstractDict,Symbol}}(
            "-",
            """
            * `:fixed`: no density evolution
            * `:flux_match:` electron flux-match and ions match ne scale while keeping quasi-neutrality, giving a flat zeff
            * `:zeff:` electron flux-match and ions scaled to keep zeff constant while keeping quasi-neutrality
            * `:replay:` replay densities from replay_dd
            * Dict to specify which species are `:flux_match`, kept `:fixed`, used to enforce `:quasi_neutrality`, scaled to `:match_ne_scale`, or `:replay`""";
            default=:flux_match
        )
    evolve_rotation::Switch{Symbol} = Switch{Symbol}([:flux_match, :fixed, :replay], "-", "Rotation `:flux_match`, keep `:fixed`, or `:replay` from replay_dd"; default=:fixed)
    evolve_pedestal::Entry{Bool} = Entry{Bool}("-", "Evolve the pedestal at each iteration"; default=true)
    evolve_plasma_sources::Entry{Bool} = Entry{Bool}("-", "Update the plasma sources at each iteration"; default=true)
    find_widths::Entry{Bool} = Entry{Bool}("-", "Runs turbulent transport actor TJLF finding widths after first iteration"; default=true)
    max_iterations::Entry{Int} = Entry{Int}("-", "Maximum optimizer iterations"; default=0)
    xtol::Entry{T} = Entry{T}("-", "Tolerance on the solution vector"; default=1E-3, check=x -> @assert x > 0.0 "must be: xtol > 0.0")
    algorithm::Switch{Symbol} =
        Switch{Symbol}(
            [:default, :basic_polyalg, :polyalg, :broyden, :anderson, :simple_trust, :simple_dfsane, :trust, :simple, :old_anderson, :custom, :none],
            "-",
            "Optimizing algorithm used for the flux matching";
            default=:default
        )
    custom_algorithm::Entry{NonlinearSolve.AbstractNonlinearSolveAlgorithm} =
        Entry{NonlinearSolve.AbstractNonlinearSolveAlgorithm}("-", "User-defined custom solver from NonlinearSolve")
    step_size::Entry{T} = Entry{T}(
        "-",
        "Step size for each algorithm iteration (note this has a different meaning for each algorithm)";
        default=1.0,
        check=x -> @assert x > 0.0 "must be: step_size > 0.0"
    )
    Δt::Entry{Float64} = Entry{Float64}("s", "Evolve for Δt (Inf for steady state)"; default=Inf)
    relax::Entry{Float64} = Entry{Float64}("-", "Relaxation on the final solution"; default=1.0, check=x -> @assert 0.0 <= x <= 1.0 "must be: 0.0 <= relax <= 1.0")
    scale_turbulence_law::Switch{Symbol} =
        Switch{Symbol}([:h98, :ds03], "-", "Scale turbulent transport to achieve a desired confinement law: NOTE: scale law evaluated with include_radiation=false")
    scale_turbulence_value::Entry{T} = Entry{T}(
        "-",
        "Scale turbulent transport to achieve a desired confinement value for the `scale_turbulence_law`";
        default=1.0,
        check=x -> @assert x > 0.0 "must be: turbulence_scale_value > 0.0"
    )
    do_plot::Entry{Bool} = act_common_parameters(; do_plot=false)
    verbose::Entry{Bool} = act_common_parameters(; verbose=false)
    show_trace::Entry{Bool} = Entry{Bool}("-", "Show convergence trace of nonlinear solver"; default=false)
end

mutable struct ActorFluxMatcher{D,P} <: CompoundAbstractActor{D,P}
    dd::IMAS.dd{D}
    par::OverrideParameters{P,FUSEparameters__ActorFluxMatcher{P}}
    act::ParametersAllActors{P}
    actor_ct::ActorFluxCalculator{D,P}
    actor_replay::ActorReplay{D,P}
    actor_ped::ActorPedestal{D,P}
    norms::Vector{D}
    error::D
end

"""
    ActorFluxMatcher(dd::IMAS.dd, act::ParametersAllActors; kw...)

Evalutes the transport fluxes and source fluxes and minimizes the flux_match error
"""
function ActorFluxMatcher(dd::IMAS.dd, act::ParametersAllActors; kw...)
    actor = ActorFluxMatcher(dd, act.ActorFluxMatcher, act; kw...)
    step(actor)
    finalize(actor)
    return actor
end

function ActorFluxMatcher(dd::IMAS.dd{D}, par::FUSEparameters__ActorFluxMatcher{P}, act::ParametersAllActors{P}; kw...) where {D<:Real,P<:Real}
    logging_actor_init(ActorFluxMatcher)
    par = OverrideParameters(par; kw...)
    actor_ct = ActorFluxCalculator(dd, act.ActorFluxCalculator, act; par.rho_transport)
    actor_replay = ActorReplay(dd, act.ActorReplay, ActorNoOperation(dd, act.ActorNoOperation))
    actor_ped = ActorPedestal(
        dd,
        act.ActorPedestal,
        act;
        ip_from=:core_profiles,
        βn_from=:core_profiles,
        ne_from=:pulse_schedule,
        zeff_from=:pulse_schedule,
        rho_nml=par.rho_transport[end-1],
        rho_ped=par.rho_transport[end])
    actor = ActorFluxMatcher(dd, par, act, actor_ct, actor_replay, actor_ped, D[], D(Inf))
    actor.actor_replay = ActorReplay(dd, act.ActorReplay, actor)
    return actor
end

"""
    _step(actor::ActorFluxMatcher)

ActorFluxMatcher step
"""
function _step(actor::ActorFluxMatcher{D,P}) where {D<:Real,P<:Real}
    dd = actor.dd
    par = actor.par
    cp1d = dd.core_profiles.profiles_1d[]

    # Apply replay profiles if any evolve options are set to :replay
    evolve_densities = evolve_densities_dictionary(cp1d, par)
    if par.evolve_Te == :replay || par.evolve_Ti == :replay || par.evolve_rotation == :replay ||
                 (!isempty(evolve_densities) && any(evolve == :replay for (_, evolve) in evolve_densities))
        finalize(step(actor.actor_replay))
    end

    IMAS.sources!(dd)
    # freeze current expressions for speed
    IMAS.refreeze!(cp1d, :j_ohmic)
    IMAS.refreeze!(cp1d, :j_non_inductive)
    IMAS.freeze!(cp1d, :rotation_frequency_tor_sonic)

    if !isinf(par.Δt)
        # "∂/∂t" is to account to changes in the profiles that
        # have happened between t-1 and tnow outside of the flux matcher.
        # The flux_macher then temporarily adds a "∂/∂t implicit" term to this to
        # account for changes that occur because of transport predictions.
        IMAS.time_derivative_source!(dd)
    end

    initial_cp1d = cp1d_copy_primary_quantities(cp1d)

    @assert nand(typeof(actor.actor_ct.actor_neoc) <: ActorNoOperation, typeof(actor.actor_ct.actor_turb) <: ActorNoOperation) "Unable to fluxmatch when all transport actors are turned off"

    z_init, profiles_paths, fluxes_paths = pack_z_profiles(cp1d, par)
    z_init_scaled = scale_z_profiles(z_init) # scale z_profiles to get smaller stepping using NLsolve
    N_radii = length(par.rho_transport)
    N_channels = round(Int, length(z_init) / N_radii, RoundDown)

    z_scaled_history = []
    err_history = Vector{Vector{D}}()

    actor.norms = fill(D(NaN), N_channels)

    ProgressMeter.ijulia_behavior(:clear)
    prog = ProgressMeter.ProgressUnknown(; dt=0.1, desc="Calls:", enabled=par.verbose)
    old_logging = actor_logging(dd, false)

    if ismissing(par, :scale_turbulence_law)
        opt_parameters = z_init_scaled
    else
        opt_parameters = [1.0; z_init_scaled]
    end

    autodiff = NonlinearSolve.ADTypes.AutoFiniteDiff()
    if D <: ForwardDiff.Dual
        autodiff = NonlinearSolve.ADTypes.AutoForwardDiff()
    end

    algorithm = if par.algorithm === :default
        if actor.actor_ct.actor_turb.par.model === :TGLFNN
            # combines speed and robustness, but needs smooth derivatives
            :basic_polyalg
        else
            # derivative-free method
            :simple_dfsane
        end
    else
        par.algorithm
    end

    # Different defaults for gradient-based methods
    if par.max_iterations != 0
        max_iterations = abs(par.max_iterations)
    elseif algorithm in (:trust, :simple_trust, :broyden, :polyalg)
        max_iterations = 50
    else
        max_iterations = 500
    end

    res = try
        if algorithm == :none
            res = (zero=opt_parameters,)

        elseif algorithm == :simple
            ftol = Inf # always use xtol condition as in NonlinearSolve.jl
            res = flux_match_simple(actor, opt_parameters, initial_cp1d, z_scaled_history, err_history, max_iterations, ftol, par.xtol, prog)

        else
            # 1. In-place residual
            function f!(F, u, initial_cp1d)
                try
                    F .= flux_match_errors(actor, u, initial_cp1d; z_scaled_history, err_history, prog).errors
                catch error
                    if isa(error, InterruptException)
                        rethrow(error)
                    end
                    F .= Inf
                end
            end

            # 2. Problem definition
            problem = NonlinearSolve.NonlinearProblem(f!, opt_parameters, initial_cp1d)

            # 3. Algorithm selection
            alg = if algorithm == :old_anderson
                NonlinearSolve.NLsolveJL(; method=:anderson, m=4, beta=-par.step_size * 5)

            elseif algorithm == :anderson
                NonlinearSolve.FixedPointAccelerationJL(;
                    algorithm=:Anderson,
                    m=5, # history length
                    dampening=-par.step_size * 0.5,
                    condition_number_threshold=1e8,
                    replace_invalids=:ReplaceVector
                )

            elseif algorithm == :broyden
                NonlinearSolve.Broyden(; autodiff)

            elseif algorithm == :trust
                NonlinearSolve.TrustRegion(; autodiff)

            elseif algorithm == :simple_trust
                NonlinearSolve.SimpleTrustRegion(; autodiff)

            elseif algorithm == :simple_dfsane
                NonlinearSolve.SimpleDFSane()

            elseif algorithm === :basic_polyalg
                NonlinearSolve.NonlinearSolvePolyAlgorithm((NonlinearSolve.Broyden(; autodiff),
                    NonlinearSolve.SimpleTrustRegion(; autodiff)))

            elseif algorithm == :polyalg
                # Default NonlinearSolve algorithm
                NonlinearSolve.FastShortcutNonlinearPolyalg(; autodiff)

            elseif algorithm == :custom
                ismissing(par.custom_algorithm) && error("custom_algorithm must be set to a NonlinearSolve algorithm for algorithm=:custom")
                par.custom_algorithm

            else
                error("Unsupported algorithm: $(algorithm)")
            end

            # 4. Solve with matching tolerances and iteration limits
            # NonlinearSolve abstol is meant to be on u, but actually gets
            #   passed to ftol in NLsolve which is an error on the residual
            # See https://github.com/SciML/NonlinearSolve.jl/issues/593
            abstol = par.xtol

            NonlinearSolve.solve(
                problem, alg;
                abstol,
                maxiters=max_iterations,
                show_trace=Val(par.show_trace),
                store_trace=Val(false),
                verbose=false
            )

            # NonlinearSolve returns the first value if the optimization was not successful
            # but we want it to return the best solution, even if the optimization did not
            # reach the desired tolerance
            if norm(err_history[end]) == norm(err_history[1])
                pop!(err_history)
                pop!(z_scaled_history)
            end

            # Extract the solution vector
            k = argmin(map(norm, err_history))
            res = (zero=z_scaled_history[k],)
        end

    finally
        actor_logging(dd, old_logging)
    end

    # detect cases where all optimization calls failed
    if algorithm != :none && isempty(err_history)
        flux_match_errors(actor, opt_parameters, initial_cp1d)
        error("FluxMatcher failed")
    end

    # evaluate profiles at the best-matching gradients
    out = flux_match_errors(actor, collect(res.zero), initial_cp1d) # z_profiles for the smallest error iteration

    # statistics
    actor.error = norm(out.errors)
    @ddtime(dd.transport_solver_numerics.convergence.time_step.time = dd.global_time)
    @ddtime(dd.transport_solver_numerics.convergence.time_step.data = actor.error)
    dd.transport_solver_numerics.ids_properties.name = "FluxMatcher"
    ProgressMeter.finish!(prog; showvalues=progress_ActorFluxMatcher(dd, norm(out.errors)))

    # plotting of the channels that have been evolved
    if par.do_plot
        if ismissing(par, :scale_turbulence_law)
            specials = String[]
        else
            specials = String["scale_turbulence_law"]
        end
        N_specials = length(specials)

        p = plot()
        normed_errors = vcat(map(norm, err_history)...)
        plot!(
            normed_errors;
            color=:black,
            lw=2.0,
            yscale=:log10,
            ylabel="Convergence errror",
            xlabel="Iterations",
            label=@sprintf("total [error = %.3e]", (minimum(normed_errors)))
        )
        for sp in 1:N_specials
            plot!(vcat(map(x -> errors_by_channel(abs.(x), N_radii, N_channels, N_specials).specials, err_history)...)[:, sp]; label=specials[sp])
        end
        for (ch, profiles_path) in enumerate(profiles_paths)
            label = profiles_title(cp1d, profiles_path)
            plot!(vcat(map(x -> errors_by_channel(x, N_radii, N_channels, N_specials).radii_channels, err_history)...)[:, ch]; label)
        end
        display(p)

        channels_evolution = transpose(hcat(map(z -> collect(unscale_z_profiles(z)), z_scaled_history)...))
        data = reshape(channels_evolution, (length(err_history), N_radii, N_channels))
        p = plot()
        for (ch, profiles_path) in enumerate(profiles_paths)
            label = profiles_title(cp1d, profiles_path)
            for kr in 1:length(par.rho_transport)
                plot!(data[:, kr, ch]; ylabel="Inverse scale length [m⁻¹]", xlabel="Iterations", primary=kr == 1, lw=kr, label)
            end
        end
        display(p)

        p = plot(; layout=(N_channels, 2), size=(1000, 300 * N_channels))
        total_flux1d = IMAS.total_fluxes(dd.core_transport, cp1d, par.rho_transport; time0=dd.global_time)
        total_source1d = IMAS.total_sources(dd.core_sources, cp1d; time0=dd.global_time)
        model_type = IMAS.name_2_index(dd.core_transport.model)
        for (ch, (profiles_path, fluxes_path)) in enumerate(zip(profiles_paths, fluxes_paths))
            plot!(
                IMAS.goto(total_source1d, fluxes_path[1:end-1]),
                Val(fluxes_path[end]);
                flux=true,
                subplot=2 * ch - 1,
                name="total sources",
                color=:blue,
                linewidth=2,
                show_zeros=true
            )
            for model in dd.core_transport.model
                if !ismissing(IMAS.goto(model.profiles_1d[], fluxes_path), :flux)
                    if model.identifier.index == model_type[:anomalous]
                        plot_opts = Dict(:markershape => :diamond, :markerstrokewidth => 0.5, :linewidth => 0, :color => :orange)
                    elseif model.identifier.index == model_type[:neoclassical]
                        plot_opts = Dict(:markershape => :cross, :linewidth => 0, :color => :purple)
                    else
                        continue
                    end
                    plot!(IMAS.goto(model.profiles_1d[], fluxes_path), Val(:flux); subplot=2 * ch - 1, plot_opts...)
                end
            end
            plot!(IMAS.goto(total_flux1d, fluxes_path), Val(:flux); subplot=2 * ch - 1, color=:red, label="total transport", linewidth=2)

            title = profiles_title(cp1d, profiles_path)
            plot!(IMAS.goto(initial_cp1d, profiles_path[1:end-1]), profiles_path[end]; subplot=2 * ch, label="before", linestyle=:dash, color=:black)
            plot!(IMAS.goto(cp1d, profiles_path[1:end-1]), profiles_path[end]; subplot=2 * ch, label="after", title)
            if profiles_path[end] != :momentum_tor
                plot!(; subplot=2 * ch, ylim=[0, Inf])
            end
        end
        display(p)
    end

    IMAS.unfreeze!(cp1d, :j_ohmic)
    IMAS.unfreeze!(cp1d, :j_non_inductive)

    # final relaxation of profiles
    if par.relax < 1.0
        for profiles_path in profiles_paths
            field = profiles_path[end]
            ids1 = IMAS.goto(cp1d, profiles_path[1:end-1])
            ids2 = IMAS.goto(initial_cp1d, profiles_path[1:end-1])
            if !ismissing(ids1, field) && !ismissing(ids2, field)
                value1 = getproperty(ids1, field)
                value2 = getproperty(ids2, field)
                value = par.relax * value1 + (1.0 - par.relax) * value2
                setproperty!(ids1, field, value)
            end
        end

        # transfer t_i_average to individual ions temperature and restore t_i_average as expression
        for ion in cp1d.ion
            ion.temperature = cp1d.t_i_average
        end
        IMAS.unfreeze!(cp1d, :t_i_average)

        # refresh sources with relatex profiles
        IMAS.sources!(dd)

        # Ensure quasi neutrality if densities are evolved
        # NOTE: check_evolve_densities() takes care of doing proper error handling for user inputs
        for (species, evolve) in evolve_densities
            if evolve == :quasi_neutrality
                IMAS.enforce_quasi_neutrality!(cp1d, species)
                break
            end
        end
    end

    # remove the temporary `∂/∂t implicit` term and update the full `∂/∂t` term
    if !isinf(par.Δt)
        deleteat!(dd.core_sources.source, :time_derivative, "identifier.name" => "∂/∂t implicit")
        IMAS.time_derivative_source!(dd)
    end

    # free pressures expressions
    IMAS.unfreeze!(cp1d.electrons, :pressure_thermal)
    IMAS.unfreeze!(cp1d.electrons, :pressure)
    for ion in cp1d.ion
        IMAS.unfreeze!(ion, :rotation_frequency_tor)
        IMAS.unfreeze!(ion, :pressure_thermal)
        IMAS.unfreeze!(ion, :pressure)
    end
    for field in [:pressure_ion_total, :pressure_thermal, :pressure]
        IMAS.unfreeze!(cp1d, field)
    end

    return actor
end

function profiles_title(cp1d, profiles_path)
    if profiles_path[1] == :electrons
        if profiles_path[2] == :temperature
            return "Electron temperature"
        else
            return "Electron density"
        end
    elseif profiles_path[1] == :rotation_frequency_tor_sonic
        return "Rotation"
    elseif profiles_path[1] == :t_i_average
        return "Ions temperature"
    elseif profiles_path[1] == :ion
        ion = cp1d.ion[profiles_path[2]]
        return "$(ion.label) density"
    else
        error("$(profiles_path) is not a recognized core_profiles.profiles_1d path")
    end
end

function errors_by_channel(errors::Vector{T}, N_radii::Int, N_channels::Int, N_specials::Int) where {T<:Real}
    return (specials=errors[1+N_specials], radii_channels=mapslices(norm, reshape(errors[1+N_specials:end], (N_radii, N_channels)); dims=1))
end

"""
    scale_z_profiles(z_profiles)

scale z_profiles to get smaller stepping in nlsolve
"""
function scale_z_profiles(z_profiles)
    return z_profiles .* 100
end

function unscale_z_profiles(z_profiles_scaled)
    return z_profiles_scaled ./ 100
end

"""
    flux_match_errors(
        actor::ActorFluxMatcher{D,P},
        opt_parameters::Vector{<:Real},
        initial_cp1d::IMAS.core_profiles__profiles_1d;
        z_scaled_history::Vector=[],
        err_history::Vector{Vector{D}}=Vector{Vector{D}}(),
        prog::Any=nothing) where {D<:Real,P<:Real}

Update the profiles, evaluates neoclassical and turbulent fluxes, sources (ie target fluxes), and returns named tuple with (targets, fluxes, errors)

NOTE: flux matching is done in physical units
"""
function flux_match_errors(
    actor::ActorFluxMatcher{D,P},
    opt_parameters::Vector{<:Real},
    initial_cp1d::IMAS.core_profiles__profiles_1d;
    z_scaled_history::Vector=[],
    err_history::Vector{Vector{D}}=Vector{Vector{D}}(),
    prog::Any=nothing) where {D<:Real,P<:Real}

    dd = actor.dd
    par = actor.par
    cp1d = dd.core_profiles.profiles_1d[]

    if ismissing(par, :scale_turbulence_law)
        z_profiles_scaled = deepcopy(opt_parameters)
    else
        turbulence_scale = opt_parameters[1]
        z_profiles_scaled = deepcopy(opt_parameters[2:end])
    end

    # unscale z_profiles
    z_profiles = unscale_z_profiles(z_profiles_scaled)

    # restore profiles at initial conditions
    cp1d_copy_primary_quantities!(cp1d, initial_cp1d)

    # evolve pedestal
    if par.evolve_pedestal
        # modify cp1d with new z_profiles
        unpack_z_profiles(cp1d, par, z_profiles)
        # run pedestal
        actor.actor_ped.par.βn_from = :core_profiles
        finalize(step(actor.actor_ped))
    end

    # modify cp1d with new z_profiles
    unpack_z_profiles(cp1d, par, z_profiles)

    # evaluate sources (ie. target fluxes)
    if par.evolve_plasma_sources
        IMAS.sources!(dd; bootstrap=false)
    end
    if par.Δt < Inf
        IMAS.time_derivative_source!(dd, initial_cp1d, par.Δt; name="∂/∂t implicit")
    end

    # handle fixed widths in TJLF
    if actor.actor_ct.par.turbulence_model == :TGLF && actor.actor_ct.actor_turb.par.model == :TJLF && !par.find_widths && !isempty(err_history)
        for input_tglf in actor.actor_ct.actor_turb.input_tglfs
            input_tglf.FIND_WIDTH = false
        end
    end

    # evaluate neoclassical + turbulent fluxes
    finalize(step(actor.actor_ct))

    # scale turbulent fluxes, if par.scale_turbulence_law is set
    if !ismissing(par, :scale_turbulence_law)
        m1d = dd.core_transport.model[:anomalous].profiles_1d[]
        for leaf in AbstractTrees.Leaves(m1d)
            if leaf.field == :flux
                getproperty(leaf.ids, leaf.field) .*= turbulence_scale
            end
        end
    end

    # get transport fluxes and sources
    fluxes = flux_match_fluxes(dd, par)
    targets = flux_match_targets(dd, par)

    cp_gridpoints = [argmin_abs(cp1d.grid.rho_tor_norm, rho_x) for rho_x in par.rho_transport]
    surface0 = cp1d.grid.surface[cp_gridpoints] ./ cp1d.grid.surface[end]

    # Evaluate the flux_matching errors
    nrho = length(par.rho_transport)
    errors = similar(fluxes)
    for (inorm, norm0) in enumerate(actor.norms)
        index = (inorm-1)*nrho+1:inorm*nrho
        if isnan(norm0)
            # this sets the norm to be the based on the average of the fluxes and targets
            # actor.norm is only used if the targets are zero
            actor.norms[inorm] = norm0 = (norm(fluxes[index] .* surface0) + norm(targets[index] .* surface0)) / 2.0
        end
        errors[index] .= @views (targets[index] .- fluxes[index]) ./ norm0 .* surface0
    end

    # update progress meter
    if prog !== nothing
        ProgressMeter.next!(prog; showvalues=progress_ActorFluxMatcher(dd, norm(errors)))
    end

    # add error toward achieving desired scaling law value
    if !ismissing(par, :scale_turbulence_law)
        tau_th = IMAS.tau_e_thermal(dd; include_radiation=false)
        if par.scale_turbulence_law == :h98
            tauH = IMAS.tau_e_h98(dd; include_radiation=false)
        elseif par.scale_turbulence_law == :ds03
            tauH = IMAS.tau_e_ds03(dd; include_radiation=false)
        else
            error("act.ActorFluxMatcher.scale_turbulence_law=$(par.scale_turbulence_law) not recognized: valid options are :h98 or :ds03")
        end
        H_value = tau_th / tauH
        H_target = par.scale_turbulence_value
        errors = [(H_value - H_target) / H_target * nrho; errors]
    end

    # update history
    push!(z_scaled_history, z_profiles_scaled)
    push!(err_history, errors)

    return (targets=targets, fluxes=fluxes, errors=errors)
end

function norm_transformation(norm_source::Vector{T}, norm_transp::Vector{T}) where {T<:Real}
    return (sum(abs.(norm_source)) .+ sum(abs.(norm_transp))) / length(norm_source) / 2.0
end

"""
    flux_match_targets(dd::IMAS.dd, par::OverrideParameters{P,FUSEparameters__ActorFluxMatcher{P}}) where {P<:Real}

Evaluates the flux_matching targets for the :flux_match species and channels

NOTE: flux matching is done in physical units
"""
function flux_match_targets(dd::IMAS.dd{D}, par::OverrideParameters{P,FUSEparameters__ActorFluxMatcher{P}}) where {D<:Real,P<:Real}
    cp1d = dd.core_profiles.profiles_1d[]

    total_source = resize!(dd.core_sources.source, :total; wipe=false)
    total_source1d = resize!(total_source.profiles_1d; wipe=false)
    IMAS.total_sources!(total_source1d, dd.core_sources, cp1d; time0=dd.global_time, fields=[:total_ion_power_inside, :power_inside, :particles_inside, :torque_tor_inside])
    cs_gridpoints = [argmin_abs(total_source1d.grid.rho_tor_norm, rho_x) for rho_x in par.rho_transport]

    targets = D[]

    if par.evolve_Te == :flux_match
        target = total_source1d.electrons.power_inside[cs_gridpoints] ./ total_source1d.grid.surface[cs_gridpoints]
        append!(targets, target)
    end

    if par.evolve_Ti == :flux_match
        target = total_source1d.total_ion_power_inside[cs_gridpoints] ./ total_source1d.grid.surface[cs_gridpoints]
        append!(targets, target)
    end

    if par.evolve_rotation == :flux_match
        target = total_source1d.torque_tor_inside[cs_gridpoints] ./ total_source1d.grid.surface[cs_gridpoints]
        append!(targets, target)
    end

    evolve_densities = evolve_densities_dictionary(cp1d, par)
    if !isempty(evolve_densities)
        if evolve_densities[:electrons] == :flux_match
            target = total_source1d.electrons.particles_inside[cs_gridpoints] ./ total_source1d.grid.surface[cs_gridpoints]
            append!(targets, target)
        end
        for (k, ion) in enumerate(cp1d.ion)
            if evolve_densities[Symbol(ion.label)] == :flux_match
                target = total_source1d.ion[k].particles_inside[cs_gridpoints] ./ total_source1d.grid.surface[cs_gridpoints]
                append!(targets, target)
            end
        end
    end

    return targets
end

"""
    flux_match_fluxes(dd::IMAS.dd{D}, par::OverrideParameters{P,FUSEparameters__ActorFluxMatcher{P}}) where {D<:Real, P<:Real}

Evaluates the flux_matching fluxes for the :flux_match species and channels

NOTE: flux matching is done in physical units
"""
function flux_match_fluxes(dd::IMAS.dd{D}, par::OverrideParameters{P,FUSEparameters__ActorFluxMatcher{P}}) where {D<:Real,P<:Real}
    cp1d = dd.core_profiles.profiles_1d[]

    total_flux = resize!(dd.core_transport.model, :combined; wipe=false)
    total_flux1d = resize!(total_flux.profiles_1d; wipe=false)
    IMAS.total_fluxes!(total_flux1d, dd.core_transport, cp1d, par.rho_transport; time0=dd.global_time)

    fluxes = D[]

    if par.evolve_Te == :flux_match
        flux = total_flux1d.electrons.energy.flux
        check_output_fluxes(flux, "electrons.energy")
        append!(fluxes, flux)
    end

    if par.evolve_Ti == :flux_match
        flux = total_flux1d.total_ion_energy.flux
        check_output_fluxes(flux, "total_ion_energy")
        append!(fluxes, flux)
    end

    if par.evolve_rotation == :flux_match
        flux = total_flux1d.momentum_tor.flux
        check_output_fluxes(flux, "momentum_tor")
        append!(fluxes, flux)
    end

    evolve_densities = evolve_densities_dictionary(cp1d, par)
    if !isempty(evolve_densities)
        if evolve_densities[:electrons] == :flux_match
            flux = total_flux1d.electrons.particles.flux
            check_output_fluxes(flux, "electrons.particles")
            append!(fluxes, flux)
        end
        for (k, ion) in enumerate(cp1d.ion)
            if evolve_densities[Symbol(ion.label)] == :flux_match
                flux = total_flux1d.ion[k].particles.flux
                check_output_fluxes(flux, "ion[$k].particles")
                append!(fluxes, flux)
            end
        end
    end

    return fluxes
end

"""
    flux_match_simple(
        actor::ActorFluxMatcher{D,P},
        opt_parameters::Vector{<:Real},
        initial_cp1d::IMAS.core_profiles__profiles_1d,
        z_scaled_history::Vector,
        err_history::Vector{Vector{D}},
        max_iterations::Int,
        ftol::Float64,
        xtol::Float64,
        prog::Any) where {D<:Real,P<:Real}

Updates zprofiles based on TGYRO simple algorithm
"""
function flux_match_simple(
    actor::ActorFluxMatcher{D,P},
    opt_parameters::Vector{<:Real},
    initial_cp1d::IMAS.core_profiles__profiles_1d,
    z_scaled_history::Vector,
    err_history::Vector{Vector{D}},
    max_iterations::Int,
    ftol::Float64,
    xtol::Float64,
    prog::Any) where {D<:Real,P<:Real}

    par = actor.par

    i = 0

    if ismissing(par, :scale_turbulence_law)
        z_init_scaled = opt_parameters
    else
        turbulence_scale = opt_parameters[1]
        @assert turbulence_scale == 1.0
        z_init_scaled = @views opt_parameters[2:end]
    end

    zprofiles_old = unscale_z_profiles(z_init_scaled)
    targets, fluxes, errors = flux_match_errors(actor, opt_parameters, initial_cp1d; z_scaled_history, err_history, prog)
    ferror = norm(errors)
    xerror = Inf
    step_size = par.step_size
    while (ferror > ftol) || (xerror .> xtol)
        i += 1
        if (i > max_iterations)
            # if max_iterations > 0
            #     @info "Unable to flux-match within $(max_iterations) iterations (aerr) = $(ferror) (ftol=$ftol) (xerr) = $(xerror) (xtol = $xtol)"
            # end
            break
        end

        zprofiles = zprofiles_old .* (1.0 .+ step_size * 0.1 .* (targets .- fluxes) ./ sqrt.(1.0 .+ fluxes .^ 2 + targets .^ 2))
        if ismissing(par, :scale_turbulence_law)
            targets, fluxes, errors = flux_match_errors(actor, scale_z_profiles(zprofiles), initial_cp1d; z_scaled_history, err_history, prog)
        else
            turbulence_scale += errors[1] * step_size
            targets, fluxes, errors =
                flux_match_errors(actor, [turbulence_scale; scale_z_profiles(zprofiles)], initial_cp1d; z_scaled_history, err_history, prog)
        end
        xerror = maximum(abs.(zprofiles .- zprofiles_old)) / step_size
        ferror = norm(errors)
        zprofiles_old = zprofiles
    end

    if ismissing(par, :scale_turbulence_law)
        return (zero=z_scaled_history[argmin(map(norm, err_history))],)
    else
        return (zero=[turbulence_scale; z_scaled_history[argmin(map(norm, err_history))]],)
    end
end

function progress_ActorFluxMatcher(dd::IMAS.dd, error::Real)
    cp1d = dd.core_profiles.profiles_1d[]
    out = Tuple{String,Float64}[]
    push!(out, ("         error", IMAS.force_float64(error)))
    pfus = IMAS.fusion_power(cp1d)
    if pfus > 1E3
        push!(out, ("  Pfusion [MW]", pfus / 1E6))
    end
    push!(out, ("     Ti0 [keV]", IMAS.force_float64(cp1d.t_i_average[1] / 1E3)))
    push!(out, ("     Te0 [keV]", IMAS.force_float64(cp1d.electrons.temperature[1] / 1E3)))
    push!(out, ("ne0 [10²⁰ m⁻³]", IMAS.force_float64(cp1d.electrons.density_thermal[1] / 1E20)))
    return out
end

function evolve_densities_dictionary(cp1d::IMAS.core_profiles__profiles_1d, par::OverrideParameters{P,FUSEparameters__ActorFluxMatcher{P}}) where {P<:Real}
    if par.evolve_densities == :fixed
        return setup_density_evolution_fixed(cp1d)
    elseif par.evolve_densities == :flux_match
        return setup_density_evolution_electron_flux_match_rest_ne_scale(cp1d)
    elseif par.evolve_densities == :zeff
        return setup_density_evolution_electron_flux_match_fixed_zeff(cp1d)
    elseif par.evolve_densities == :replay
        return setup_density_evolution_replay(cp1d)
    elseif typeof(par.evolve_densities) <: AbstractDict{Symbol,Symbol}
        for (k, v) in par.evolve_densities
            @assert v in (:quasi_neutrality, :match_ne_scale, :fixed, :zeff, :flux_match, :replay) "evolve_density `:$(k) => :$(v)` is not allowed. Choose one of [:quasi_neutrality, :match_ne_scale, :fixed, :zeff, :flux_match, :replay]"
        end
        return par.evolve_densities
    else
        error(
            "act.ActorFluxMatcher.evolve_densities cannot be `$(repr(par.evolve_densities))`. Use `:fixed`, `:flux_match`, `:replay` or a dictionary specifiying [:quasi_neutrality, :match_ne_scale, :fixed, :zeff, :flux_match, :replay] for each specie"
        )
    end
end

"""
    pack_z_profiles(cp1d::IMAS.core_profiles__profiles_1d{D}, par::OverrideParameters{P,FUSEparameters__ActorFluxMatcher{P}}) where {D<:Real, P<:Real}

Packs the z_profiles based on evolution parameters

NOTE: the order for packing and unpacking is always: [Te, Ti, Rotation, ne, nis...]
"""
function pack_z_profiles(cp1d::IMAS.core_profiles__profiles_1d{D}, par::OverrideParameters{P,FUSEparameters__ActorFluxMatcher{P}}) where {D<:Real,P<:Real}
    cp_gridpoints = [argmin_abs(cp1d.grid.rho_tor_norm, rho_x) for rho_x in par.rho_transport]

    z_profiles = D[]
    profiles_paths = []
    fluxes_paths = []

    if par.evolve_Te == :flux_match
        z_Te = IMAS.calc_z(cp1d.grid.rho_tor_norm, cp1d.electrons.temperature, :backward)[cp_gridpoints]
        append!(z_profiles, z_Te)
        push!(profiles_paths, (:electrons, :temperature))
        push!(fluxes_paths, (:electrons, :energy))
    end

    if par.evolve_Ti == :flux_match
        z_Ti = IMAS.calc_z(cp1d.grid.rho_tor_norm, cp1d.t_i_average, :backward)[cp_gridpoints]
        append!(z_profiles, z_Ti)
        push!(profiles_paths, (:t_i_average,))
        push!(fluxes_paths, (:total_ion_energy,))
    end

    if par.evolve_rotation == :flux_match
        #z_rot = IMAS.calc_z(cp1d.grid.rho_tor_norm, cp1d.rotation_frequency_tor_sonic, :backward)[cp_gridpoints]
        #append!(z_profiles, z_rot)
        # Use TGYRO approach: evolve normalized rotation shear f_rot = (dω/dr) / w0_norm
        w0_norm = calculate_w0_norm(cp1d.electrons.temperature[1])

        # Calculate rotation shear dω/dr
        dw_dr = IMAS.gradient(cp1d.grid.rho_tor_norm, cp1d.rotation_frequency_tor_sonic)[cp_gridpoints]

        # Convert to normalized rotation shear f_rot
        f_rot = dw_dr ./ w0_norm

        append!(z_profiles, f_rot)
        push!(profiles_paths, (:rotation_frequency_tor_sonic,))
        push!(fluxes_paths, (:momentum_tor,))
    end

    evolve_densities = evolve_densities_dictionary(cp1d, par)
    if !isempty(evolve_densities)
        check_evolve_densities(cp1d, evolve_densities)
        if evolve_densities[:electrons] == :flux_match
            z_ne = IMAS.calc_z(cp1d.grid.rho_tor_norm, cp1d.electrons.density_thermal, :backward)[cp_gridpoints]
            append!(z_profiles, z_ne)
            push!(profiles_paths, (:electrons, :density_thermal))
            push!(fluxes_paths, (:electrons, :particles))
        end
        for (k, ion) in enumerate(cp1d.ion)
            if evolve_densities[Symbol(ion.label)] == :flux_match
                z_ni = IMAS.calc_z(cp1d.grid.rho_tor_norm, ion.density_thermal, :backward)[cp_gridpoints]
                append!(z_profiles, z_ni)
                push!(profiles_paths, (:ion, k, :density_thermal))
                push!(fluxes_paths, [:ion, k, :particles])
            end
        end
    end

    # note: we update the local actor.par.evolve_densities
    #       to make it easier to show what's going on
    par.evolve_densities = evolve_densities

    return (z_profiles=z_profiles, profiles_paths=profiles_paths, fluxes_paths=fluxes_paths)
end

"""
    unpack_z_profiles(
        cp1d::IMAS.core_profiles__profiles_1d,
        par::OverrideParameters{P,FUSEparameters__ActorFluxMatcher{P}},
        z_profiles::AbstractVector{<:Real}) where {P<:Real}

Unpacks z_profiles based on evolution parameters

NOTE: The order for packing and unpacking is always: [Ti, Te, Rotation, ne, nis...]
"""
function unpack_z_profiles(
    cp1d::IMAS.core_profiles__profiles_1d,
    par::OverrideParameters{P,FUSEparameters__ActorFluxMatcher{P}},
    z_profiles::AbstractVector{<:Real}) where {P<:Real}

    # bound range of accepted z_profiles to avoid issues during optimization
    z_max = 10.0
    z_profiles .= min.(max.(z_profiles, -z_max), z_max)

    cp_gridpoints = [argmin_abs(cp1d.grid.rho_tor_norm, rho_x) for rho_x in par.rho_transport]
    cp_rho_transport = cp1d.grid.rho_tor_norm[cp_gridpoints]

    N = length(par.rho_transport)
    counter = 0

    evolve_densities = evolve_densities_dictionary(cp1d, par)
    if any(evolve_densities[Symbol(ion.label)] == :zeff for ion in cp1d.ion)
        old_zeff = cp1d.zeff
    end

    if par.evolve_Te == :flux_match
        cp1d.electrons.temperature = IMAS.profile_from_z_transport(cp1d.electrons.temperature, cp1d.grid.rho_tor_norm, cp_rho_transport, z_profiles[counter+1:counter+N])
        counter += N
    end

    if par.evolve_Ti == :flux_match
        Ti_new = IMAS.profile_from_z_transport(cp1d.t_i_average, cp1d.grid.rho_tor_norm, cp_rho_transport, z_profiles[counter+1:counter+N])
        counter += N
        for ion in cp1d.ion
            ion.temperature = Ti_new
        end
    end

    if par.evolve_rotation == :flux_match
        #cp1d.rotation_frequency_tor_sonic = IMAS.profile_from_z_transport(cp1d.rotation_frequency_tor_sonic .+ 1, cp1d.grid.rho_tor_norm, cp_rho_transport, z_profiles[counter+1:counter+N])
        # Use TGYRO approach: convert normalized rotation shear back to rotation frequency
        w0_norm = calculate_w0_norm(cp1d.electrons.temperature[1])

        # Get normalized rotation shear f_rot from z_profiles
        f_rot_evolved = z_profiles[counter+1:counter+N]

        # Convert to rotation shear: dω/dr = f_rot * w0_norm
        dw_dr_evolved = f_rot_evolved .* w0_norm

        # Use the new profile_from_rotation_shear_transport function
        cp1d.rotation_frequency_tor_sonic = IMAS.profile_from_rotation_shear_transport(
            cp1d.rotation_frequency_tor_sonic,
            cp1d.grid.rho_tor_norm,
            cp_rho_transport,
            dw_dr_evolved
        )
        counter += N
    end

    if !isempty(evolve_densities)
        if evolve_densities[:electrons] == :flux_match
            z_ne = z_profiles[counter+1:counter+N]
            cp1d.electrons.density_thermal = IMAS.profile_from_z_transport(cp1d.electrons.density_thermal, cp1d.grid.rho_tor_norm, cp_rho_transport, z_ne)
            counter += N
        else
            z_ne = IMAS.calc_z(cp1d.grid.rho_tor_norm, cp1d.electrons.density_thermal, :backward)[cp_gridpoints]
        end
        for ion in cp1d.ion
            if evolve_densities[Symbol(ion.label)] == :zeff
                IMAS.scale_ion_densities_to_target_zeff!(cp1d, old_zeff)
                break
            elseif evolve_densities[Symbol(ion.label)] == :flux_match
                ion.density_thermal = IMAS.profile_from_z_transport(ion.density_thermal, cp1d.grid.rho_tor_norm, cp_rho_transport, z_profiles[counter+1:counter+N])
                counter += N
            elseif evolve_densities[Symbol(ion.label)] == :match_ne_scale
                ion.density_thermal = IMAS.profile_from_z_transport(ion.density_thermal, cp1d.grid.rho_tor_norm, cp_rho_transport, z_ne)
            end
        end
    end

    # Ensure quasi neutrality if densities are evolved
    # NOTE: check_evolve_densities() takes care of doing proper error handling for user inputs
    for (species, evolve) in evolve_densities
        if evolve == :quasi_neutrality
            IMAS.enforce_quasi_neutrality!(cp1d, species)
            break
        end
    end

    # re-freeze pressures expressions
    zero_value = zero(cp1d.grid.rho_tor_norm)
    IMAS.refreeze!(cp1d.electrons, :pressure_thermal, zero_value)
    IMAS.refreeze!(cp1d.electrons, :pressure, zero_value)
    for ion in cp1d.ion
        IMAS.refreeze!(ion, :pressure_thermal, zero_value)
        IMAS.refreeze!(ion, :pressure, zero_value)
    end
    for field in [:pressure_ion_total, :pressure_thermal, :pressure]
        IMAS.refreeze!(cp1d, field, zero_value)
    end

    return cp1d
end

"""
    check_evolve_densities(cp1d::IMAS.core_profiles__profiles_1d, evolve_densities::Dict)

Checks if the evolve_densities dictionary makes sense and return sensible errors if this is not the case
"""
function check_evolve_densities(cp1d::IMAS.core_profiles__profiles_1d, evolve_densities::AbstractDict)
    dd_species =
        Symbol[specie.name for specie in IMAS.species(cp1d; only_electrons_ions=:all, only_thermal_fast=:all, return_zero_densities=true)]

    # Check if evolve_densities contains all of dd thermal species
    @assert sort!([specie for (specie, evolve) in evolve_densities]) == sort!(dd_species) "Mismatch: dd species $(sort!(dd_species)) VS evolve_densities species : $(sort!(collect(keys(evolve_densities))))"

    # Check that either all species are fixed, or there is 1 quasi_neutrality specie when evolving densities
    if any(evolve == :zeff for (specie, evolve) in evolve_densities if specie != :electrons)
        txt = "When flux_matching densities, either none or all ion species must be :zeff"
        @assert all(evolve == :zeff for (specie, evolve) in evolve_densities if specie != :electrons)
    elseif all(evolve in (:fixed, :replay) for (specie, evolve) in evolve_densities if evolve != :quasi_neutrality)
        txt = "When using fixed/replay densities, no more than one species can be set to :quasi_neutrality"
        @assert length([specie for (specie, evolve) in evolve_densities if evolve == :quasi_neutrality]) <= 1 txt
    elseif any(evolve == :flux_match for (specie, evolve) in evolve_densities)
        txt = "When flux_matching densities, one an only one species must be set to :quasi_neutrality"
        @assert length([specie for (specie, evolve) in evolve_densities if evolve == :quasi_neutrality]) == 1 txt
    else
        error("Invalid evolve_densities = $(evolve_densities)")
    end
end

"""
    evolve_densities_dict_creation(flux_match_species::Vector, fixed_species::Vector, match_ne_scale_species::Vector, replay_species::Vector; quasi_neutrality_specie::Union{Symbol,Bool}=false)

Create the density_evolution dict based on input vectors: flux_match_species, fixed_species, match_ne_scale_species, replay_species, quasi_neutrality_specie
"""
function evolve_densities_dict_creation(
    flux_match_species::Vector;
    fixed_species::Vector{Symbol}=Symbol[],
    match_ne_scale_species::Vector{Symbol}=Symbol[],
    replay_species::Vector{Symbol}=Symbol[],
    quasi_neutrality_specie::Union{Symbol,Bool}=false)

    parse_list = vcat(
        [[sym, :flux_match] for sym in flux_match_species],
        [[sym, :match_ne_scale] for sym in match_ne_scale_species],
        [[sym, :fixed] for sym in fixed_species],
        [[sym, :replay] for sym in replay_species]
    )
    if typeof(quasi_neutrality_specie) <: Symbol
        parse_list = vcat(parse_list, [[quasi_neutrality_specie, :quasi_neutrality]])
    end

    return Dict(sym => evolve for (sym, evolve) in parse_list)
end


"""
    setup_density_evolution_electron_flux_match_rest_ne_scale(cp1d::IMAS.core_profiles__profiles_1d)

Sets up the evolve_density dict to evolve only ne and keep the rest matching the ne_scale lengths
"""
function setup_density_evolution_electron_flux_match_rest_ne_scale(cp1d::IMAS.core_profiles__profiles_1d)
    dd_thermal = Symbol[specie.name for specie in IMAS.species(cp1d; only_electrons_ions=:ions, only_thermal_fast=:thermal, return_zero_densities=true)]
    dd_fast = Symbol[specie.name for specie in IMAS.species(cp1d; only_electrons_ions=:all, only_thermal_fast=:fast, return_zero_densities=true)]
    quasi_neutrality_specie = :D
    if :DT ∈ dd_thermal
        quasi_neutrality_specie = :DT
    end

    return evolve_densities_dict_creation([:electrons]; fixed_species=dd_fast, match_ne_scale_species=dd_thermal, quasi_neutrality_specie)
end

"""
    setup_density_evolution_electron_flux_match_impurities_fixed(cp1d::IMAS.core_profiles__profiles_1d)

Sets up the evolve_density dict to evolve only ne, quasi_neutrality on main ion (:D or :DT) and fix the rest
"""
function setup_density_evolution_electron_flux_match_impurities_fixed(cp1d::IMAS.core_profiles__profiles_1d)
    dd_thermal = Symbol[specie.name for specie in IMAS.species(cp1d; only_electrons_ions=:ions, only_thermal_fast=:thermal, return_zero_densities=true)]
    dd_fast = Symbol[specie.name for specie in IMAS.species(cp1d; only_electrons_ions=:all, only_thermal_fast=:fast, return_zero_densities=true)]
    if :DT ∈ dd_thermal
        quasi_neutrality_specie = :DT
    else
        quasi_neutrality_specie = :D
    end
    return evolve_densities_dict_creation([:electrons]; fixed_species=[dd_thermal..., dd_fast...], quasi_neutrality_specie)
end

"""
    setup_density_evolution_fixed(cp1d::IMAS.core_profiles__profiles_1d)

Sets up the evolve_density dict to keep all species fixed
"""
function setup_density_evolution_fixed(cp1d::IMAS.core_profiles__profiles_1d)
    all_species = [specie.name for specie in IMAS.species(cp1d; return_zero_densities=true)]
    return evolve_densities_dict_creation(Symbol[]; fixed_species=all_species, quasi_neutrality_specie=false)
end

"""
    setup_density_evolution_electron_flux_match_fixed_zeff(cp1d::IMAS.core_profiles__profiles_1d)

Sets up the evolve_density dict to evolve only ne, and scale ion species in such a way to keep Zeff fixed
"""
function setup_density_evolution_electron_flux_match_fixed_zeff(cp1d::IMAS.core_profiles__profiles_1d)
    evolve_density = Dict{Symbol,Symbol}()
    evolve_density[:electrons] = :flux_match
    for ion_name in IMAS.species(cp1d; only_electrons_ions=:ions, return_zero_densities=true)
        evolve_density[ion_name.name] = :zeff
    end
    return evolve_density
end

"""
    setup_density_evolution_replay(cp1d::IMAS.core_profiles__profiles_1d)

Sets up the evolve_density dict to replay all species from replay_dd
"""
function setup_density_evolution_replay(cp1d::IMAS.core_profiles__profiles_1d)
    all_species = [specie.name for specie in IMAS.species(cp1d; return_zero_densities=true)]
    return evolve_densities_dict_creation(Symbol[]; replay_species=all_species, quasi_neutrality_specie=false)
end

"""
<<<<<<< HEAD
=======
    evolve_densities_dict_creation(flux_match_species::Vector, fixed_species::Vector, match_ne_scale_species::Vector, replay_species::Vector; quasi_neutrality_specie::Union{Symbol,Bool}=false)

Create the density_evolution dict based on input vectors: flux_match_species, fixed_species, match_ne_scale_species, replay_species, quasi_neutrality_specie
"""
function evolve_densities_dict_creation(
    flux_match_species::Vector;
    fixed_species::Vector{Symbol}=Symbol[],
    match_ne_scale_species::Vector{Symbol}=Symbol[],
    replay_species::Vector{Symbol}=Symbol[],
    quasi_neutrality_specie::Union{Symbol,Bool}=false)

    parse_list = vcat(
        [[sym, :flux_match] for sym in flux_match_species],
        [[sym, :match_ne_scale] for sym in match_ne_scale_species],
        [[sym, :fixed] for sym in fixed_species],
        [[sym, :replay] for sym in replay_species]
    )
    if typeof(quasi_neutrality_specie) <: Symbol
        parse_list = vcat(parse_list, [[quasi_neutrality_specie, :quasi_neutrality]])
    end

    return Dict(sym => evolve for (sym, evolve) in parse_list)
end

"""
>>>>>>> 8b3983f1
    check_output_fluxes(output::Vector{<:Real}, what::String)

Checks if there are any NaNs in the output
"""
function check_output_fluxes(output::Vector{<:Real}, what::String)
    @assert !any(isnan, output) "The transport flux is NaN check your transport model fluxes in dd.core_transport ($(what)): $(output)"
end

function cp1d_copy_primary_quantities(cp1d::IMAS.core_profiles__profiles_1d{T}) where {T<:Real}
    to_cp1d = IMAS.core_profiles__profiles_1d{T}()
    to_cp1d.grid.rho_tor_norm = deepcopy(cp1d.grid.rho_tor_norm)
    to_cp1d.electrons.density_thermal = deepcopy(cp1d.electrons.density_thermal)
    to_cp1d.electrons.temperature = deepcopy(cp1d.electrons.temperature)
    resize!(to_cp1d.ion, length(cp1d.ion))
    for (initial_ion, ion) in zip(to_cp1d.ion, cp1d.ion)
        initial_ion.element = ion.element
        initial_ion.density_thermal = deepcopy(ion.density_thermal)
        initial_ion.temperature = deepcopy(ion.temperature)
    end
    to_cp1d.rotation_frequency_tor_sonic = deepcopy(cp1d.rotation_frequency_tor_sonic)
    return to_cp1d
end

function cp1d_copy_primary_quantities!(to_cp1d::T, cp1d::T) where {T<:IMAS.core_profiles__profiles_1d{<:Real}}
    @assert length(to_cp1d.ion) == length(cp1d.ion)
    to_cp1d.grid.rho_tor_norm .= cp1d.grid.rho_tor_norm
    to_cp1d.electrons.density_thermal .= cp1d.electrons.density_thermal
    to_cp1d.electrons.temperature .= cp1d.electrons.temperature
    for (initial_ion, ion) in zip(to_cp1d.ion, cp1d.ion)
        initial_ion.density_thermal .= ion.density_thermal
        initial_ion.temperature .= ion.temperature
    end
    to_cp1d.rotation_frequency_tor_sonic .= cp1d.rotation_frequency_tor_sonic
    return to_cp1d
end

"""
    calculate_w0_norm(cp1d::IMAS.core_profiles__profiles_1d)

Calculate TGYRO normalization frequency w0_norm = cs/R₀ where:

    cs = sound speed at axis = √(kB*Te(0)/md)
"""
function calculate_w0_norm(Te_axis)
    cs_axis = sqrt(IMAS.mks.k_B * Te_axis / IMAS.mks.m_d)  # sound speed at axis
    R0 = 1.0 # 1 [m]
    return cs_axis / R0
end

"""
    _step(replay_actor::ActorReplay, actor::ActorFluxMatcher, replay_dd::IMAS.dd)

Replay profiles from replay_dd to current dd for channels set to :replay
"""
function _step(replay_actor::ActorReplay, actor::ActorFluxMatcher, replay_dd::IMAS.dd)
    dd = actor.dd
    par = actor.par

    time0 = dd.global_time
    cp1d = dd.core_profiles.profiles_1d[time0]
    replay_cp1d = replay_dd.core_profiles.profiles_1d[time0]
    rho = cp1d.grid.rho_tor_norm

    # Get the transport grid boundary for blending
    rho_nml = par.rho_transport[end]
    rho_ped = par.rho_transport[end]

    # Replay electron temperature if set to :replay
    if par.evolve_Te == :replay
        cp1d.electrons.temperature = IMAS.blend_core_edge(replay_cp1d.electrons.temperature, cp1d.electrons.temperature, rho, rho_nml, rho_ped)
    end

    # Replay ion temperature if set to :replay
    if par.evolve_Ti == :replay
        Ti_replay = IMAS.blend_core_edge(replay_cp1d.t_i_average, cp1d.t_i_average, rho, rho_nml, rho_ped)
        for ion in cp1d.ion
            ion.temperature = Ti_replay
        end
    end

    # Replay rotation if set to :replay
    if par.evolve_rotation == :replay
        i_nml = IMAS.argmin_abs(rho, rho_nml)
        ω_core = deepcopy(replay_cp1d.rotation_frequency_tor_sonic)
        ω_edge = IMAS.freeze!(cp1d, :rotation_frequency_tor_sonic)
        ω_core[i_nml+1:end] = ω_edge[i_nml+1:end]
        ω_core[1:i_nml] = ω_core[1:i_nml] .- ω_core[i_nml] .+ ω_edge[i_nml]
        cp1d.rotation_frequency_tor_sonic = ω_core
    end

    # Handle density replays
    evolve_densities = evolve_densities_dictionary(cp1d, par)
    if !isempty(evolve_densities)
        # Replay electron density if set to :replay
        if evolve_densities[:electrons] == :replay
            cp1d.electrons.density_thermal = IMAS.blend_core_edge(replay_cp1d.electrons.density_thermal, cp1d.electrons.density_thermal, rho, rho_nml, rho_ped; method=:scale)
        end

        # Replay ion densities if set to :replay
        for (ion, replay_ion) in zip(cp1d.ion, replay_cp1d.ion)
            ion_symbol = Symbol(ion.label)
            if haskey(evolve_densities, ion_symbol) && evolve_densities[ion_symbol] == :replay
                if !ismissing(ion, :density_thermal)
                    ion.density_thermal = IMAS.blend_core_edge(replay_ion.density_thermal, ion.density_thermal, rho, rho_nml, rho_ped; method=:scale)
                end
            end
        end

        # Ensure quasi neutrality if needed
        for (species, evolve) in evolve_densities
            if evolve == :quasi_neutrality
                IMAS.enforce_quasi_neutrality!(cp1d, species)
                break
            end
        end
    end

    return replay_actor
end<|MERGE_RESOLUTION|>--- conflicted
+++ resolved
@@ -1107,34 +1107,6 @@
 end
 
 """
-<<<<<<< HEAD
-=======
-    evolve_densities_dict_creation(flux_match_species::Vector, fixed_species::Vector, match_ne_scale_species::Vector, replay_species::Vector; quasi_neutrality_specie::Union{Symbol,Bool}=false)
-
-Create the density_evolution dict based on input vectors: flux_match_species, fixed_species, match_ne_scale_species, replay_species, quasi_neutrality_specie
-"""
-function evolve_densities_dict_creation(
-    flux_match_species::Vector;
-    fixed_species::Vector{Symbol}=Symbol[],
-    match_ne_scale_species::Vector{Symbol}=Symbol[],
-    replay_species::Vector{Symbol}=Symbol[],
-    quasi_neutrality_specie::Union{Symbol,Bool}=false)
-
-    parse_list = vcat(
-        [[sym, :flux_match] for sym in flux_match_species],
-        [[sym, :match_ne_scale] for sym in match_ne_scale_species],
-        [[sym, :fixed] for sym in fixed_species],
-        [[sym, :replay] for sym in replay_species]
-    )
-    if typeof(quasi_neutrality_specie) <: Symbol
-        parse_list = vcat(parse_list, [[quasi_neutrality_specie, :quasi_neutrality]])
-    end
-
-    return Dict(sym => evolve for (sym, evolve) in parse_list)
-end
-
-"""
->>>>>>> 8b3983f1
     check_output_fluxes(output::Vector{<:Real}, what::String)
 
 Checks if there are any NaNs in the output
