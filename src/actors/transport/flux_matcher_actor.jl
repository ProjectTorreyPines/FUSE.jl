import NLsolve
using LinearAlgebra

#= ================ =#
#  ActorFluxMatcher  #
#= ================ =#
Base.@kwdef mutable struct FUSEparameters__ActorFluxMatcher{T} <: ParametersActor where {T<:Real}
    _parent::WeakRef = WeakRef(nothing)
    _name::Symbol = :not_set
    rho_transport::Entry{AbstractVector{T}} = Entry{AbstractVector{T}}("-", "ρ transport grid"; default=0.25:0.1:0.85)
    evolve_Ti::Switch{Symbol} = Switch{Symbol}([:flux_match, :fixed], "-", "Ion temperature `:flux_match` or keep `:fixed`"; default=:flux_match)
    evolve_Te::Switch{Symbol} = Switch{Symbol}([:flux_match, :fixed], "-", "Electron temperature `:flux_match` or keep `:fixed`"; default=:flux_match)
    evolve_densities::Entry{Union{AbstractDict,Symbol}} =
        Entry{Union{AbstractDict,Symbol}}(
            "-",
            "Densities `:fixed`, or electron flux-match and rest match ne scale `:flux_match`, or Dict to specify which species are `:flux_match`, kept `:fixed`, used to enforce `:quasi_neutrality`, or scaled to `:match_ne_scale`";
            default=:fixed
        )
    evolve_rotation::Switch{Symbol} = Switch{Symbol}([:flux_match, :fixed], "-", "Rotation `:flux_match` or keep `:fixed`"; default=:fixed)
    evolve_pedestal::Entry{Bool} = Entry{Bool}("-", "Evolve the pedestal inside the transport solver"; default=false)
<<<<<<< HEAD
    optimize_q::Entry{Bool} = Entry{Bool}("-", "Optimize q profile to achieve goal"; default=false)
    max_iterations::Entry{Int} = Entry{Int}("-", "Maximum optimizer iterations"; default=300)
    optimizer_algorithm::Switch{Symbol} = Switch{Symbol}([:anderson, :newton, :trust_region], "-", "Optimizing algorithm used for the flux matching"; default=:anderson)
    step_size::Entry{T} = Entry{T}("-", "Step size for each algorithm iteration (note this has a different meaning for each algorithm)"; default=1.0)
=======
    max_iterations::Entry{Int} = Entry{Int}("-", "Maximum optimizer iterations"; default=200)
    optimizer_algorithm::Switch{Symbol} = Switch{Symbol}([:anderson, :newton, :trust_region], "-", "Optimizing algorithm used for the flux matching"; default=:trust_region)
    step_size::Entry{T} = Entry{T}("-", "Step size for each algorithm iteration (note this has a different meaning for each algorithm)"; default=0.5)
>>>>>>> 9fab1712
    do_plot::Entry{Bool} = Entry{Bool}("-", "Plots the flux matching"; default=false)
    verbose::Entry{Bool} = Entry{Bool}("-", "Print trace and optimization result"; default=false)
end

mutable struct ActorFluxMatcher{D,P} <: PlasmaAbstractActor{D,P}
    dd::IMAS.dd{D}
    par::FUSEparameters__ActorFluxMatcher{P}
    actor_ct::ActorFluxCalculator{D,P}
    actor_ped::ActorPedestal{D,P}
    norms::Vector{Float64}
end

"""
    ActorFluxMatcher(dd::IMAS.dd, act::ParametersAllActors; kw...)

Evalutes the transport fluxes and source fluxes and minimizes the flux_match error
"""
function ActorFluxMatcher(dd::IMAS.dd, act::ParametersAllActors; kw...)
    actor = ActorFluxMatcher(dd, act.ActorFluxMatcher, act; kw...)
    step(actor)
    finalize(actor)
    return actor
end

function ActorFluxMatcher(dd::IMAS.dd, par::FUSEparameters__ActorFluxMatcher, act::ParametersAllActors; kw...)
    logging_actor_init(ActorFluxMatcher)
    par = par(kw...)
    actor_ct = ActorFluxCalculator(dd, act.ActorFluxCalculator, act; par.rho_transport)
    actor_ped = ActorPedestal(dd, act.ActorPedestal; ip_from=:equilibrium, βn_from=:core_profiles, rho_nml=par.rho_transport[end-1], rho_ped=par.rho_transport[end])
    return ActorFluxMatcher(dd, par, actor_ct, actor_ped, Float64[])
end

"""
    _step(actor::ActorFluxMatcher)

ActorFluxMatcher step
"""
function _step(actor::ActorFluxMatcher)
    dd = actor.dd
    par = actor.par
    cp1d = dd.core_profiles.profiles_1d[]

    @assert nand(typeof(actor.actor_ct.actor_neoc) <: ActorNoOperation, typeof(actor.actor_ct.actor_turb) <: ActorNoOperation) "Unable to fluxmatch when all transport actors are turned off"

    if par.do_plot
        cp1d_before = deepcopy(dd.core_profiles.profiles_1d[])
    end

    # normalizations for each of the channels
    # updated with exponential forget for subsequent step() calls
    if isempty(actor.norms)
        actor.norms = flux_match_norms(dd, par)
    else
        actor.norms = actor.norms .* 0.5 .+ flux_match_norms(dd, par) .* 0.5
    end

    z_init = scale_z_profiles(pack_z_profiles(cp1d, par)) # scale z_profiles to get smaller stepping

    if par.optimizer_algorithm == :newton
        opts = Dict(:method => :newton, :factor => par.step_size)
    elseif par.optimizer_algorithm == :anderson
        @assert 0.0 < par.step_size <= 1.0
        opts = Dict(:method => :anderson, :m => 5, :beta => -par.step_size)
    elseif par.optimizer_algorithm == :trust_region
        opts = Dict(:method => :trust_region, :factor => par.step_size, :autoscale => true)
    end

    prog = ProgressMeter.ProgressUnknown(; desc="Calls:", enabled=par.verbose && !par.do_plot)

    z_scaled_history = Vector{NTuple{length(z_init),Float64}}()
    err_history = Float64[]
    old_logging = actor_logging(dd, false)
    res = try
        NLsolve.nlsolve(
            z -> flux_match_errors(actor, z; z_scaled_history, err_history, prog),
            z_init;
            show_trace=false,
            store_trace=true,
            extended_trace=false,
            iterations=par.max_iterations,
            ftol=1E-3,
            xtol=1E-2,
            opts...
        )
    finally
        # @show flux_match_errors(actor, z_scaled_history[end])
        actor_logging(dd, old_logging)
    end

    if par.do_plot
        display(res)
    end

    flux_match_errors(actor, res.zero) # z_profiles for the smallest error iteration

    evolve_densities = evolve_densities_dictionary(cp1d, par)
    if !isempty(evolve_densities) && !isempty([i for (i, evolve) in evolve_densities if evolve == :quasi_neutrality])
        IMAS.enforce_quasi_neutrality!(dd, [i for (i, evolve) in evolve_densities if evolve == :quasi_neutrality][1])
    end

    if par.do_plot
        display(parse_and_plot_error(string(res.trace.states)))
        display(plot(err_history; yscale=:log10, ylabel="Log₁₀ of convergence errror", xlabel="Iterations", label=@sprintf("Minimum error =  %.3e ", (minimum(err_history)))))
        display(plot(transpose(hcat(map(z -> collect(unscale_z_profiles(z)), z_scaled_history)...)); xlabel="Iterations", label=""))

        N_channels = Int(floor(length(z_init) / length(par.rho_transport)))
        p = plot(; layout=(N_channels, 2), size=(1000, 1000))

        titles = ["Electron temperature", "Ion temperature", "Electron density", "Rotation frequency tor sonic"]
        to_plot_after = [(cp1d.electrons, :temperature), (cp1d.ion[1], :temperature), (cp1d.electrons, :density_thermal), (cp1d, :rotation_frequency_tor_sonic)]
        to_plot_before =
            [(cp1d_before.electrons, :temperature), (cp1d_before.ion[1], :temperature), (cp1d_before.electrons, :density_thermal), (cp1d_before, :rotation_frequency_tor_sonic)]

        for sub in 1:N_channels
            plot!(dd.core_transport; only=sub, subplot=2 * sub - 1, aspect=:equal)
            plot!(to_plot_before[sub][1], to_plot_before[sub][2]; subplot=2 * sub, label="before", linestyle=:dash, color=:black)
            plot!(to_plot_after[sub][1], to_plot_after[sub][2]; subplot=2 * sub, label="after", title=titles[sub], aspect=:equal)
        end

        display(p)
    end

    # for completely collapsed cases we don't want it to crash in the optimizer so
    cp1d = dd.core_profiles.profiles_1d[]
    if cp1d.electrons.temperature[1] < cp1d.electrons.temperature[end] && par.evolve_Te
        @warn "Profiles completely collpased due to insufficient source versus turbulence"
        te=cp1d.electrons.temperature
        teped = @ddtime(dd.summary.local.pedestal.t_e.value)
        lowest_profile = IMAS.Hmode_profiles(te[end],teped,teped*1.5,length(te),1.1,1.1,2*(1 - @ddtime(dd.summary.local.pedestal.position.rho_tor_norm)))
        cp1d.electrons.temperature = lowest_profile
        if par.evolve_Ti
            for ion in cp1d.ion
                ion.temperature = lowest_profile
            end
        end
    end
        #        
    return actor
end

"""
    scale_z_profiles(z_profiles)

scale z_profiles to get smaller stepping in nlsolve
"""
function scale_z_profiles(z_profiles)
    return z_profiles .* 100
end

function unscale_z_profiles(z_profiles_scaled)
    return z_profiles_scaled ./ 100
end

function flux_match_errors(
    actor::ActorFluxMatcher,
    z_profiles_scaled::Tuple;
    z_scaled_history::Vector=[],
    err_history::Vector{Float64}=Float64[],
    prog::Any=nothing)
    return flux_match_errors(actor, collect(z_profiles_scaled); z_scaled_history, err_history, prog)
end

"""
    flux_match_errors(actor::ActorFluxMatcher, z_profiles::AbstractVector{<:Real})

Update the profiles, evaluates neoclassical and turbulent fluxes, sources (ie target fluxes), and returns error between the two
"""
function flux_match_errors(
    actor::ActorFluxMatcher,
    z_profiles_scaled::Vector{<:Real};
    z_scaled_history::Vector=[],
    err_history::Vector{Float64}=Float64[],
    prog::Any=nothing)

    dd = actor.dd
    par = actor.par
    cp1d = dd.core_profiles.profiles_1d[]

    # unscale z_profiles
    push!(z_scaled_history, Tuple(z_profiles_scaled))
    z_profiles = unscale_z_profiles(z_profiles_scaled)

    # evolve pedestal
    if par.evolve_pedestal
        unpack_z_profiles(cp1d, par, z_profiles)
        actor.actor_ped.par.βn_from = :core_profiles
        finalize(step(actor.actor_ped))
    end

    # modify dd with new z_profiles
    unpack_z_profiles(cp1d, par, z_profiles)

    # evaluate sources (ie. target fluxes)
    IMAS.sources!(dd)

    # evaludate neoclassical + turbulent fluxes
    finalize(step(actor.actor_ct))

    # compare fluxes
    errors = flux_match_errors(dd, par, actor.norms, prog)

    # update error history
    push!(err_history, norm(errors))

    return errors
end

function error_transformation(target::T, output::T, norm::Real) where {T}
    return (target .- output) ./ norm
end

function target_transformation(target::Vector{Float64})
    return sum(abs.(target)) / length(target)
end

"""
    flux_match_norms(dd::IMAS.dd, par::FUSEparameters__ActorFluxMatcher)

Returns vector of normalizations for the different channels that are evolved
"""
function flux_match_norms(dd::IMAS.dd, par::FUSEparameters__ActorFluxMatcher)
    cp1d = dd.core_profiles.profiles_1d[]
    total_sources = IMAS.total_sources(dd.core_sources, cp1d; fields=[:total_ion_power_inside, :power_inside, :particles_inside, :torque_tor_inside])
    cs_gridpoints = [argmin((rho_x .- total_sources.grid.rho_tor_norm) .^ 2) for rho_x in par.rho_transport]

    norms = Float64[]

    if par.evolve_Ti == :flux_match #[W / m^2]
        push!(norms, target_transformation(total_sources.total_ion_power_inside[cs_gridpoints] ./ total_sources.grid.surface[cs_gridpoints]))
    end

    if par.evolve_Te == :flux_match #[W / m^2]
        push!(norms, target_transformation(total_sources.electrons.power_inside[cs_gridpoints] ./ total_sources.grid.surface[cs_gridpoints]))
    end

    if par.evolve_rotation == :flux_match #[kg / m s^2]
        push!(norms, target_transformation(total_sources.torque_tor_inside[cs_gridpoints] ./ total_sources.grid.surface[cs_gridpoints]))
    end

    evolve_densities = evolve_densities_dictionary(cp1d, par)
    if evolve_densities[:electrons] == :flux_match #[m^-2 s^-1]
        push!(norms, target_transformation(total_sources.electrons.particles_inside[cs_gridpoints] ./ total_sources.grid.surface[cs_gridpoints]))
    end

    return norms
end

"""
    flux_match_errors(dd::IMAS.dd, par::FUSEparameters__ActorFluxMatcher, norms::Vector{Float64}, prog::Any)

Evaluates the flux_matching errors for the :flux_match species and channels

NOTE: flux matching is done in physical units
"""
function flux_match_errors(dd::IMAS.dd, par::FUSEparameters__ActorFluxMatcher, norms::Vector{Float64}, prog::Any)
    cp1d = dd.core_profiles.profiles_1d[]

    total_sources = IMAS.total_sources(dd.core_sources, cp1d; fields=[:total_ion_power_inside, :power_inside, :particles_inside, :torque_tor_inside])
    total_fluxes = IMAS.total_fluxes(dd.core_transport)

    cs_gridpoints = [argmin(abs.(rho_x .- total_sources.grid.rho_tor_norm)) for rho_x in par.rho_transport]
    cf_gridpoints = [argmin(abs.(rho_x .- total_fluxes.grid_flux.rho_tor_norm)) for rho_x in par.rho_transport]

    errors = Float64[]

    n = 0
    if par.evolve_Ti == :flux_match
        n += 1
        target = total_sources.total_ion_power_inside[cs_gridpoints] ./ total_sources.grid.surface[cs_gridpoints]
        output = total_fluxes.total_ion_energy.flux[cf_gridpoints]
        append!(errors, error_transformation(target, output, norms[n]))
    end

    if par.evolve_Te == :flux_match
        n += 1
        target = total_sources.electrons.power_inside[cs_gridpoints] ./ total_sources.grid.surface[cs_gridpoints]
        output = total_fluxes.electrons.energy.flux[cf_gridpoints]
        append!(errors, error_transformation(target, output, norms[n]))
    end

    if par.evolve_rotation == :flux_match
        n += 1
        target = total_sources.torque_tor_inside[cs_gridpoints] ./ total_sources.grid.surface[cs_gridpoints]
        output = total_fluxes.momentum_tor.flux[cf_gridpoints]
        append!(errors, error_transformation(target, output, norms[n]))
    end

    evolve_densities = evolve_densities_dictionary(cp1d, par)
    if !isempty(evolve_densities)
        if evolve_densities[:electrons] == :flux_match
            n += 1
            target = total_sources.electrons.particles_inside[cs_gridpoints] ./ total_sources.grid.surface[cs_gridpoints]
            output = total_fluxes.electrons.particles.flux[cf_gridpoints]
            append!(errors, error_transformation(target, output, norms[n]))
        end
        for ion in cp1d.ion
            if evolve_densities[Symbol(ion.label)] == :flux_match
                error("This is currently not working will fix later")
            end
        end
    end

    if prog !== nothing
        ProgressMeter.next!(prog; showvalues=progress_ActorFluxMatcher(dd, norm(errors)))
    end

    return errors
end

function progress_ActorFluxMatcher(dd::IMAS.dd, error::Float64)
    cp1d = dd.core_profiles.profiles_1d[]
    tmp = [
        ("         error", error),
        ("  Pfusion [MW]", IMAS.fusion_power(cp1d) / 1E6),
        ("     Ti0 [keV]", cp1d.ion[1].temperature[1] / 1E3),
        ("     Te0 [keV]", cp1d.electrons.temperature[1] / 1E3),
        ("ne0 [10²⁰ m⁻³]", cp1d.electrons.density[1] / 1E20)]
    return tmp
end

function evolve_densities_dictionary(cp1d::IMAS.core_profiles__profiles_1d, par::FUSEparameters__ActorFluxMatcher)
    if par.evolve_densities == :fixed
        return setup_density_evolution_fixed(cp1d)
    elseif par.evolve_densities == :flux_match
        return setup_density_evolution_electron_flux_match_rest_ne_scale(cp1d)
    elseif typeof(par.evolve_densities) <: AbstractDict
        return par.evolve_densities
    else
        error(
            "act.ActorFluxMatcher.evolve_densities cannot be `$(repr(par.evolve_densities))`. Use `:fixed`, `:flux_match` or a dictionary specifiying [:quasi_neutrality, :match_ne_scale, :fixed, :flux_match] for each specie"
        )
    end
end

"""
    pack_z_profiles(cp1d::IMAS.core_profiles__profiles_1d, par::FUSEparameters__ActorFluxMatcher)

Packs the z_profiles based on evolution parameters

NOTE: the order for packing and unpacking is always: [Ti, Te, Rotation, ne, nis...]
"""
function pack_z_profiles(cp1d::IMAS.core_profiles__profiles_1d, par::FUSEparameters__ActorFluxMatcher)
    cp_gridpoints = [argmin(abs.(rho_x .- cp1d.grid.rho_tor_norm)) for rho_x in par.rho_transport]

    z_profiles = Float64[]

    if par.evolve_Ti == :flux_match
        z_Ti = IMAS.calc_z(cp1d.grid.rho_tor_norm, cp1d.ion[1].temperature)[cp_gridpoints]
        append!(z_profiles, z_Ti)
    end

    if par.evolve_Te == :flux_match
        z_Te = IMAS.calc_z(cp1d.grid.rho_tor_norm, cp1d.electrons.temperature)[cp_gridpoints]
        append!(z_profiles, z_Te)
    end

    if par.evolve_rotation == :flux_match
        z_rot = IMAS.calc_z(cp1d.grid.rho_tor_norm, cp1d.rotation_frequency_tor_sonic)[cp_gridpoints]
        append!(z_profiles, z_rot)
    end

    evolve_densities = evolve_densities_dictionary(cp1d, par)
    if !isempty(evolve_densities)
        check_evolve_densities(cp1d, evolve_densities)
        if evolve_densities[:electrons] == :flux_match
            z_ne = IMAS.calc_z(cp1d.grid.rho_tor_norm, cp1d.electrons.density_thermal)[cp_gridpoints]
            append!(z_profiles, z_ne)
        end
        for ion in cp1d.ion
            if evolve_densities[Symbol(ion.label)] == :flux_match
                z_ni = IMAS.calcz(cp1d.grid.rho_tor_norm, ion.density_thermal)[cp_gridpoints]
                append!(z_profiles, z_ni)
            end
        end
    end

    return z_profiles
end

"""
    unpack_z_profiles(
        cp1d::IMAS.core_profiles__profiles_1d,
        par::FUSEparameters__ActorFluxMatcher,
        z_profiles::AbstractVector{<:Real})

Unpacks z_profiles based on evolution parameters

NOTE: The order for packing and unpacking is always: [Ti, Te, Rotation, ne, nis...]
"""
function unpack_z_profiles(
    cp1d::IMAS.core_profiles__profiles_1d,
    par::FUSEparameters__ActorFluxMatcher,
    z_profiles::AbstractVector{<:Real}
)

    cp_rho_transport = [cp1d.grid.rho_tor_norm[argmin(abs.(rho_x .- cp1d.grid.rho_tor_norm))] for rho_x in par.rho_transport]

    N = length(par.rho_transport)
    counter = 0

    if par.evolve_Ti == :flux_match
        Ti_new = IMAS.profile_from_z_transport(cp1d.ion[1].temperature, cp1d.grid.rho_tor_norm, cp_rho_transport, z_profiles[counter+1:counter+N])
        counter += N
        for ion in cp1d.ion
            ion.temperature = Ti_new
        end
    end

    if par.evolve_Te == :flux_match
        cp1d.electrons.temperature = IMAS.profile_from_z_transport(cp1d.electrons.temperature, cp1d.grid.rho_tor_norm, cp_rho_transport, z_profiles[counter+1:counter+N])
        counter += N
    end

    if par.evolve_rotation == :flux_match
        cp1d.rotation_frequency_tor_sonic =
            IMAS.profile_from_z_transport(cp1d.rotation_frequency_tor_sonic .+ 1, cp1d.grid.rho_tor_norm, cp_rho_transport, z_profiles[counter+1:counter+N])
        counter += N
    end

    evolve_densities = evolve_densities_dictionary(cp1d, par)
    if !isempty(evolve_densities)
        if evolve_densities[:electrons] == :flux_match
            cp1d.electrons.density_thermal =
                IMAS.profile_from_z_transport(cp1d.electrons.density_thermal, cp1d.grid.rho_tor_norm, cp_rho_transport, z_profiles[counter+1:counter+N])
            counter += N
        end
        z_ne = IMAS.calc_z(cp1d.grid.rho_tor_norm, cp1d.electrons.density_thermal)
        for ion in cp1d.ion
            if evolve_densities[Symbol(ion.label)] == :flux_match
                ion.density_thermal = IMAS.profile_from_z_transport(ion.density_thermal, cp1d.grid.rho_tor_norm, cp_rho_transport, z_profiles[counter+1:counter+N])
                counter += N
            elseif evolve_densities[Symbol(ion.label)] == :match_ne_scale
                ion.density_thermal = IMAS.profile_from_z_transport(ion.density_thermal, cp1d.grid.rho_tor_norm, cp1d.grid.rho_tor_norm, z_ne)
            end
        end
    end

    # Ensure Quasi neutrality if you are evolving densities
    if !IMAS.is_quasi_neutral(cp1d) && !isempty(evolve_densities) && any((evo != :fixed for evo in values(evolve_densities)))
        q_specie = Symbol[i for (i, evolve) in evolve_densities if evolve == :quasi_neutrality]
        @assert q_specie != Symbol[] "no quasi neutrality specie while quasi neutrality is broken: $(evolve_densities)"
        @assert length(q_specie) == 1 "only one specie can be set as :quasi_neutrality: $(evolve_densities)"
        IMAS.enforce_quasi_neutrality!(cp1d, q_specie[1])
    end

    return cp1d
end

"""
    check_evolve_densities(cp1d::IMAS.core_profiles__profiles_1d, evolve_densities::Dict)

Checks if the evolve_densities dictionary makes sense and return sensible errors if this is not the case
"""
function check_evolve_densities(cp1d::IMAS.core_profiles__profiles_1d, evolve_densities::AbstractDict)
    dd_species = vcat([Symbol(ion.label) for ion in cp1d.ion], :electrons)
    dd_species = vcat(dd_species, [Symbol(String(ion.label) * "_fast") for ion in cp1d.ion if sum(ion.density_fast) > 0.0])
    # Check if evolve_densities contains all of dd species
    @assert sort([i for (i, evolve) in evolve_densities]) == sort(dd_species) "Not all species are accounted for in the evolve_densities dict : $(sort([i for (i,j) in evolve_densities])) , dd_species : $(sort(dd_species)) ,"
    # Check if there is 1 quasi_neutrality specie
    @assert length([i for (i, evolve) in evolve_densities if evolve == :quasi_neutrality]) < 2 "Only one specie can be used for quasi neutality matching (or 0 when everything matches ne_scale)"
    # Check if there is a source for the flux_match specie(s)
    # isnt' there yet 
end

"""
    setup_density_evolution_electron_flux_match_rest_ne_scale(cp1d::IMAS.core_profiles__profiles_1d)

Sets up the evolve_density dict to evolve only ne and keep the rest matching the ne_scale lengths
"""
function setup_density_evolution_electron_flux_match_rest_ne_scale(cp1d::IMAS.core_profiles__profiles_1d)
    dd_thermal = [item[2] for item in IMAS.species(cp1d; only_electrons_ions=:ions, only_thermal_fast=:thermal)]
    dd_fast = [item[2] for item in IMAS.species(cp1d; only_electrons_ions=:all, only_thermal_fast=:fast)]
    quasi_neutrality_specie = :D
    if :DT ∈ dd_thermal
        quasi_neutrality_specie = :DT
    end
    return evolve_densities_dict_creation([:electrons], dd_fast, dd_thermal; quasi_neutrality_specie)
end

"""
    setup_density_evolution_fixed(cp1d::IMAS.core_profiles__profiles_1d)

Sets up the evolve_density dict to keep all species fixed
"""
function setup_density_evolution_fixed(cp1d::IMAS.core_profiles__profiles_1d)
    s = [item[2] for item in IMAS.species(cp1d)]
    return evolve_densities_dict_creation(Symbol[], s, Symbol[]; quasi_neutrality_specie=false)
end

"""
    evolve_densities_dict_creation(flux_match_species::Vector, fixed_species::Vector, match_ne_scale_species::Vector; quasi_neutrality_specie::Union{Symbol,Bool}=false)

Create the density_evolution dict based on input vectors: flux_match_species, fixed_species, match_ne_scale_species, quasi_neutrality_specie
"""
function evolve_densities_dict_creation(flux_match_species::Vector, fixed_species::Vector, match_ne_scale_species::Vector; quasi_neutrality_specie::Union{Symbol,Bool}=false)
    parse_list = vcat([[sym, :flux_match] for sym in flux_match_species], [[sym, :match_ne_scale] for sym in match_ne_scale_species], [[sym, :fixed] for sym in fixed_species])
    if isa(quasi_neutrality_specie, Symbol)
        parse_list = vcat(parse_list, [[quasi_neutrality_specie, :quasi_neutrality]])
    end
    return Dict(sym => evolve for (sym, evolve) in parse_list)
end

function parse_and_plot_error(data::String)
    data = split(data, "\n")[2:end-1]
    array = zeros(length(data))
    for (idx, line) in enumerate(data)
        filtered_arr = filter(x -> !occursin(r"^\s*$", x), split(line, " "))
        array[idx] = parse(Float64, filtered_arr[3])
    end
    return plot(array; yscale=:log10, ylabel="Log₁₀ of convergence errror", xlabel="Iterations", label=@sprintf("Minimum error =  %.3e ", (minimum(array))))
end<|MERGE_RESOLUTION|>--- conflicted
+++ resolved
@@ -18,16 +18,10 @@
         )
     evolve_rotation::Switch{Symbol} = Switch{Symbol}([:flux_match, :fixed], "-", "Rotation `:flux_match` or keep `:fixed`"; default=:fixed)
     evolve_pedestal::Entry{Bool} = Entry{Bool}("-", "Evolve the pedestal inside the transport solver"; default=false)
-<<<<<<< HEAD
     optimize_q::Entry{Bool} = Entry{Bool}("-", "Optimize q profile to achieve goal"; default=false)
     max_iterations::Entry{Int} = Entry{Int}("-", "Maximum optimizer iterations"; default=300)
     optimizer_algorithm::Switch{Symbol} = Switch{Symbol}([:anderson, :newton, :trust_region], "-", "Optimizing algorithm used for the flux matching"; default=:anderson)
     step_size::Entry{T} = Entry{T}("-", "Step size for each algorithm iteration (note this has a different meaning for each algorithm)"; default=1.0)
-=======
-    max_iterations::Entry{Int} = Entry{Int}("-", "Maximum optimizer iterations"; default=200)
-    optimizer_algorithm::Switch{Symbol} = Switch{Symbol}([:anderson, :newton, :trust_region], "-", "Optimizing algorithm used for the flux matching"; default=:trust_region)
-    step_size::Entry{T} = Entry{T}("-", "Step size for each algorithm iteration (note this has a different meaning for each algorithm)"; default=0.5)
->>>>>>> 9fab1712
     do_plot::Entry{Bool} = Entry{Bool}("-", "Plots the flux matching"; default=false)
     verbose::Entry{Bool} = Entry{Bool}("-", "Print trace and optimization result"; default=false)
 end
