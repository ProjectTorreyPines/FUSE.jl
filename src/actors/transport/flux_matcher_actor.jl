--- conflicted
+++ resolved
@@ -548,21 +548,6 @@
 end
 
 """
-<<<<<<< HEAD
-    calc_z_backward_bc(x::Vector{T}, y::Vector{T}, grid::AbstractVector{Int}) where {T<:Real}
-
-Calculate inverse scale length with third order accuracy everywhere but where the boundary condition is set
-At the boundary condition location we used :backward finite difference to allow for discontinuty in the gradient
-"""
-function calc_z_backward_bc(x::Vector{T}, y::Vector{T}, grid::AbstractVector{Int}) where {T<:Real}
-    z = IMAS.calc_z(x, y; method=:backward)[grid]
-    z[end] = IMAS.calc_z(x, y; method=:backward)[grid[end]]
-    return z
-end
-
-"""
-=======
->>>>>>> 773ac858
     unpack_z_profiles(
         cp1d::IMAS.core_profiles__profiles_1d,
         par::FUSEparameters__ActorFluxMatcher,
