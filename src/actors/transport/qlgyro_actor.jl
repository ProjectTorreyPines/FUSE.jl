import TGLFNN
import TGLFNN: InputQLGYRO, InputCGYRO

#= =========== =#
#  ActorQLGYRO  #
#= =========== =#
Base.@kwdef mutable struct FUSEparameters__ActorQLGYRO{T<:Real} <: ParametersActorPlasma{T}
    _parent::WeakRef = WeakRef(nothing)
    _name::Symbol = :not_set
    _time::Float64 = NaN
    model::Switch{Symbol} = Switch{Symbol}([:QLGYRO], "-", "Implementation of QLGYRO"; default=:QLGYRO)
    ky::Entry{Float64} = Entry{Float64}("-", "Max ky"; default=1.6)
    nky::Entry{Int} = Entry{Int}("-", "Number of ky modes"; default=16)
    cpu_per_ky::Entry{Int} = Entry{Int}("-", "Number of cpus per ky"; default=1)
    kygrid_model::Entry{Int} = Entry{Int}("-", "TGLF ky grid model"; default=0)
    sat_rule::Switch{Symbol} = Switch{Symbol}([:sat1, :sat2, :sat3], "-", "Saturation rule"; default=:sat1)
    n_field::Entry{Int} = Entry{Int}( "-", "1:phi, 2:phi+apar, 3:phi+apar+bpar"; default=1, check=x -> @assert 1 <= x <= 3 "n_fields must be either 1,2 or 3")
    delta_t::Entry{Float64} = Entry{Float64}("-", "CGYRO step size "; default=0.005)
    max_time::Entry{Float64} = Entry{Float64}("-", "Max simulation time (a/cs)"; default=100.0)
    rho_transport::Entry{AbstractVector{T}} = Entry{AbstractVector{T}}("-", "rho_tor_norm values to compute QLGYRO fluxes on"; default=0.25:0.1:0.85)
    lump_ions::Entry{Bool} = Entry{Bool}("-", "Lumps the fuel species (D,T) as well as the impurities together"; default=true)
end

mutable struct ActorQLGYRO{D,P} <: SingleAbstractActor{D,P}
    dd::IMAS.dd{D}
    par::FUSEparameters__ActorQLGYRO{P}
    input_qlgyros::Vector{<:InputQLGYRO}
    input_cgyros::Vector{<:InputCGYRO}
    flux_solutions::Union{Vector{<:IMAS.flux_solution},Any}
end

"""
    ActorQLGYRO(dd::IMAS.dd, act::ParametersAllActors; kw...)

Evaluates the QLGYRO predicted turbulence
"""
function ActorQLGYRO(dd::IMAS.dd, act::ParametersAllActors; kw...)
    actor = ActorQLGYRO(dd, act.ActorQLGYRO; kw...)
    step(actor)
    finalize(actor)
    return actor
end

function ActorQLGYRO(dd::IMAS.dd, par::FUSEparameters__ActorQLGYRO; kw...)
    par = par(kw...)
    input_QLGYROs = Vector{InputQLGYRO}(undef, length(par.rho_transport))
    input_CGYROs = Vector{InputCGYRO}(undef, length(par.rho_transport))
    return ActorQLGYRO(dd, par, input_QLGYROs, input_CGYROs, IMAS.flux_solution[])
end

"""
    _step(actor::ActorQLGYRO)

Runs QLGYRO actor to evaluate the turbulence flux on a vector of gridpoints
"""
function _step(actor::ActorQLGYRO)
    par = actor.par
    dd = actor.dd

    cp1d = dd.core_profiles.profiles_1d[]
    ix_cp = [argmin(abs.(cp1d.grid.rho_tor_norm .- rho)) for rho in par.rho_transport]

    for (k, gridpoint_cp) in enumerate(ix_cp)
        actor.input_qlgyros[k] = TGLFNN.InputQLGYRO()

        actor.input_qlgyros[k].N_PARALLEL = par.nky * par.cpu_per_ky
        actor.input_qlgyros[k].N_RUNS = 1
        actor.input_qlgyros[k].GAMMA_E = 0.0
        actor.input_qlgyros[k].CODE = -1
        actor.input_qlgyros[k].NKY = par.nky
        actor.input_qlgyros[k].KYGRID_MODEL = par.kygrid_model
        actor.input_qlgyros[k].KY = par.ky

        if par.sat_rule == :sat2
            actor.input_qlgyros[k].SAT_RULE = 2
        elseif par.sat_rule == :sat1
            actor.input_qlgyros[k].SAT_RULE = 1
        end

        actor.input_cgyros[k] = InputCGYRO(dd, gridpoint_cp, par.lump_ions)
        actor.input_cgyros[k].N_FIELD = par.n_field
        actor.input_cgyros[k].DELTA_T = par.delta_t
        actor.input_cgyros[k].MAX_TIME = par.max_time

        input_cgyro.DELTA_T_METHOD = 1
        input_cgyro.FREQ_TOL = 0.01
<<<<<<< HEAD

=======
>>>>>>> e666c51e
    end

    actor.flux_solutions = TGLFNN.run_qlgyro(actor.input_qlgyros, actor.input_cgyros)

    return actor
end

"""
    _finalize(actor::ActorQLGYRO)

Writes results to dd.core_transport
"""
function _finalize(actor::ActorQLGYRO)
    dd = actor.dd
    par = actor.par
    cp1d = dd.core_profiles.profiles_1d[]
    eqt = dd.equilibrium.time_slice[]

    model = resize!(dd.core_transport.model, :anomalous; wipe=false)
    model.identifier.name = string(par.model)
    m1d = resize!(model.profiles_1d)
    m1d.grid_flux.rho_tor_norm = par.rho_transport

    IMAS.flux_gacode_to_fuse([:ion_energy_flux, :electron_energy_flux, :electron_particle_flux, :momentum_flux], actor.flux_solutions, m1d, eqt, cp1d)

    return actor
end

<<<<<<< HEAD

=======
>>>>>>> e666c51e
function Base.show(input::InputQLGYRO)
    for field_name in fieldnames(typeof(input))
        println(" $field_name = $(getfield(input,field_name))")
    end
end<|MERGE_RESOLUTION|>--- conflicted
+++ resolved
@@ -84,10 +84,6 @@
 
         input_cgyro.DELTA_T_METHOD = 1
         input_cgyro.FREQ_TOL = 0.01
-<<<<<<< HEAD
-
-=======
->>>>>>> e666c51e
     end
 
     actor.flux_solutions = TGLFNN.run_qlgyro(actor.input_qlgyros, actor.input_cgyros)
@@ -116,10 +112,6 @@
     return actor
 end
 
-<<<<<<< HEAD
-
-=======
->>>>>>> e666c51e
 function Base.show(input::InputQLGYRO)
     for field_name in fieldnames(typeof(input))
         println(" $field_name = $(getfield(input,field_name))")
