#= =================== =#
#  ActorFluxCalculator  #
#= =================== =#
Base.@kwdef mutable struct FUSEparameters__ActorFluxCalculator{T} <: ParametersActor where {T<:Real}
    _parent::WeakRef = WeakRef(nothing)
    _name::Symbol = :not_set
    rho_transport::Entry{AbstractVector{T}} = Entry{AbstractVector{T}}("-", "rho core transport grid"; default=0.2:0.1:0.8)
    turbulence_model::Switch{Symbol} = Switch{Symbol}([:TGLF, :none], "-", "Turbulence model to use"; default=:TGLF)
    neoclassical_model::Switch{Symbol} = Switch{Symbol}([:neoclassical, :none], "-", "Neocalssical model to use"; default=:neoclassical)
end

mutable struct ActorFluxCalculator{D,P} <: PlasmaAbstractActor
    dd::IMAS.dd{D}
    par::FUSEparameters__ActorFluxCalculator{P}
<<<<<<< HEAD
    actor_turb::Union{ActorTGLF{D,P},ActorNoOperation{D,P}}
    actor_neoc::Union{ActorNeoclassical{D,P},ActorNoOperation{D,P}}
=======
    actor_turb::ActorTGLF{D,P}
    actor_neoc::ActorNeoclassical{D,P}
>>>>>>> aa51414a
end

"""
    ActorFluxCalculator(dd::IMAS.dd, act::ParametersAllActors; kw...)

Provides a common interface to run multiple transport model actors
"""
function ActorFluxCalculator(dd::IMAS.dd, act::ParametersAllActors; kw...)
    actor = ActorFluxCalculator(dd, act.ActorFluxCalculator, act; kw...)
    step(actor)
    finalize(actor)
    return actor
end

function ActorFluxCalculator(dd::IMAS.dd, par::FUSEparameters__ActorFluxCalculator, act::ParametersAllActors; kw...)
    par = par(kw...)

    if par.turbulence_model == :none
        logging(Logging.Debug, :actors, "ActorFluxCalculator: turbulent transport disabled")
        actor_turb = ActorNoOperation(dd, act.ActorNoOperation)
    elseif par.turbulence_model == :TGLF
        act.ActorTGLF.rho_transport = par.rho_transport
        actor_turb = ActorTGLF(dd, act.ActorTGLF)
    end

    if par.neoclassical_model == :none
        logging(Logging.Debug, :actors, "ActorFluxCalculator: neoclassical transport disabled")
        actor_neoc = ActorNoOperation(dd, act.ActorNoOperation)
    elseif par.neoclassical_model == :neoclassical
        act.ActorNeoclassical.rho_transport = par.rho_transport
        actor_neoc = ActorNeoclassical(dd, act.ActorNeoclassical)
    end

    return ActorFluxCalculator(dd, par, actor_turb, actor_neoc)
end

"""
    _step(actor::ActorFluxCalculator)

Runs through the selected equilibrium actor's step
"""
function _step(actor::ActorFluxCalculator)
<<<<<<< HEAD
    step(actor.actor_turb)
    step(actor.actor_neoc)
=======
    _step(actor.actor_turb)
    _step(actor.actor_neoc)
>>>>>>> aa51414a
    return actor
end

"""
    _finalize(actor::ActorFluxCalculator)

Finalizes the selected equilibrium actor
"""
function _finalize(actor::ActorFluxCalculator)
<<<<<<< HEAD
    finalize(actor.actor_turb)
    finalize(actor.actor_neoc)
=======
    _finalize(actor.actor_turb)
    _finalize(actor.actor_neoc)
>>>>>>> aa51414a
    return actor
end<|MERGE_RESOLUTION|>--- conflicted
+++ resolved
@@ -12,13 +12,8 @@
 mutable struct ActorFluxCalculator{D,P} <: PlasmaAbstractActor
     dd::IMAS.dd{D}
     par::FUSEparameters__ActorFluxCalculator{P}
-<<<<<<< HEAD
     actor_turb::Union{ActorTGLF{D,P},ActorNoOperation{D,P}}
     actor_neoc::Union{ActorNeoclassical{D,P},ActorNoOperation{D,P}}
-=======
-    actor_turb::ActorTGLF{D,P}
-    actor_neoc::ActorNeoclassical{D,P}
->>>>>>> aa51414a
 end
 
 """
@@ -61,13 +56,8 @@
 Runs through the selected equilibrium actor's step
 """
 function _step(actor::ActorFluxCalculator)
-<<<<<<< HEAD
-    step(actor.actor_turb)
-    step(actor.actor_neoc)
-=======
     _step(actor.actor_turb)
     _step(actor.actor_neoc)
->>>>>>> aa51414a
     return actor
 end
 
@@ -77,12 +67,7 @@
 Finalizes the selected equilibrium actor
 """
 function _finalize(actor::ActorFluxCalculator)
-<<<<<<< HEAD
-    finalize(actor.actor_turb)
-    finalize(actor.actor_neoc)
-=======
     _finalize(actor.actor_turb)
     _finalize(actor.actor_neoc)
->>>>>>> aa51414a
     return actor
 end