--- conflicted
+++ resolved
@@ -227,15 +227,10 @@
             MTK.@named sys = MTK.ODESystem(plant_connections, t, sts, plant_params; systems=plant_systems)
 
             # Check DOF and problem size
-<<<<<<< HEAD
-            # TSMD.system_details(sys)
-
-=======
             if par.verbose == true
                 TSMD.system_details(sys);
             end
             
->>>>>>> 74a11860
             # Simplify using ModelingToolkit's model reduction methods
             simple_sys = MTK.structural_simplify(sys)
 
