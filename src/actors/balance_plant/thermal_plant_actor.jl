--- conflicted
+++ resolved
@@ -10,20 +10,12 @@
 
 Base.@kwdef mutable struct FUSEparameters__ActorThermalPlant{T<:Real} <: ParametersActor{T}
     _parent::WeakRef = WeakRef(Nothing)
-<<<<<<< HEAD
-    _name::Symbol   = :not_set
+    _name::Symbol = :not_set
     _time::Float64 = NaN
-    model::Switch{Symbol}      = Switch{Symbol}([:brayton,:rankine], "-", "user can only select one of these"; default = :rankine) # for future additions
-    heat_load_from::Switch{Symbol} = Switch{Symbol}([:dd, :actor],"-",""; default = :dd)
-    do_plot::Entry{Bool} = act_common_parameters(do_plot=false)
-    verbose::Entry{Bool} = act_common_parameters(verbose=false)
-=======
-    _name::Symbol = :not_set
     model::Switch{Symbol} = Switch{Symbol}([:brayton, :rankine], "-", "user can only select one of these"; default=:rankine) # for future additions
     heat_load_from::Switch{Symbol} = Switch{Symbol}([:dd, :actor], "-", ""; default=:dd)
     do_plot::Entry{Bool} = act_common_parameters(; do_plot=false)
     verbose::Entry{Bool} = act_common_parameters(; verbose=false)
->>>>>>> ff1b4ab2
 end
 
 mutable struct ActorThermalPlant{D,P} <: SingleAbstractActor{D,P}
@@ -51,7 +43,6 @@
         logging_actor_init(ActorThermalPlant)
         par = par(kw...)
         dd.balance_of_plant.power_plant.power_cycle_type = lowercase(string(par.model))
-<<<<<<< HEAD
         return new{D,P}(dd, 
                         par, 
                         MTK.ODESystem[],
@@ -69,25 +60,6 @@
                         Symbol[],
                         nothing,
                         nothing);
-=======
-        return new{D,P}(dd,
-            par,
-            ModelingToolkit.ODESystem[],
-            ModelingToolkit.Equation[],
-            ModelingToolkit.Num[],
-            Dict{ModelingToolkit.Symbol,ModelingToolkit.ODESystem}(),
-            false,
-            nothing,
-            nothing,
-            nothing,
-            nothing,
-            nothing,
-            Dict{}(),
-            Dict{}(),
-            Symbol[],
-            nothing,
-            nothing)
->>>>>>> ff1b4ab2
     end
 end
 
@@ -261,13 +233,8 @@
                 TSMD.system_details(sys);
             end
             
-<<<<<<< HEAD
             # Simplify using MTK's model reduction methods
             simple_sys = MTK.structural_simplify(sys);
-=======
-            # Simplify using ModelingToolkit's model reduction methods
-            simple_sys = MTK.structural_simplify(sys)
->>>>>>> ff1b4ab2
 
 
             actor.components = plant_systems
@@ -291,11 +258,7 @@
 
             actor.prob = MTK.ODEProblem(simple_sys, [], tspan)
 
-<<<<<<< HEAD
             ode_sol  = DifferentialEquations.solve(actor.prob);
-=======
-            ode_sol = DifferentialEquations.solve(actor.prob, DifferentialEquations.ImplicitEuler())
->>>>>>> ff1b4ab2
             soln(v) = ode_sol[v][end]
 
             utility_vector = [:HotUtility, :ColdUtility, :Electric]
@@ -303,7 +266,6 @@
 
             para_vars = MTK.parameters(simple_sys)
             para_syms = TSMD.variable2symbol(MTK.parameters(simple_sys))
-<<<<<<< HEAD
 
             actor.sym2var = Dict(para_syms[i] => para_vars[i] for i =1:length(para_vars));
             actor.var2val = Dict(para_vars[i] => MTK.getp(simple_sys,para_vars[i])(ode_sol) for i =1:length(para_vars));
@@ -324,30 +286,6 @@
 
         elseif par.model == :brayton
             cyclesys, cconnections, cparams, cdict = TSMD.brayton_cycle(;flowrate = 300)
-=======
-            para_vals = actor.prob.p
-
-            actor.sym2var = Dict(para_syms[i] => para_vars[i] for i in 1:length(para_vars))
-            actor.var2val = Dict(para_vars[i] => para_vals[i] for i in 1:length(para_vars))
-
-
-            gcopy = TSMD.create_plot_graph(actor.G; toignore=[:steam_condensor], verbose=false)
-            xLayReqs, vSortReqs, xs, ys, paths, lay2node = TSMD.layers_to_force!(gcopy)
-            TSMD.initialize_plot_props!(gcopy, lay2node, xs, ys, paths)
-            TSMD.add_plot_elments!(gcopy)
-            TSMD.set_default_node_prop!(gcopy, :height, 1.0)
-            xLayReqs, vSortReqs, xs, ys, paths, lay2node = TSMD.layers_to_force!(gcopy)
-            x, y = TSMD.setVerticalSpacing!(gcopy; vspan=40.0)
-            TSMD.setLayerWidth!(gcopy; pad=2.5, verbose=false)
-            xLayReqs, vSortReqs, xs, ys, paths, lay2node = TSMD.layers_to_force!(gcopy)
-            TSMD.edgeroute_nodes(gcopy; voff=0.1)
-            TSMD.set_plot_props!(gcopy)
-
-            actor.gplot = gcopy
-
-        elseif par.model == :brayton
-            cyclesys, cconnections, cparams, cdict = TSMD.brayton_regenerator(; flowrate=300)
->>>>>>> ff1b4ab2
             energy_con = vcat(
                 TSMD.work_connect(
                     edict[:Electric],
@@ -423,13 +361,8 @@
             # Check DOF and problem size
             # TSMD.system_details(sys)
 
-<<<<<<< HEAD
             # Simplify using MTK's model reduction methods
             simple_sys = MTK.structural_simplify(sys);
-=======
-            # Simplify using ModelingToolkit's model reduction methods
-            simple_sys = MTK.structural_simplify(sys)
->>>>>>> ff1b4ab2
 
 
             actor.components = plant_systems
@@ -441,21 +374,6 @@
             actor.plant = simple_sys
 
             actor.optpar = [:cycle_ṁ,
-<<<<<<< HEAD
-                            :inter_loop_ṁ,
-                            :inter_loop_supply₊T,
-                            :wall_supply₊T,
-                            :wall_heat₊Tout,
-                            :divertor_supply₊T,
-                            :divertor_heat₊Tout,
-                            :breeder_supply₊T,
-                            :breeder_heat₊Tout];
-
-            tspan    = (0.0, 10)
-            actor.prob = MTK.ODEProblem(simple_sys, [], tspan);
-
-            ode_sol  = DifferentialEquations.solve(actor.prob);
-=======
                 :inter_loop_ṁ,
                 :inter_loop_supply₊T,
                 :wall_supply₊T,
@@ -468,8 +386,7 @@
             tspan = (0.0, 10)
             actor.prob = MTK.ODEProblem(simple_sys, [], tspan)
 
-            ode_sol = DifferentialEquations.solve(actor.prob, DifferentialEquations.ImplicitEuler())
->>>>>>> ff1b4ab2
+            ode_sol  = DifferentialEquations.solve(actor.prob);
             sol(v) = ode_sol[v][end]
 
             utility_vector = [:HotUtility, :ColdUtility, :Electric]
@@ -477,28 +394,9 @@
 
             para_vars = MTK.parameters(simple_sys)
             para_syms = TSMD.variable2symbol(MTK.parameters(simple_sys))
-<<<<<<< HEAD
 
             actor.sym2var = Dict(para_syms[i] => para_vars[i] for i =1:length(para_vars));
             actor.var2val = Dict(para_vars[i] => MTK.getp(simple_sys,para_vars[i])(ode_sol) for i =1:length(para_vars));
-
-            gcopy = TSMD.create_plot_graph(actor.G; toignore = [:cycle_cooler], verbose = false);
-            xLayReqs, vSortReqs, xs, ys, paths, lay2node = TSMD.layers_to_force!(gcopy);
-            TSMD.initialize_plot_props!(gcopy, lay2node,xs,ys,paths);
-            TSMD.add_plot_elments!(gcopy);
-            TSMD.set_default_node_prop!(gcopy, :height, 1.0);
-            xLayReqs, vSortReqs, xs, ys, paths, lay2node = TSMD.layers_to_force!(gcopy);
-            x, y = TSMD.setVerticalSpacing!(gcopy; vspan = 40.0);
-            TSMD.setLayerWidth!(gcopy; pad = 2.5, verbose = false);
-            xLayReqs, vSortReqs, xs, ys, paths, lay2node = TSMD.layers_to_force!(gcopy);
-            TSMD.edgeroute_nodes(gcopy; voff = 0.1);
-            TSMD.set_plot_props!(gcopy);
-            actor.gplot = gcopy;
-=======
-            para_vals = actor.prob.p
-
-            actor.sym2var = Dict(para_syms[i] => para_vars[i] for i in 1:length(para_vars))
-            actor.var2val = Dict(para_vars[i] => para_vals[i] for i in 1:length(para_vars))
 
             gcopy = TSMD.create_plot_graph(actor.G; toignore=[:cycle_cooler], verbose=false)
             xLayReqs, vSortReqs, xs, ys, paths, lay2node = TSMD.layers_to_force!(gcopy)
@@ -512,7 +410,6 @@
             TSMD.edgeroute_nodes(gcopy; voff=0.1)
             TSMD.set_plot_props!(gcopy)
             actor.gplot = gcopy
->>>>>>> ff1b4ab2
         end
         actor.x = [getval(a, actor) for a in actor.optpar]
     end
@@ -635,18 +532,7 @@
 Ouput:
 soln = solution object
 """
-<<<<<<< HEAD
-function plant_wrapper(x, u, simple_sys, keypara, var2val, sym2var; tspan = (0,10), solver = DifferentialEquations.Rosenbrock23())
-    # x are parameters 
-    # u are heat loads 
-    #   u[1] = Qbreeder
-    #   u[2] = Qdivertor
-    #   u[3] = Qwall
-    # y are output variables
-    # 
-=======
 function plant_wrapper(x, u, simple_sys, keypara, var2val, sym2var; tspan=(0, 10))
->>>>>>> ff1b4ab2
 
     # new parameters dict
     pwrapped = var2val
@@ -660,13 +546,8 @@
         pwrapped[sym2var[xi]] = x[i]
     end
 
-<<<<<<< HEAD
     node_prob = MTK.ODEProblem(simple_sys, [], tspan, pwrapped);
     node_sol  = DifferentialEquations.solve(node_prob, solver);
-=======
-    node_prob = MTK.ODEProblem(simple_sys, [], tspan, pwrapped)
-    node_sol = DifferentialEquations.solve(node_prob, DifferentialEquations.ImplicitEuler())
->>>>>>> ff1b4ab2
     soln(v) = node_sol[v][end]
     return soln
 end
@@ -680,19 +561,7 @@
 Ouput:
 soln.(yvars)
 """
-<<<<<<< HEAD
-function plant_wrapper(x, u, yvars, simple_sys, keypara, var2val, sym2var; tspan = (0,10), solver = DifferentialEquations.Rosenbrock23())
-    # x are parameters 
-    # u are heat loads 
-    #   u[1] = Qbreeder
-    #   u[2] = Qdivertor
-    #   u[3] = Qwall
-    # y are output variables
-    # 
-
-=======
 function plant_wrapper(x, u, yvars, simple_sys, keypara, var2val, sym2var; tspan=(0, 10))
->>>>>>> ff1b4ab2
     # new parameters dict
     pwrapped = var2val
 
@@ -705,13 +574,8 @@
         pwrapped[sym2var[xi]] = x[i]
     end
 
-<<<<<<< HEAD
     node_prob = MTK.ODEProblem(simple_sys, [], tspan, pwrapped);
     node_sol  = DifferentialEquations.solve(node_prob,solver);
-=======
-    node_prob = MTK.ODEProblem(simple_sys, [], tspan, pwrapped)
-    node_sol = DifferentialEquations.solve(node_prob, DifferentialEquations.ImplicitEuler())
->>>>>>> ff1b4ab2
     soln(v) = node_sol[v][end]
     return soln.(yvars)
 end
@@ -783,13 +647,8 @@
     soln = (isnothing(soln) ? gp[:soln] : soln)
 
     # names of the internal subgraph objects
-<<<<<<< HEAD
     syslabs = [titlecase(replace(lowercase(string(sl)),compnamesubs...)) for sl in gcopy.gprops[:system_labels]]
     format_name(x) = titlecase(replace(lowercase(string(x)),compnamesubs...))
-=======
-    syslabs = [titlecase(replace(lowercase(string(sl)), compnamesubs...)) for sl in TSMD.get_prop(gcopy, :system_labels)]
-    format_name(x) = titlecase(replace(lowercase(string(x)), compnamesubs...))
->>>>>>> ff1b4ab2
 
     # initializing the 1st level of dd
     if length(bop_plant.system) != length(syslabs)
@@ -799,17 +658,10 @@
             bop_plant.system[i].name = syslabs[i]
         end
     end
-<<<<<<< HEAD
-    bopsys = bop_plant.system; 
-    bops_dict = Dict(bopsys[i].name => i for i =1:length(syslabs)); # dict where name => index
-    valid_s   = collect(keys(bops_dict)); 
-    println(valid_s)
-=======
     bopsys = bop_plant.system
     bops_dict = Dict(bopsys[i].name => i for i in 1:length(syslabs)) # dict where name => index
     valid_s = collect(keys(bops_dict))
 
->>>>>>> ff1b4ab2
 
     nparent_dict = TSMD.node_propdict(gcopy, :parent)
     nname_dict = TSMD.node_propdict(gcopy, :name)
