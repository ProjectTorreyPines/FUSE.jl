--- conflicted
+++ resolved
@@ -36,14 +36,9 @@
     logging_actor_init(ActorBalanceOfPlant)
     par = par(kw...)
 
-
     # set the time
     @ddtime(dd.balance_of_plant.time = dd.global_time)
 
-<<<<<<< HEAD
-    ext = Base.get_extension(@__MODULE__, :ThermalSystemModelsExt)
-    thermal_plant_actor = isnothing(ext) ? ActorNoOperation(dd, act.ActorNoOperation) : ext.ActorThermalPlant(dd, act.ActorThermalPlant)
-=======
     # set the heat sources
     bop = dd.balance_of_plant
     breeder_heat_load = isempty(dd.blanket.module) ? 0.0 : sum(bmod.time_slice[].power_thermal_extracted for bmod in dd.blanket.module)
@@ -54,8 +49,8 @@
     @ddtime(bop.power_plant.heat_load.wall = wall_heat_load)
     
     # setup actors
-    thermal_plant_actor = ActorThermalPlant(dd, act.ActorThermalPlant; par.do_plot)
->>>>>>> aaee0008
+    ext = Base.get_extension(@__MODULE__, :ThermalSystemModelsExt)
+    thermal_plant_actor = isnothing(ext) ? ActorNoOperation(dd, act.ActorNoOperation) : ext.ActorThermalPlant(dd, act.ActorThermalPlant)
     power_needs_actor = ActorPowerNeeds(dd, act.ActorPowerNeeds)
     return ActorBalanceOfPlant(dd, par, act, thermal_plant_actor, power_needs_actor)
 end
