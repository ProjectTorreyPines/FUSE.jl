--- conflicted
+++ resolved
@@ -10,10 +10,11 @@
     S::SolovevEquilibrium
 end
 
-<<<<<<< HEAD
 function ActorParameters(::Type{Val{:SolovevActor}})
     par = ActorParameters(nothing)
     par.ngrid = Entry(Integer, "", "ngrid"; default=129)
+    par.volume = Entry(Real, "m³", "Scalar volume to match (optional)"; default=missing)
+    par.area = Entry(Real, "m²", "Scalar area to match (optional)"; default=missing)
     par.verbose = Entry(Bool, "", "verbose"; default=false)
     return par
 end
@@ -22,14 +23,7 @@
     par = act.SolovevActor(kw...)
     actor = SolovevActor(dd.equilibrium)
     step(actor; par.verbose)
-    finalize(actor, ngrid=par.ngrid)
-=======
-function SolovevEquilibriumActor(dd::IMAS.dd, par::Parameters; verbose=false)
-    actor = SolovevEquilibriumActor(dd.equilibrium)
-    step(actor; verbose)
-    finalize(actor, ngrid=par.equilibrium.ngrid, volume=evalmissing(par.equilibrium, :volume), area=evalmissing(par.equilibrium, :area))
-    # Volume area correction
->>>>>>> 0dc73b2d
+    finalize(actor, ngrid=par.ngrid, volume=evalmissing(par, :volume), area=evalmissing(par, :area))
 end
 
 """
