--- conflicted
+++ resolved
@@ -106,13 +106,9 @@
         actor_logging(dd, old_logging)
     end
 
-<<<<<<< HEAD
-    #size_pf_active(actor.actor_pf.setup_cache.optim_coils)
-=======
     # size the PF coils based on the currents they are carrying
     size_pf_active(actor.actor_pf.setup_cache.optim_coils; min_size=1.0)#; tolerance=dd.requirements.coil_j_margin)
     _step(actor.actor_pf) # this is required to update the current limits in the dd
->>>>>>> a7170a98
 
     return actor
 end
