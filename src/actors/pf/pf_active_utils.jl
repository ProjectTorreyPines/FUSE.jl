--- conflicted
+++ resolved
@@ -88,7 +88,6 @@
     return value
 end
 
-<<<<<<< HEAD
 """
     VacuumFields.Green(coil::GS3_IMAS_pf_active__coil, R::Real, Z::Real)
 
@@ -138,8 +137,6 @@
     end
 end
 
-=======
->>>>>>> df1637a6
 #= ==================================== =#
 #  IMAS.pf_active__coil to VacuumFields  #
 #= ==================================== =#
@@ -279,7 +276,6 @@
 end
 
 """
-<<<<<<< HEAD
     VacuumFields.Green(coil::GS_IMAS_pf_active__coil, R::Real, Z::Real)
 
 Calculates coil green function at given R and Z coordinate
@@ -319,8 +315,6 @@
 end
 
 """
-=======
->>>>>>> df1637a6
     fixed_pinned_optim_coils(actor::ActorPFcoilsOpt{D,P}, optimization_scheme::Symbol, coil_struct::Type) where {D<:Real,P<:Real}
 
 Returns tuple of coil_struct (typically `GS_IMAS_pf_active__coil` or `GS3_IMAS_pf_active__coil`) coils organized by their function:
