--- conflicted
+++ resolved
@@ -309,35 +309,10 @@
     end
 end
 
-<<<<<<< HEAD
-#= ============================================= =#
-#  Visualization of IMAS.pf_active.coil as table  #
-#= ============================================= =#
-function DataFrames.DataFrame(coils::IMAS.IDSvector{<:IMAS.pf_active__coil})
-
-    df = DataFrames.DataFrame(;
-        name=String[],
-        var"function"=Vector{Symbol}[],
-        n_elements=Int[],
-        n_total_turns=Float64[]
-    )
-
-    for coil in coils
-        func = [IMAS.index_2_name(coil.function)[f.index] for f in coil.function]
-        turns = sum(getproperty(element, :turns_with_sign, 1.0) for element in coil.element)
-        push!(df, [coil.name, func, length(coil.element), sum(turns)])
-    end
-
-    return df
-end
-
-function Base.show(io::IO, mime::MIME"text/plain", coils::IMAS.IDSvector{<:Union{IMAS.pf_active__coil,IMAS.pf_active__supply}})
-=======
 #= =================================================================================== =#
 #  Visualization of IMAS.pf_active.coil, pf_active__supply, pf_passive__loop as tables  #
 #= =================================================================================== =#
 function Base.show(io::IO, mime::MIME"text/plain", coils::IMAS.IDSvector{<:Union{IMAS.pf_active__coil,IMAS.pf_active__supply,IMAS.pf_passive__loop}})
->>>>>>> 2335dab1
     old_lines = get(ENV, "LINES", missing)
     old_columns = get(ENV, "COLUMNS", missing)
     df = DataFrames.DataFrame(coils)
