--- conflicted
+++ resolved
@@ -44,13 +44,9 @@
     Te_peaking::Real,
     w_ped::Real,
     zeff::Real,
-<<<<<<< HEAD
-    rotation_core::Real,
-=======
     bulk::Symbol,
     impurity::Symbol,
-    Paux::Real,
->>>>>>> e783caf2
+    rotation_core::Real,
     T_ratio::Real = 1.0,
     n_points::Int = 101,
 )
