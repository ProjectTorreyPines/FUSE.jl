import VacuumFields

#= ====================== =#
#  ActorVerticalStability  #
#= ====================== =#
Base.@kwdef mutable struct FUSEparameters__ActorVerticalStability{T<:Real} <: ParametersActor{T}
    _parent::WeakRef = WeakRef(nothing)
    _name::Symbol = :not_set
    _time::Float64 = NaN
    #== actor parameters ==#
    model::Entry{Bool} = Entry{Bool}("-", "Tunr on/off model of vertical stability"; default=true)
    #== display and debugging parameters ==#
    do_plot::Entry{Bool} = act_common_parameters(; do_plot=false)
end

mutable struct ActorVerticalStability{D,P} <: CompoundAbstractActor{D,P}
    dd::IMAS.dd{D}
    par::FUSEparameters__ActorVerticalStability{P}
    act::ParametersAllActors{P}
    stability_margin::D
    normalized_growth_rate::D
    passive_coils::Vector{VacuumFields.MultiCoil}
end

"""
    ActorVerticalStability(dd::IMAS.dd, act::ParametersAllActors; kw...)

Compute vertical stability metrics
"""
function ActorVerticalStability(dd::IMAS.dd, act::ParametersAllActors; kw...)
    par = act.ActorVerticalStability(kw...)
    actor = ActorVerticalStability(dd, par, act)
    step(actor)
    finalize(actor)
    return actor
end

function ActorVerticalStability(dd::IMAS.dd{D}, par::FUSEparameters__ActorVerticalStability{P}, act::ParametersAllActors{P}; kw...) where {D<:Real,P<:Real}
    logging_actor_init(ActorVerticalStability)
    par = par(kw...)
    return ActorVerticalStability(dd, par, act, D(NaN), D(NaN), VacuumFields.MultiCoil[])
end

"""
    _step(actor::ActorVerticalStability)

Compute vertical stability metrics
"""
function _step(actor::ActorVerticalStability)
    dd = actor.dd
    par = actor.par

    # Defaults
    actor.stability_margin = NaN
    actor.normalized_growth_rate = NaN

    if !par.model
        return actor
    end

    active_coils = VacuumFields.IMAS_pf_active__coils(dd; actor.act.ActorPFactive.green_model)
    if all(VacuumFields.current(coil) == 0.0 for coil in active_coils)
        @warn "Active coils have no current. Can't compute vertical stability metrics"
        return actor
    end

    # load passive structures from pf_passive
<<<<<<< HEAD
    actor.passive_coils = VacuumFields.QuadCoil[]
    for loop in dd.pf_passive.loop
        for element in loop.element
            passive_coil = VacuumFields.QuadCoil(element)
            passive_coil.resistance = VacuumFields.resistance(passive_coil, loop.resistivity)
            push!(actor.passive_coils, passive_coil)
        end
    end
=======
    VacuumFields.MultiCoils(dd.pf_passive)
>>>>>>> b58b9e3f

    eqt = dd.equilibrium.time_slice[]
    Ip = eqt.global_quantities.ip
    image = VacuumFields.Image(eqt)
    coils = vcat(active_coils, actor.passive_coils)
    actor.stability_margin = VacuumFields.stability_margin(image, coils, Ip)

    for (k, coil) in enumerate(active_coils)
        if VacuumFields.resistance(coil) <= 0.0
            @warn "Active coil #$(k) has invalid resistance: $(VacuumFields.resistance(coil)). Can't compute normalized growth rate.\nOffending coil: $(repr(coil))"
            return actor
        end
    end
    for (k, coil) in enumerate(actor.passive_coils)
        if VacuumFields.resistance(coil) <= 0.0
            @warn "Passive coil #$(k) has invalid resistance: $(VacuumFields.resistance(coil)). Can't compute normalized growth rate.\nOffending coil: $(repr(coil))"
            return actor
        end
    end

    _, _, actor.normalized_growth_rate = VacuumFields.normalized_growth_rate(image, coils, Ip)

    return actor
end

"""
    _finalize(actor::ActorVerticalStability)

Store vertical stability metrics
"""
function _finalize(actor::ActorVerticalStability)
    dd = actor.dd
    par = actor.par

    mhd = resize!(dd.mhd_linear.time_slice)
    resize!(mhd.toroidal_mode, 2)

    # Stability margin
    mode = mhd.toroidal_mode[1]
    mode.perturbation_type.description = "Vertical stability margin, > 0.15 for stability (N.B., not in Hz)"
    mode.perturbation_type.name = "m_s"
    mode.n_tor = 0
    mode.growthrate = actor.stability_margin # not in Hz

    # Normalized growth rate
    mode = mhd.toroidal_mode[2]
    mode.perturbation_type.description = "Normalized vertical growth rate, < 10 for stability (N.B., not in Hz)"
    mode.perturbation_type.name = "γτ"
    mode.n_tor = 0
    mode.growthrate = actor.normalized_growth_rate # not in Hz

    # plot
    if par.do_plot
        plot(dd.build; wireframe=true, title="Passive structures considered for vertical stability")
        colors = distinguishable_colors(length(actor.passive_coils))
        for (k, coil) in enumerate(actor.passive_coils)
            plot!(coil; color=colors[k], alpha=0.5)
        end
        display(plot!(; aspect_ratio=:equal))
    end

    return actor
end<|MERGE_RESOLUTION|>--- conflicted
+++ resolved
@@ -65,18 +65,7 @@
     end
 
     # load passive structures from pf_passive
-<<<<<<< HEAD
-    actor.passive_coils = VacuumFields.QuadCoil[]
-    for loop in dd.pf_passive.loop
-        for element in loop.element
-            passive_coil = VacuumFields.QuadCoil(element)
-            passive_coil.resistance = VacuumFields.resistance(passive_coil, loop.resistivity)
-            push!(actor.passive_coils, passive_coil)
-        end
-    end
-=======
     VacuumFields.MultiCoils(dd.pf_passive)
->>>>>>> b58b9e3f
 
     eqt = dd.equilibrium.time_slice[]
     Ip = eqt.global_quantities.ip
