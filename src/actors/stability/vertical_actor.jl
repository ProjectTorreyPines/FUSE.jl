import VacuumFields

#= ====================== =#
#  ActorVerticalStability  #
#= ====================== =#
Base.@kwdef mutable struct FUSEparameters__ActorVerticalStability{T<:Real} <: ParametersActor{T}
    _parent::WeakRef = WeakRef(nothing)
    _name::Symbol = :not_set
    _time::Float64 = NaN
    #== actor parameters ==#
    model::Entry{Bool} = Entry{Bool}("-", "Tunr on/off model of vertical stability"; default=true)
    #== display and debugging parameters ==#
    do_plot::Entry{Bool} = act_common_parameters(; do_plot=false)
end

mutable struct ActorVerticalStability{D,P} <: CompoundAbstractActor{D,P}
    dd::IMAS.dd{D}
    par::FUSEparameters__ActorVerticalStability{P}
    act::ParametersAllActors{P}
    stability_margin::D
    normalized_growth_rate::D
    passive_coils::Vector{VacuumFields.MultiCoil}
end

"""
    ActorVerticalStability(dd::IMAS.dd, act::ParametersAllActors; kw...)

Compute vertical stability metrics
"""
function ActorVerticalStability(dd::IMAS.dd, act::ParametersAllActors; kw...)
    par = act.ActorVerticalStability(kw...)
    actor = ActorVerticalStability(dd, par, act)
    step(actor)
    finalize(actor)
    return actor
end

function ActorVerticalStability(dd::IMAS.dd{D}, par::FUSEparameters__ActorVerticalStability{P}, act::ParametersAllActors{P}; kw...) where {D<:Real,P<:Real}
    logging_actor_init(ActorVerticalStability)
    par = par(kw...)
    return ActorVerticalStability(dd, par, act, D(NaN), D(NaN), VacuumFields.MultiCoil[])
end

"""
    _step(actor::ActorVerticalStability)

Compute vertical stability metrics
"""
function _step(actor::ActorVerticalStability)
    dd = actor.dd
    par = actor.par

    # Defaults
    actor.stability_margin = NaN
    actor.normalized_growth_rate = NaN

    if !par.model
        return actor
    end

    active_coils = VacuumFields.IMAS_pf_active__coils(dd; actor.act.ActorPFactive.green_model)
    if all(VacuumFields.current(coil) == 0.0 for coil in active_coils)
        @warn "Active coils have no current. Can't compute vertical stability metrics"
        return actor
    end

<<<<<<< HEAD
    coils = vcat(active_coils, passive_coils)
=======
    # load passive structures from pf_passive
    actor.passive_coils = VacuumFields.MultiCoils(dd.pf_passive)

    eqt = dd.equilibrium.time_slice[]
    Ip = eqt.global_quantities.ip
    image = VacuumFields.Image(eqt)
    coils = vcat(active_coils, actor.passive_coils)
>>>>>>> 25781e80
    actor.stability_margin = VacuumFields.stability_margin(image, coils, Ip)

    for (k, coil) in enumerate(active_coils)
        if VacuumFields.resistance(coil) <= 0.0
            @warn "Active coil #$(k) has invalid resistance: $(VacuumFields.resistance(coil)). Can't compute normalized growth rate.\nOffending coil: $(repr(coil))"
            return actor
        end
    end
    for (k, coil) in enumerate(actor.passive_coils)
        if VacuumFields.resistance(coil) <= 0.0
            @warn "Passive coil #$(k) has invalid resistance: $(VacuumFields.resistance(coil)). Can't compute normalized growth rate.\nOffending coil: $(repr(coil))"
            return actor
        end
    end

    _, _, actor.normalized_growth_rate = VacuumFields.normalized_growth_rate(image, coils, Ip)

    return actor
end

"""
    _finalize(actor::ActorVerticalStability)

Store vertical stability metrics
"""
function _finalize(actor::ActorVerticalStability)
    dd = actor.dd
    par = actor.par

    mhd = resize!(dd.mhd_linear.time_slice)
    resize!(mhd.toroidal_mode, 2)

    # Stability margin
    mode = mhd.toroidal_mode[1]
    mode.perturbation_type.description = "Vertical stability margin, > 0.15 for stability"
    mode.perturbation_type.name = "m_s"
    mode.n_tor = 0
    mode.metric = actor.stability_margin # not in Hz

    # Normalized growth rate
    mode = mhd.toroidal_mode[2]
    mode.perturbation_type.description = "Normalized vertical growth rate, < 10 for stability"
    mode.perturbation_type.name = "γτ"
    mode.n_tor = 0
    mode.metric = actor.normalized_growth_rate # not in Hz

    # plot
    if par.do_plot
        plot(dd.build; wireframe=true, title="Passive structures considered for vertical stability")
        colors = distinguishable_colors(length(actor.passive_coils))
        for (k, coil) in enumerate(actor.passive_coils)
            plot!(coil; color=colors[k], alpha=0.5)
        end
        display(plot!(; aspect_ratio=:equal))
    end

    return actor
end<|MERGE_RESOLUTION|>--- conflicted
+++ resolved
@@ -64,9 +64,6 @@
         return actor
     end
 
-<<<<<<< HEAD
-    coils = vcat(active_coils, passive_coils)
-=======
     # load passive structures from pf_passive
     actor.passive_coils = VacuumFields.MultiCoils(dd.pf_passive)
 
@@ -74,7 +71,6 @@
     Ip = eqt.global_quantities.ip
     image = VacuumFields.Image(eqt)
     coils = vcat(active_coils, actor.passive_coils)
->>>>>>> 25781e80
     actor.stability_margin = VacuumFields.stability_margin(image, coils, Ip)
 
     for (k, coil) in enumerate(active_coils)
