const supported_limit_models = Symbol[]
const default_limit_models = Symbol[]

##### VERTICAL STABILITY #####

function vertical_stability(dd::IMAS.dd, act::ParametersAllActors)
    ActorVerticalStability(dd, act)
    mhd = dd.mhd_linear.time_slice[]

    # Vertical stability margin > 0.15 for stability
    model = resize!(dd.limits.model, "identifier.name" => "Vertical Stability margin")
    model.identifier.description = "Vertical stability margin > 0.15 for stability"
    index = findfirst(mode -> mode.perturbation_type.name == "m_s" && mode.n_tor == 0, mhd.toroidal_mode)
    if index !== nothing
        mode = mhd.toroidal_mode[index]
        model_value = mode.stability_metric
        target_value = 0.15
        @ddtime(model.fraction = target_value / model_value)
    else
        @ddtime(model.fraction = 0.0)
    end

<<<<<<< HEAD
##### MODEL COLLECTIONS #####

function default_limits(dd::IMAS.dd)
    collection = resize!(dd.stability.collection, :default_limits)
    collection.identifier.name = "Default Limits"
    collection.identifier.description = "Uses the default set of models"

    models = [:beta_model_105, :q95_gt_2, :edge_collisionality, :κ_controllability]
    return run_stability_models(dd, models)
=======
    # Normalized vertical growth rate, < 10 for stability
    model = resize!(dd.limits.model, "identifier.name" => "Vertical Stability growth rate")
    model.identifier.description = "Normalized vertical growth rate < 10 for stability"
    index = findfirst(mode -> mode.perturbation_type.name == "γτ" && mode.n_tor == 0, mhd.toroidal_mode)
    if index !== nothing
        mode = mhd.toroidal_mode[index]
        model_value = mode.stability_metric
        target_value = 10.0
        @ddtime(model.fraction = model_value / target_value)
    else
        @ddtime(model.fraction = 0.0)
    end
>>>>>>> 1d16fa6e
end
push!(supported_limit_models, :vertical_stability)
push!(default_limit_models, :vertical_stability)

##### BETA LIMIT MODELS #####

function beta_troyon_nn(dd::IMAS.dd, act::ParametersAllActors)
    ActorTroyonBetaNN(dd, act)
    mhd = dd.mhd_linear.time_slice[]
    for n in 1:3
        model = resize!(dd.limits.model, "identifier.name" => "BetaTroyonNN n=$(n)")
        model.identifier.description = "βn < BetaTroyonNN n=$(n)"

        beta_normal = dd.equilibrium.time_slice[].global_quantities.beta_normal
        model_value = beta_normal

        index = findfirst(mode -> mode.perturbation_type.name == "Troyon no-wall" && mode.n_tor == n, mhd.toroidal_mode)
        target_value = mhd.toroidal_mode[index].stability_metric

        @ddtime(model.fraction = model_value / target_value)
    end
end
push!(supported_limit_models, :beta_troyon_nn)
push!(default_limit_models, :beta_troyon_nn)

"""
    beta_troyon_1984(dd::IMAS.dd, act::ParametersAllActors)

Limit in normalized beta using Troyon scaling

Model formulation: `βn < 3.5`

Citation:  F Troyon et al 1984 Plasma Phys. Control. Fusion 26 209
"""
function beta_troyon_1984(dd::IMAS.dd, act::ParametersAllActors)
    model = resize!(dd.limits.model, "identifier.name" => "Troyon 1984")
    model.identifier.description = "βn < 3.5"

    beta_normal = dd.equilibrium.time_slice[].global_quantities.beta_normal
    model_value = beta_normal
    target_value = 3.5

    @ddtime(model.fraction = model_value / target_value)
end
push!(supported_limit_models, :beta_troyon_1984)

"""
    beta_troyon_1985(dd::IMAS.dd, act::ParametersAllActors)

Limit in normalized beta using classical scaling using combined kink and ballooning stability

Model formulation: `βn < 2.8`

Citation:
"""
function beta_troyon_1985(dd::IMAS.dd, act::ParametersAllActors)
    model = resize!(dd.limits.model, "identifier.name" => "Troyon 1985")
    model.identifier.description = "βn < 2.8"

    beta_normal = dd.equilibrium.time_slice[].global_quantities.beta_normal
    model_value = beta_normal
    target_value = 2.8

    @ddtime(model.fraction = model_value / target_value)
end
push!(supported_limit_models, :beta_troyon_1985)

"""
    beta_tuda_1985(dd::IMAS.dd, act::ParametersAllActors)

Limit in beta_normal using classical scaling using only kink stability

Model formulation: `βn < 3.2`

Citation:
"""
function beta_tuda_1985(dd::IMAS.dd, act::ParametersAllActors)
    model = resize!(dd.limits.model, "identifier.name" => "Tuda 1985")
    model.identifier.description = "βn < 3.2"

    beta_normal = dd.equilibrium.time_slice[].global_quantities.beta_normal
    model_value = beta_normal
    target_value = 3.2

    @ddtime(model.fraction = model_value / target_value)
end
push!(supported_limit_models, :beta_tuda_1985)

"""
    beta_bernard1983(dd::IMAS.dd, act::ParametersAllActors)

Limit in normalized beta using classical scaling using only ballooning stability

Model formulation: `βn < 2.8`

Citation:
"""
function beta_bernard_1983(dd::IMAS.dd, act::ParametersAllActors)
    model = resize!(dd.limits.model, "identifier.name" => "Bernard 1983")
    model.identifier.description = "βn < 2.8"

    beta_normal = dd.equilibrium.time_slice[].global_quantities.beta_normal
    model_value = beta_normal
    target_value = 2.8

    @ddtime(model.fraction = model_value / target_value)
end
push!(supported_limit_models, :beta_bernard_1983)

"""
    beta_betali_a(dd::IMAS.dd, act::ParametersAllActors)

Modern limit in normlaized beta normalized by plasma inductance

Model formulation: `βn / li < C_{beta}`

Citation:
"""
function beta_betali_a(dd::IMAS.dd, act::ParametersAllActors)
    model = resize!(dd.limits.model, "identifier.name" => "BetaLi::Troyon")
    model.identifier.description = "βn / Li < 4.4"

    beta_normal = dd.equilibrium.time_slice[].global_quantities.beta_normal
    plasma_inductance = dd.equilibrium.time_slice[].global_quantities.li_3

    model_value = beta_normal / plasma_inductance
    target_value = 4.0

    @ddtime(model.fraction = model_value / target_value)
end
push!(supported_limit_models, :beta_betali_a)


##### CURRENT LIMIT MODELS #####

"""
    q95_gt_2(dd::IMAS.dd, act::ParametersAllActors)

Standard limit in edge current via the safety factor

Model formulation: `q95 > 2.0`

Citation:
"""
function q95_gt_2(dd::IMAS.dd, act::ParametersAllActors)
    model = resize!(dd.limits.model, "identifier.name" => "q95 > 2.0")
    model.identifier.description = "q(rho=0.95) > 2.0"

    q95 = dd.equilibrium.time_slice[].global_quantities.q_95
    model_value = abs(q95)
    target_value = 2.0

    @ddtime(model.fraction = target_value / model_value)
end
push!(supported_limit_models, :q95_gt_2)
push!(default_limit_models, :q95_gt_2)

"""
    q80_gt_2(dd::IMAS.dd, act::ParametersAllActors)

Limit in edge current via the safety factor `q(rho=0.8) > 2.0`

Model formulation: `q(rho=0.8) > 2.0`
"""
function q80_gt_2(dd::IMAS.dd, act::ParametersAllActors)
    model = resize!(dd.limits.model, "identifier.name" => "q80 > 2.0")
    model.identifier.description = "q(rho=0.8) > 2.0"

    rho_eq = dd.equilibrium.time_slice[].profiles_1d.rho_tor_norm
    q_08 = abs.(dd.equilibrium.time_slice[].profiles_1d.q)[argmin(abs.(rho_eq .- 0.8))]

    model_value = abs(q_08)
    target_value = 2.0

    @ddtime(model.fraction = target_value / model_value)
end
push!(supported_limit_models, :q80_gt_2)

##### DENSITY LIMIT MODELS #####

"""
    gw_density(dd::IMAS.dd, act::ParametersAllActors)

Standard limit in density using IMAS greenwald fraction

Model formulation: `f_{GW,IMAS} < 1.0`

Citation:
"""
function gw_density(dd::IMAS.dd, act::ParametersAllActors)
    model = resize!(dd.limits.model, "identifier.name" => "greenwald_fraction < 1.0")
    model.identifier.description = "greenwald_fraction < 1.0"

    eqt = dd.equilibrium.time_slice[]
    cp1d = dd.core_profiles.profiles_1d[]

    model_value = IMAS.greenwald_fraction(eqt, cp1d)
    target_value = 1.0

    @ddtime(model.fraction = model_value / target_value)
end
<<<<<<< HEAD

"""
    edge_collisionality(dd::IMAS.dd)

L-mode density limit based on edge collisionality 

Model formulation: `ν_limit_edge = 3.0 * β_T_edge ^ -0.41`

Sources: https://arxiv.org/pdf/2406.18442 (Maris et al, 2024) and https://iopscience.iop.org/article/10.1088/1741-4326/abdb91 (Verdoolaege et al, 2024)
"""
function edge_collisionality(dd::IMAS.dd)
    eqt = dd.equilibrium.time_slice[]
    cp1d = dd.core_profiles.profiles_1d[]

    model = resize!(dd.stability.model, :edge_collisionality)
    model.identifier.name = "Edge collisionality limit"
    model.identifier.description = "edge ν* < 3.0 * edge βT^-0.41"

    R0 = eqt.global_quantities.vacuum_toroidal_field.r0
    B0 = abs(eqt.global_quantities.vacuum_toroidal_field.b0)

    Rgeo = (eqt.profiles_1d.r_outboard[end] + eqt.profiles_1d.r_inboard[end]) / 2.0
    Btvac = B0 * R0 / Rgeo

    # edge is defined as all points between rho = 0.85 and rho = 0.95
    edge = findall(x -> 0.85 <= x <= 0.95, dd.core_profiles.profiles_1d[].grid.rho_tor_norm)
    edge_density = sum(cp1d.electrons.density[edge]) / length(edge) # 1/m^3
    edge_temperature = sum(cp1d.electrons.temperature[edge]) / length(edge) # eV 
    
    # Equation 4, with the addition of a factor of e to convert temperature from eV into Joules 
    beta_tor_edge = 2.0 * edge_density * constants.e * edge_temperature * 1e2 / (Btvac^2 / (2.0 * constants.μ_0))

    # Definition of loglam from Verdoolaege - Updated ITPA global confinement database, page 10
    loglam = 30.9 .- log.(cp1d.electrons.density.^(1/2) ./ cp1d.electrons.temperature)
    loglam_edge = sum(loglam[edge]) / length(edge)
    epsilon = eqt.boundary.minor_radius / R0 
    kappa = eqt.boundary.elongation 
    ip = eqt.global_quantities.ip

    # Definition of nu_star from Maris Equation 2, page 7 
    first_term = constants.e^2 * loglam_edge / (3^(3/2)* 2 * pi * constants.ϵ_0^2)
    second_term = edge_density / (edge_temperature^2)
    qcyl = (2*pi / constants.μ_0) * ((Btvac * kappa * eqt.boundary.minor_radius^2) / (ip * R0)) 
    third_term = (qcyl * R0) / (epsilon^(3/2))

    ν_star_edge = first_term * second_term * third_term

    model_value = ν_star_edge
    target_value = 3.0 * beta_tor_edge^-0.41

    @ddtime(model.fraction = model_value / target_value)    
end

=======
push!(supported_limit_models, :gw_density)
push!(default_limit_models, :gw_density)
>>>>>>> 1d16fa6e

##### SHAPE LIMIT MODELS #####

function κ_controllability(dd::IMAS.dd, act::ParametersAllActors)
    model = resize!(dd.limits.model, "identifier.name" => "κ < elongation_limit")
    model.identifier.description = "elongation < IMAS.elongation_limit"

    eqt = dd.equilibrium.time_slice[]
    model_value = dd.equilibrium.time_slice[].boundary.elongation
    target_value = IMAS.elongation_limit(eqt)

    @ddtime(model.fraction = model_value / target_value)
end
push!(supported_limit_models, :κ_controllability)
push!(default_limit_models, :κ_controllability)<|MERGE_RESOLUTION|>--- conflicted
+++ resolved
@@ -20,17 +20,6 @@
         @ddtime(model.fraction = 0.0)
     end
 
-<<<<<<< HEAD
-##### MODEL COLLECTIONS #####
-
-function default_limits(dd::IMAS.dd)
-    collection = resize!(dd.stability.collection, :default_limits)
-    collection.identifier.name = "Default Limits"
-    collection.identifier.description = "Uses the default set of models"
-
-    models = [:beta_model_105, :q95_gt_2, :edge_collisionality, :κ_controllability]
-    return run_stability_models(dd, models)
-=======
     # Normalized vertical growth rate, < 10 for stability
     model = resize!(dd.limits.model, "identifier.name" => "Vertical Stability growth rate")
     model.identifier.description = "Normalized vertical growth rate < 10 for stability"
@@ -43,7 +32,6 @@
     else
         @ddtime(model.fraction = 0.0)
     end
->>>>>>> 1d16fa6e
 end
 push!(supported_limit_models, :vertical_stability)
 push!(default_limit_models, :vertical_stability)
@@ -245,7 +233,6 @@
 
     @ddtime(model.fraction = model_value / target_value)
 end
-<<<<<<< HEAD
 
 """
     edge_collisionality(dd::IMAS.dd)
@@ -296,13 +283,12 @@
     model_value = ν_star_edge
     target_value = 3.0 * beta_tor_edge^-0.41
 
-    @ddtime(model.fraction = model_value / target_value)    
-end
-
-=======
+    @ddtime(model.fraction = model_value / target_value)
+end
+
+
 push!(supported_limit_models, :gw_density)
 push!(default_limit_models, :gw_density)
->>>>>>> 1d16fa6e
 
 ##### SHAPE LIMIT MODELS #####
 
