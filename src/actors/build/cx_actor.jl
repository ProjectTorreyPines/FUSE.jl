--- conflicted
+++ resolved
@@ -28,13 +28,8 @@
     Manipulates data in `dd.build`
 """
 function ActorCXbuild(dd::IMAS.dd, act::ParametersAllActors; kw...)
-<<<<<<< HEAD
-    par = act.ActorCXbuild
-    actor = ActorCXbuild(dd, par; kw...)
-=======
     par = act.ActorCXbuild(kw...)
     actor = ActorCXbuild(dd, par, act)
->>>>>>> 2ba992fd
     step(actor)
     finalize(actor)
     if par.do_plot
