--- conflicted
+++ resolved
@@ -144,7 +144,6 @@
             push!(C_CST, c_cst)
         end
 
-<<<<<<< HEAD
         # add weights
         c_joh *= 1
         c_soh *= 1
@@ -154,9 +153,6 @@
         c_flt *= 10
 
         # total cost
-=======
-        # total cost and constraints
->>>>>>> 6fedc367
         return c_cst, [c_joh, c_soh, c_flt, c_jtf, c_stf, c_spl], [0.0]
     end
 
