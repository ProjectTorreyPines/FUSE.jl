#= ========== =#
#  HFS sizing  #
#= ========== =#
Base.@kwdef mutable struct FUSEparameters__ActorHFSsizing{T} <: ParametersActor where {T<:Real}
    _parent::WeakRef = WeakRef(nothing)
    _name::Symbol = :not_set
    j_tolerance::Entry{T} = Entry{T}("-", "Tolerance on the OH and TF current limits (overrides ActorFluxSwing.j_tolerance)"; default=0.4)
    stress_tolerance::Entry{T} = Entry{T}("-", "Tolerance on the OH and TF structural stresses limits"; default=0.2)
    aspect_ratio_tolerance::Entry{T} = Entry{T}("-", "Tolerance on the aspect_ratio change"; default=0.0)
    error_on_technology::Entry{Bool} = Entry{Bool}("-", "Error if build stresses and current limits are not met"; default=true)
    error_on_performance::Entry{Bool} = Entry{Bool}("-", "Error if requested Bt and flattop duration are not met"; default=true)
    do_plot::Entry{Bool} = Entry{Bool}("-", "Plot"; default=false)
    verbose::Entry{Bool} = Entry{Bool}("-", "Verbose"; default=false)
end

mutable struct ActorHFSsizing{D,P} <: ReactorAbstractActor
    dd::IMAS.dd{D}
    par::FUSEparameters__ActorHFSsizing{P}
    stresses_actor::ActorStresses{D,P}
    fluxswing_actor::ActorFluxSwing{D,P}
    R0_scale::Float64
end

"""
    ActorHFSsizing(dd::IMAS.dd, act::ParametersAllActors; kw...)

Actor that resizes the High Field Side of the tokamak radial build
* takes into account the OH maximum allowed superconductor current/Field
* takes into account the stresses on the center stack
    
!!! note 
    Manipulates radial build information in `dd.build.layer`
"""
function ActorHFSsizing(dd::IMAS.dd, act::ParametersAllActors; kw...)
    actor = ActorHFSsizing(dd, act.ActorHFSsizing, act; kw...)
    if actor.par.do_plot
        p = plot(dd.build)
    end
    step(actor)
    finalize(actor)
    if actor.par.do_plot
        display(plot!(p, dd.build; cx=false))
    end
    return actor
end

function ActorHFSsizing(dd::IMAS.dd, par::FUSEparameters__ActorHFSsizing, act::ParametersAllActors; kw...)
    par = act.ActorHFSsizing(kw...)
    fluxswing_actor = ActorFluxSwing(dd, act.ActorFluxSwing)
    stresses_actor = ActorStresses(dd, act.ActorStresses)
    return ActorHFSsizing(dd, par, stresses_actor, fluxswing_actor, 1.0)
end

function _step(actor::ActorHFSsizing)
    dd = actor.dd
    par = actor.par

    # modify j_tolerance in fluxswing_actor (since actor.fluxswing_actor.par is a copy, this does not affect act.ActorFluxSwing)
    actor.fluxswing_actor.par.j_tolerance = par.j_tolerance

    # Relative error with tolerance
    # NOTE: we divide by (abs(target) + 1.0) because critical currents can drop to 0.0!
    function target_value(value, target, tolerance)
        tmp = (value .* (1.0 .+ tolerance) .- target) ./ (abs(target) + 1.0)
        if tmp > 0.0
            return exp(tmp) - 1.0
        else
            return -tmp
        end
    end

    function assign_PL_OH_TF(x0)
        # assign optimization arguments
        OH.thickness = mirror_bound(x0[1], 0.0, CPradius - OHTFgap)
        TFhfs.thickness = mirror_bound(x0[2], 0.0, CPradius - OH.thickness - OHTFgap)
        PL.thickness = CPradius - TFhfs.thickness - OH.thickness - OHTFgap
        TFlfs.thickness = TFhfs.thickness
        dd.build.oh.technology.fraction_steel = mirror_bound(x0[3], 0.0, 1.0 - dd.build.oh.technology.fraction_void - 0.05)
        dd.build.tf.technology.fraction_steel = mirror_bound(x0[4], 0.0, 1.0 - dd.build.tf.technology.fraction_void - 0.05)
        if par.aspect_ratio_tolerance == 0.0
            # NOTE: the blanket expands to keep original plasma major radius constant
            R0 = (plasma.end_radius + plasma.start_radius) / 2.0
            BL.thickness += old_R0 - R0
            BL.thickness = max(BL.thickness, old_BL_thickness)
        end
        return nothing
    end

    function cost(x0)
        # assign optimization arguments
        assign_PL_OH_TF(x0)

        # evaluate coils currents and stresses
        _step(actor.fluxswing_actor)
        _step(actor.stresses_actor)

        # OH currents and stresses
        if actor.fluxswing_actor.par.operate_oh_at_j_crit && (par.j_tolerance >= 0)
            c_joh = target_value(dd.build.oh.max_j, dd.build.oh.critical_j, par.j_tolerance) # we want max_j to be j_tolerance% below critical_j
        else
            c_joh = 0.0
        end

        if (par.j_tolerance >= 0)
            c_soh = target_value(maximum(dd.solid_mechanics.center_stack.stress.vonmises.oh), dd.solid_mechanics.center_stack.properties.yield_strength.oh, par.stress_tolerance) # we want stress to be stress_tolerance% below yield_strength
        else
            c_soh = 0.0
        end

        # TF currents and stresses
        if (par.j_tolerance >= 0)
            c_jtf = target_value(dd.build.tf.max_j, dd.build.tf.critical_j, par.j_tolerance) # we want max_j to be j_tolerance% below critical_j
        else
            c_jtf = 0.0
        end
        
        if (par.stress_tolerance >= 0)
            c_stf = target_value(maximum(dd.solid_mechanics.center_stack.stress.vonmises.tf), dd.solid_mechanics.center_stack.properties.yield_strength.tf, par.stress_tolerance) # we want stress to be stress_tolerance% below yield_strength
        else
            c_stf = 0.
        end

        # plug stresses
        if !ismissing(dd.solid_mechanics.center_stack.stress.vonmises, :pl) && (par.stress_tolerance >= 0)
            c_spl = target_value(maximum(dd.solid_mechanics.center_stack.stress.vonmises.pl), dd.solid_mechanics.center_stack.properties.yield_strength.pl, par.stress_tolerance)
        else
            c_spl = 0.0
        end

        # flattop
        if actor.fluxswing_actor.par.operate_oh_at_j_crit
            c_flt = abs((dd.build.oh.flattop_duration - dd.requirements.flattop_duration) / dd.requirements.flattop_duration)
        else
            c_flt = 0.0
        end

        # weight cost values
        c_joh *= 100.0
        c_soh *= 10.0
        c_jtf *= 100.0
        c_stf *= 1.0
        c_spl *= 1.0
        c_flt *= 1000.0

        if par.verbose
            push!(C_JOH, c_joh)
            push!(C_SOH, c_soh)
            push!(C_JTF, c_jtf)
            push!(C_STF, c_stf)
            push!(C_SPL, c_spl)
            push!(C_FLT, c_flt)
        end

        # total cost
        return norm([norm([c_joh, c_soh]), norm([c_jtf, c_stf]), c_spl, c_flt])
        #return norm([c_joh, c_soh, c_jtf, c_stf, c_spl, c_flt])

    end

    # initialize
    PL = dd.build.layer[1]
    OH = IMAS.get_build_layer(dd.build.layer, type=_oh_)
    BLs = IMAS.get_build_layers(dd.build.layer, type=_blanket_, fs=_hfs_)
    if isempty(BLs)
        BL = PL
    else
        BL = BLs[1]
    end
    old_BL_thickness = BL.thickness
    TFhfs = IMAS.get_build_layer(dd.build.layer, type=_tf_, fs=_hfs_)
    TFlfs = IMAS.get_build_layer(dd.build.layer, type=_tf_, fs=_lfs_)
    plasma = IMAS.get_build_layer(dd.build.layer, type=_plasma_)

<<<<<<< HEAD
    CPradius = TFhfs.end_radius
    OHTFgap = CPradius - TFhfs.thickness - OH.thickness - PL.thickness

    target_B0 = maximum(abs.(dd.equilibrium.vacuum_toroidal_field.b0))
=======
    target_B0 = maximum(abs, dd.equilibrium.vacuum_toroidal_field.b0)
>>>>>>> 3cafb376
    a = (plasma.end_radius - plasma.start_radius) / 2.0
    old_R0 = (plasma.end_radius + plasma.start_radius) / 2.0

    if par.verbose
        C_JOH = Float64[]
        C_SOH = Float64[]
        C_JTF = Float64[]
        C_STF = Float64[]
        C_SPL = Float64[]
        C_FLT = Float64[]
    end

    # optimization
    old_build = deepcopy(dd.build)
    res = Optim.optimize(
        x0 -> cost(x0),
        [OH.thickness, TFhfs.thickness, dd.build.oh.technology.fraction_steel, dd.build.tf.technology.fraction_steel],
        Optim.NelderMead(),
        Optim.Options(iterations=1000, g_tol=1e-6);
        autodiff=:forward
    )
    assign_PL_OH_TF(res.minimizer)
    step(actor.fluxswing_actor)
    step(actor.stresses_actor)

    R0 = (plasma.start_radius + plasma.end_radius) / 2.0
    actor.R0_scale = R0 / old_R0

    function check_aspect()
        if abs(actor.R0_scale - 1.0) > 1E-6
            @assert abs(actor.R0_scale - 1.0) <= par.aspect_ratio_tolerance "Plasma aspect ratio changed more than $(par.aspect_ratio_tolerance*100)% ($((R0/old_R0-1.0)*100)%). If this is acceptable to you, you can change `act.ActorHFSsizing.aspect_ratio_tolerance` accordingly."
        end
    end

    function check_technology()
        @assert dd.build.tf.max_j .* (1.0 .+ par.j_tolerance * 0.9) < dd.build.tf.critical_j "TF exceeds critical current: $(dd.build.tf.max_j .* (1.0 .+ par.j_tolerance) / dd.build.tf.critical_j * 100)%"
        @assert dd.build.oh.max_j .* (1.0 .+ par.j_tolerance * 0.9) < dd.build.oh.critical_j "OH exceeds critical current: $(dd.build.oh.max_j .* (1.0 .+ par.j_tolerance) / dd.build.oh.critical_j * 100)%"
        if !ismissing(dd.solid_mechanics.center_stack.stress.vonmises, :pl)
            @assert maximum(dd.solid_mechanics.center_stack.stress.vonmises.pl) .* (1.0 .+ par.stress_tolerance * 0.9) < dd.solid_mechanics.center_stack.properties.yield_strength.pl "PL stresses are too high: $(maximum(dd.solid_mechanics.center_stack.stress.vonmises.pl) .* (1.0 .+ par.stress_tolerance) / dd.solid_mechanics.center_stack.properties.yield_strength.pl * 100)%"
        end
        @assert maximum(dd.solid_mechanics.center_stack.stress.vonmises.oh) .* (1.0 .+ par.stress_tolerance * 0.9) < dd.solid_mechanics.center_stack.properties.yield_strength.oh "OH stresses are too high: $(maximum(dd.solid_mechanics.center_stack.stress.vonmises.oh) .* (1.0 .+ par.stress_tolerance) / dd.solid_mechanics.center_stack.properties.yield_strength.oh * 100)%"
        @assert maximum(dd.solid_mechanics.center_stack.stress.vonmises.tf) .* (1.0 .+ par.stress_tolerance * 0.9) < dd.solid_mechanics.center_stack.properties.yield_strength.tf "TF stresses are too high: $(maximum(dd.solid_mechanics.center_stack.stress.vonmises.tf) .* (1.0 .+ par.stress_tolerance) / dd.solid_mechanics.center_stack.properties.yield_strength.tf * 100)%"
    end
    
    function check_performance()
        max_B0 = dd.build.tf.max_b_field / TFhfs.end_radius * R0
        @assert target_B0 < max_B0 "TF cannot achieve requested B0 ($target_B0 instead of $max_B0)"
        @assert dd.build.oh.flattop_duration .* (1.0 .+ par.j_tolerance * 0.9) > dd.requirements.flattop_duration "OH cannot achieve requested flattop ($(dd.build.oh.flattop_duration) insted of $(dd.requirements.flattop_duration))"
    end

    function print_details()
        print(res)

        if par.verbose
            p = plot(yscale=:log10, legend=:topright)
            if sum(C_JOH) > 0.0
                plot!(p, C_JOH, label="cost Jcrit OH")
            end
            plot!(p, C_JTF, label="cost Jcrit TF")
            if !ismissing(dd.solid_mechanics.center_stack.stress.vonmises, :pl)
                plot!(p, C_SPL, label="cost stress PL")
            end
            plot!(p, C_SOH, label="cost stress OH")
            plot!(p, C_STF, label="cost stress TF")
            if sum(C_FLT) > 0.0
                plot!(p, C_FLT, label="cost flattop")
            end
            display(p)
        end

        @show [PL.thickness]
        @show [OH.thickness, dd.build.oh.technology.fraction_steel]
        @show [TFhfs.thickness, dd.build.tf.technology.fraction_steel]
        println()
        @show target_B0
        @show dd.build.tf.max_b_field * TFhfs.end_radius / R0
        println()
        @show dd.build.oh.flattop_duration
        @show dd.requirements.flattop_duration
        println()
        @show dd.build.oh.max_j
        @show dd.build.oh.critical_j
        println()
        @show dd.build.tf.max_j
        @show dd.build.tf.critical_j
        if !ismissing(dd.solid_mechanics.center_stack.stress.vonmises, :pl)
            println()
            @show maximum(dd.solid_mechanics.center_stack.stress.vonmises.pl)
            @show dd.solid_mechanics.center_stack.properties.yield_strength.pl
        end
        println()
        @show maximum(dd.solid_mechanics.center_stack.stress.vonmises.oh)
        @show dd.solid_mechanics.center_stack.properties.yield_strength.oh
        println()
        @show maximum(dd.solid_mechanics.center_stack.stress.vonmises.tf)
        @show dd.solid_mechanics.center_stack.properties.yield_strength.tf
        println()
        @show old_R0 / a
        @show R0 / a
    end

    try
        check_aspect()
        if par.error_on_technology
            check_technology()
        end
        if par.error_on_performance
            check_performance()
        end
        if par.verbose
            print_details()
        end
    catch e
        print_details()
        dd.build = old_build
        rethrow(e)
    end

    return actor
end<|MERGE_RESOLUTION|>--- conflicted
+++ resolved
@@ -171,14 +171,7 @@
     TFlfs = IMAS.get_build_layer(dd.build.layer, type=_tf_, fs=_lfs_)
     plasma = IMAS.get_build_layer(dd.build.layer, type=_plasma_)
 
-<<<<<<< HEAD
-    CPradius = TFhfs.end_radius
-    OHTFgap = CPradius - TFhfs.thickness - OH.thickness - PL.thickness
-
-    target_B0 = maximum(abs.(dd.equilibrium.vacuum_toroidal_field.b0))
-=======
     target_B0 = maximum(abs, dd.equilibrium.vacuum_toroidal_field.b0)
->>>>>>> 3cafb376
     a = (plasma.end_radius - plasma.start_radius) / 2.0
     old_R0 = (plasma.end_radius + plasma.start_radius) / 2.0
 
