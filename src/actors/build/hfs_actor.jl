#= ========== =#
#  HFS sizing  #
#= ========== =#
Base.@kwdef mutable struct FUSEparameters__ActorHFSsizing{T<:Real} <: ParametersActor{T}
    _parent::WeakRef = WeakRef(nothing)
    _name::Symbol = :not_set
    _time::Float64 = NaN
    error_on_technology::Entry{Bool} = Entry{Bool}("-", "Error if build stresses and current limits are not met"; default=true)
    error_on_performance::Entry{Bool} = Entry{Bool}("-", "Error if requested Bt and flattop duration are not met"; default=true)
    do_plot::Entry{Bool} = act_common_parameters(; do_plot=false)
    verbose::Entry{Bool} = act_common_parameters(; verbose=false)
end

mutable struct ActorHFSsizing{D,P} <: CompoundAbstractActor{D,P}
    dd::IMAS.dd{D}
    par::FUSEparameters__ActorHFSsizing{P}
    act::ParametersAllActors{P}
    stresses_actor::ActorStresses{D,P}
    fluxswing_actor::ActorFluxSwing{D,P}
end

"""
    ActorHFSsizing(dd::IMAS.dd, act::ParametersAllActors; kw...)

Actor that resizes the High Field Side of the tokamak radial build.
It changes the radial build of the center stack (plug, OH, and TF)
accounting for stresses, superconductors critical currents, flux swing, and field requirements.

!!! note

    Manipulates radial build information in `dd.build.layer`
"""
function ActorHFSsizing(dd::IMAS.dd, act::ParametersAllActors; kw...)
    actor = ActorHFSsizing(dd, act.ActorHFSsizing, act; kw...)
    if actor.par.do_plot
        p = plot(dd.build.layer)
    end
    step(actor)
    finalize(actor)
    if actor.par.do_plot
        display(plot!(p, dd.build; cx=false))
        display(plot(dd.solid_mechanics.center_stack.stress))
    end
    return actor
end

function ActorHFSsizing(dd::IMAS.dd, par::FUSEparameters__ActorHFSsizing, act::ParametersAllActors; kw...)
    logging_actor_init(ActorHFSsizing)
    par = act.ActorHFSsizing(kw...)
    fluxswing_actor = ActorFluxSwing(dd, act.ActorFluxSwing)
    stresses_actor = ActorStresses(dd, act.ActorStresses)
    return ActorHFSsizing(dd, par, act, stresses_actor, fluxswing_actor)
end

function _step(actor::ActorHFSsizing)
    dd = actor.dd
    par = actor.par
    cs = dd.solid_mechanics.center_stack
    eqt = dd.equilibrium.time_slice[]

    # run optimization on a lower resolution grid
    original_n_points = actor.stresses_actor.par.n_points
    actor.stresses_actor.par.n_points = 5

    # Relative error with tolerance used for currents and stresses (not flattop)
    # NOTE: we divide by (abs(target) + 1.0) because critical currents can drop to 0.0!
    function target_value(value, target, tolerance)
        return (value .* (1.0 .+ tolerance) - target) ./ (abs(target) + 1.0)
    end

    function assign_PL_OH_TF(x0)
        # assign optimization arguments
        # x0[1]: normalized TF coil thickness
        # x0[2]: normalized OH coil thickness
        # x0[3]: OH steel fraction
        # x0[4]: TF steel fraction
        # x0[5]: TF nose thickness
        TFhfs.thickness = TFlfs.thickness = x0[1] * CPradius
        OH.thickness = x0[2] * (CPradius - TFhfs.thickness - OHTFgap)
        PL.thickness = CPradius - TFhfs.thickness - OH.thickness - OHTFgap
        dd.build.oh.technology.fraction_steel = x0[3]
        dd.build.tf.technology.fraction_steel = x0[4]
        if length(x0) == 5
            dd.build.tf.nose_hfs_fraction = x0[5]
        end
    end

    function cost(x0)
        # assign optimization arguments
        assign_PL_OH_TF(x0)

        # evaluate coils currents and stresses
        finalize(step(actor.fluxswing_actor))
        finalize(step(actor.stresses_actor))

        # c_XXX are done such that <0 is OK, and >0 is BAD

        # OH currents
        if dd.requirements.coil_j_margin >= 0
            c_joh = (1.0 + dd.requirements.coil_j_margin) - dd.build.oh.critical_j / dd.build.oh.max_j # we want max_j to be coil_j_margin% below critical_j
            c_joh += 1.0 / (0.1 + dd.build.oh.critical_j) # critical_j can go to 0.0! stay away from current quench conditions
        else
            c_joh = 0.0
        end

        # TF currents
        if dd.requirements.coil_j_margin >= 0
            c_jtf = (1.0 + dd.requirements.coil_j_margin) - dd.build.tf.critical_j / dd.build.tf.max_j # we want max_j to be coil_j_margin% below critical_j
            c_jtf += 1.0 / (0.1 + dd.build.tf.critical_j) # critical_j can go to 0.0! stay away from current quench conditions
        else
            c_jtf = 0.0
        end

        # OH stresses
        if dd.requirements.coil_stress_margin >= 0
            c_soh = (1.0 + dd.requirements.coil_stress_margin) - cs.properties.yield_strength.oh / maximum(cs.stress.vonmises.oh) # we want stress to be coil_stress_margin% below yield_strength
        else
            c_soh = 0.0
        end

        # OH stresses
        if dd.requirements.coil_stress_margin >= 0
            c_stf = (1.0 + dd.requirements.coil_stress_margin) - cs.properties.yield_strength.tf / maximum(cs.stress.vonmises.tf) # we want stress to be coil_stress_margin% below yield_strength
        else
            c_stf = 0.0
        end

        # plug stresses
        if (dd.requirements.coil_stress_margin >= 0) && !ismissing(cs.stress.vonmises, :pl)
            c_spl = (1.0 + dd.requirements.coil_stress_margin) - cs.properties.yield_strength.pl / maximum(cs.stress.vonmises.pl) # we want stress to be coil_stress_margin% below yield_strength
        else
            c_spl = 0.0
        end

        # flattop
        if (dd.requirements.coil_j_margin >= 0) && !ismissing(dd.requirements, :flattop_duration)
<<<<<<< HEAD
            # for fully non-inductive case (flattop_flux~zero => flattop_duration~Inf => c_flt~Inf) set c_flt = 0.0
            if abs(dd.build.flux_swing.flattop) < 1e-6
                c_flt = 0.0
            else
                c_flt = -target_value(dd.build.oh.flattop_duration, dd.requirements.flattop_duration, 0.0)
            end
=======
            c_flt = (1.0 + dd.requirements.coil_j_margin) - dd.build.oh.flattop_duration / dd.requirements.flattop_duration
            c_flt_abs = 0.0
>>>>>>> 61710bfb
        else
            c_flt = 0.0
            c_flt_abs = - dd.build.oh.flattop_duration
        end

        # margins
<<<<<<< HEAD
        margins = [
            dd.build.oh.critical_j / dd.build.oh.max_j - 1.0 - dd.requirements.coil_j_margin,
            dd.build.tf.critical_j / dd.build.tf.max_j - 1.0 - dd.requirements.coil_j_margin,
            cs.properties.yield_strength.oh / maximum(cs.stress.vonmises.oh) - 1.0 - dd.requirements.coil_stress_margin,
            cs.properties.yield_strength.tf / maximum(cs.stress.vonmises.tf) - 1.0 - dd.requirements.coil_stress_margin]
        if !ismissing(cs.stress.vonmises, :pl)
            push!(margins, cs.properties.yield_strength.pl / maximum(cs.stress.vonmises.pl) - 1.0 - dd.requirements.coil_stress_margin)
        end
        if (dd.requirements.coil_j_margin >= 0) && !ismissing(dd.requirements, :flattop_duration)
            push!(margins, dd.build.oh.flattop_duration / dd.requirements.flattop_duration - 1.0)
        end

        c_mgn = norm(margins)
        c_Δmn = norm(margins[2:end] .- margins[1]) ./ (length(margins) - 1)
=======
        margins = [c_joh, c_soh, c_jtf, c_stf, c_spl, c_flt]
        c_mgn = norm(max.(margins, 0.0))
        c_Δmn = (maximum(margins) - minimum(margins))^2
>>>>>>> 61710bfb

        c_mgn = 0.0
        c_Δmn = 0.0

        # want smallest possible TF and OH
        # for all things being equal, maximizing steel is good to keep the cost of the magnets down
<<<<<<< HEAD
        c_scs = norm(((1.0 - dd.build.oh.technology.fraction_steel), (1.0 - dd.build.tf.technology.fraction_steel))) / 2.0       
        
=======
        if nose
            c_scs = norm((
                OH.thickness / CPradius * (1.0 - dd.build.oh.technology.fraction_steel),
                TFhfs.thickness / CPradius * (1.0 - dd.build.tf.nose_hfs_fraction) * (1.0 - dd.build.tf.technology.fraction_steel)
            ))
        else
            c_scs = norm((
                OH.thickness / CPradius * (1.0 - dd.build.oh.technology.fraction_steel),
                TFhfs.thickness / CPradius * (1.0 - dd.build.tf.technology.fraction_steel)
            ))
        end
>>>>>>> 61710bfb

        push!(C_JOH, c_joh)
        push!(C_SOH, c_soh)
        push!(C_JTF, c_jtf)
        push!(C_STF, c_stf)
        push!(C_SPL, c_spl)
        push!(C_FLT, c_flt)
        push!(C_SCS, c_scs)
        push!(C_MGN, c_mgn)
        push!(C_ΔMG, c_Δmn)

        # total cost and constraints
<<<<<<< HEAD
        return norm([c_geo * 10, c_scs, c_mgn * 10, c_Δmn]), [c_joh, c_soh, c_flt, c_jtf, c_stf, c_spl], [0.0]
=======
        return norm([c_scs, c_mgn, c_Δmn]) + c_flt_abs, [maximum(max.(0.0, margins))], [0.0]
>>>>>>> 61710bfb
    end

    # initialize
    old_build = deepcopy(dd.build)
    PL = dd.build.layer[1]
    OH = IMAS.get_build_layer(dd.build.layer; type=_oh_)
    TFhfs = IMAS.get_build_layer(dd.build.layer; type=_tf_, fs=_hfs_)
    TFlfs = IMAS.get_build_layer(dd.build.layer; type=_tf_, fs=_lfs_)
    CPradius = TFhfs.end_radius
    OHTFgap = CPradius - TFhfs.thickness - OH.thickness - PL.thickness
    R0, B0 = eqt.global_quantities.vacuum_toroidal_field.r0, eqt.global_quantities.vacuum_toroidal_field.b0
    target_B0 = abs(B0)

    C_JOH = Float64[]
    C_SOH = Float64[]
    C_JTF = Float64[]
    C_STF = Float64[]
    C_SPL = Float64[]
    C_FLT = Float64[]
    C_SCS = Float64[]
    C_MGN = Float64[]
    C_ΔMG = Float64[]

    if Bool(dd.solid_mechanics.center_stack.bucked)
        nose = false
        dd.build.tf.nose_hfs_fraction = 0.0
    else
        nose = true
    end

    # optimization
    old_logging = actor_logging(dd, false)
    res = nothing
    try
        if nose
            bounds = (
                [0.01, 0.01, 0.1, 0.1, 0.01],
                [0.9, 0.9, 1.0 - dd.build.oh.technology.fraction_void - 0.1, 1.0 - dd.build.tf.technology.fraction_void - 0.1, 0.99])
        else
            bounds = (
                [0.01, 0.01, 0.1, 0.1],
                [0.99, 0.99, 1.0 - dd.build.oh.technology.fraction_void - 0.1, 1.0 - dd.build.tf.technology.fraction_void - 0.1])
        end

        options = Metaheuristics.Options(; seed=1, iterations=100)
        algorithm = Metaheuristics.ECA(; N=50, options)
        IMAS.refreeze!(dd.core_profiles.profiles_1d[], :conductivity_parallel)
        res = Metaheuristics.optimize(cost, bounds, algorithm)
        IMAS.empty!(dd.core_profiles.profiles_1d[], :conductivity_parallel)
        assign_PL_OH_TF(Metaheuristics.minimizer(res))
    finally
        actor_logging(dd, old_logging)
    end

    # final value (and stresses_actor on higher fidelity grid)
    finalize(step(actor.fluxswing_actor))
    actor.stresses_actor.par.n_points = original_n_points
    finalize(step(actor.stresses_actor))

    function print_details(; do_plot::Bool=par.do_plot)
        if res !== nothing
            print(res)
        end

        if do_plot
            p = plot(; yscale=:log10, legend=:bottomleft)
            plot!(p, C_MGN ./ (C_MGN .> 0.0); label="satisfy tolerances", alpha=0.9)
            plot!(p, C_SCS ./ (C_SCS .> 0.0); label="minimize superconductor", alpha=0.9)
            plot!(p, C_ΔMG ./ (C_ΔMG .> 0.0); label="clear tolerances by an equal amount", alpha=0.9)
            display(p)

            p = plot(; yscale=:log10, legend=:bottomleft)
            scatter!(p, C_JOH ./ (C_JOH .> 0.0); label="Jcrit OH constraint", alpha=0.25)
            scatter!(p, C_JTF ./ (C_JTF .> 0.0); label="Jcrit TF constraint", alpha=0.25)
            scatter!(p, C_SPL ./ (C_SPL .> 0.0); label="stress PL constraint", alpha=0.25)
            scatter!(p, C_SOH ./ (C_SOH .> 0.0); label="stress OH constraint", alpha=0.25)
            scatter!(p, C_STF ./ (C_STF .> 0.0); label="stress TF constraint", alpha=0.25)
            scatter!(p, C_FLT ./ (C_FLT .> 0.0); label="flattop constraint", alpha=0.25)
            display(p)
        end

        @show Bool(dd.solid_mechanics.center_stack.bucked)
        @show Bool(dd.solid_mechanics.center_stack.noslip)
        @show Bool(dd.solid_mechanics.center_stack.plug)
        println()
        @show [PL.thickness]
        @show [OH.thickness, dd.build.oh.technology.fraction_steel]
        @show [TFhfs.thickness, dd.build.tf.technology.fraction_steel]
        @show [dd.build.tf.nose_hfs_fraction]
        println()
        @show dd.requirements.coil_stress_margin
        @show dd.requirements.coil_j_margin
        println()
        @show target_B0
        @show dd.build.tf.max_b_field * TFhfs.end_radius / R0
        println()
        @show dd.build.oh.flattop_duration
        if !ismissing(dd.requirements, :flattop_duration)
            @show dd.requirements.flattop_duration
            @show dd.build.oh.flattop_duration / dd.requirements.flattop_duration
        end
        println()
        @show dd.build.oh.max_j
        @show dd.build.oh.critical_j
        @show dd.build.oh.critical_j / dd.build.oh.max_j
        println()
        @show dd.build.tf.max_j
        @show dd.build.tf.critical_j
        @show dd.build.tf.critical_j / dd.build.tf.max_j
        if !ismissing(cs.stress.vonmises, :pl)
            println()
            @show maximum(cs.stress.vonmises.pl)
            @show cs.properties.yield_strength.pl
            @show cs.properties.yield_strength.pl / maximum(cs.stress.vonmises.pl)
        end
        println()
        @show maximum(cs.stress.vonmises.oh)
        @show cs.properties.yield_strength.oh
        @show cs.properties.yield_strength.oh / maximum(cs.stress.vonmises.oh)
        println()
        @show maximum(cs.stress.vonmises.tf)
        @show cs.properties.yield_strength.tf
        @show cs.properties.yield_strength.tf / maximum(cs.stress.vonmises.tf)
    end

    try
        success = true
        # technology checks
        success = assert_conditions(
            dd.build.tf.max_j < dd.build.tf.critical_j,
            "TF exceeds critical current: $(dd.build.tf.max_j / dd.build.tf.critical_j * 100)%",
            par.error_on_technology,
            success)
        success = assert_conditions(
            dd.build.oh.max_j < dd.build.oh.critical_j,
            "OH exceeds critical current: $(dd.build.oh.max_j / dd.build.oh.critical_j * 100)%",
            par.error_on_technology,
            success)
        if !ismissing(cs.stress.vonmises, :pl)
            success = assert_conditions(
                maximum(cs.stress.vonmises.pl) < cs.properties.yield_strength.pl,
                "PL stresses are too high: $(maximum(cs.stress.vonmises.pl) / cs.properties.yield_strength.pl * 100)%",
                par.error_on_technology,
                success)
        end
        success = assert_conditions(
            maximum(cs.stress.vonmises.oh) < cs.properties.yield_strength.oh,
            "OH stresses are too high: $(maximum(cs.stress.vonmises.oh) / cs.properties.yield_strength.oh * 100)%",
            par.error_on_technology,
            success)
        success = assert_conditions(
            maximum(cs.stress.vonmises.tf) < cs.properties.yield_strength.tf,
            "TF stresses are too high: $(maximum(cs.stress.vonmises.tf) / cs.properties.yield_strength.tf * 100)%",
            par.error_on_technology,
            success)

        # performance checks
        max_B0 = dd.build.tf.max_b_field / TFhfs.end_radius * R0
        success = assert_conditions(target_B0 < max_B0,
            "TF cannot achieve requested B0 ($target_B0 [T] instead of $max_B0 [T])",
            par.error_on_performance,
            success)
        if ismissing(dd.requirements, :flattop_duration)
            success = assert_conditions(
                dd.build.oh.flattop_duration > 0.0,
                "OH cannot achieve flattop ($(dd.build.oh.flattop_duration) [s])",
                par.error_on_performance,
                success)
        else
            success = assert_conditions(
                dd.build.oh.flattop_duration > dd.requirements.flattop_duration,
                "OH cannot achieve requested flattop ($(dd.build.oh.flattop_duration) [s] insted of $(dd.requirements.flattop_duration) [s])",
                par.error_on_performance,
                success)
        end

        @assert success "HFS sizing cannot be done within constraints"

        if par.verbose
            print_details()
        end

    catch e
        print_details(; do_plot=true)
        plot(eqt; cx=true)
        plot!(old_build)
        display(plot!(dd.build; cx=false))
        display(plot(dd.solid_mechanics.center_stack.stress))
        dd.build = old_build
        rethrow(e)
    end

    return actor
end

function assert_conditions(passing_condition::Bool, message::String, do_raise::Bool, success::Bool)
    if !passing_condition
        @warn message
    end
    return success && !(do_raise && !passing_condition)
end<|MERGE_RESOLUTION|>--- conflicted
+++ resolved
@@ -134,24 +134,18 @@
 
         # flattop
         if (dd.requirements.coil_j_margin >= 0) && !ismissing(dd.requirements, :flattop_duration)
-<<<<<<< HEAD
             # for fully non-inductive case (flattop_flux~zero => flattop_duration~Inf => c_flt~Inf) set c_flt = 0.0
             if abs(dd.build.flux_swing.flattop) < 1e-6
                 c_flt = 0.0
             else
                 c_flt = -target_value(dd.build.oh.flattop_duration, dd.requirements.flattop_duration, 0.0)
             end
-=======
-            c_flt = (1.0 + dd.requirements.coil_j_margin) - dd.build.oh.flattop_duration / dd.requirements.flattop_duration
-            c_flt_abs = 0.0
->>>>>>> 61710bfb
         else
             c_flt = 0.0
             c_flt_abs = - dd.build.oh.flattop_duration
         end
 
         # margins
-<<<<<<< HEAD
         margins = [
             dd.build.oh.critical_j / dd.build.oh.max_j - 1.0 - dd.requirements.coil_j_margin,
             dd.build.tf.critical_j / dd.build.tf.max_j - 1.0 - dd.requirements.coil_j_margin,
@@ -166,33 +160,14 @@
 
         c_mgn = norm(margins)
         c_Δmn = norm(margins[2:end] .- margins[1]) ./ (length(margins) - 1)
-=======
-        margins = [c_joh, c_soh, c_jtf, c_stf, c_spl, c_flt]
-        c_mgn = norm(max.(margins, 0.0))
-        c_Δmn = (maximum(margins) - minimum(margins))^2
->>>>>>> 61710bfb
 
         c_mgn = 0.0
         c_Δmn = 0.0
 
         # want smallest possible TF and OH
         # for all things being equal, maximizing steel is good to keep the cost of the magnets down
-<<<<<<< HEAD
         c_scs = norm(((1.0 - dd.build.oh.technology.fraction_steel), (1.0 - dd.build.tf.technology.fraction_steel))) / 2.0       
         
-=======
-        if nose
-            c_scs = norm((
-                OH.thickness / CPradius * (1.0 - dd.build.oh.technology.fraction_steel),
-                TFhfs.thickness / CPradius * (1.0 - dd.build.tf.nose_hfs_fraction) * (1.0 - dd.build.tf.technology.fraction_steel)
-            ))
-        else
-            c_scs = norm((
-                OH.thickness / CPradius * (1.0 - dd.build.oh.technology.fraction_steel),
-                TFhfs.thickness / CPradius * (1.0 - dd.build.tf.technology.fraction_steel)
-            ))
-        end
->>>>>>> 61710bfb
 
         push!(C_JOH, c_joh)
         push!(C_SOH, c_soh)
@@ -205,11 +180,7 @@
         push!(C_ΔMG, c_Δmn)
 
         # total cost and constraints
-<<<<<<< HEAD
         return norm([c_geo * 10, c_scs, c_mgn * 10, c_Δmn]), [c_joh, c_soh, c_flt, c_jtf, c_stf, c_spl], [0.0]
-=======
-        return norm([c_scs, c_mgn, c_Δmn]) + c_flt_abs, [maximum(max.(0.0, margins))], [0.0]
->>>>>>> 61710bfb
     end
 
     # initialize
