using Metaheuristics: Metaheuristics
using ProgressMeter: ProgressMeter
using Distributed: Distributed
using Dates: Dates
ProgressMeter.ijulia_behavior(:clear)

# ==================== #
# objectives functions #
# ==================== #
mutable struct ObjectiveFunction
    name::Symbol
    units::String
    func::Function
    target::Float64
    # inner constructor to register ObjectiveFunction in ObjectiveFunctionsLibrary
    ObjectiveFunction(name::Symbol, units::String, func::Function, target::Float64) = begin
        objf = new(name, units, func, target)
        ObjectiveFunctionsLibrary[objf.name] = objf
        return objf
    end
end

const ObjectiveFunctionsLibrary = Dict{Symbol,ObjectiveFunction}()
function update_ObjectiveFunctionsLibrary!()
    empty!(ObjectiveFunctionsLibrary)
    ObjectiveFunction(:min_levelized_CoE, "\$/kWh", dd -> dd.costing.levelized_CoE, -Inf)
    ObjectiveFunction(:min_log10_levelized_CoE, "log₁₀(\$/kW)", dd -> log10(dd.costing.levelized_CoE), -Inf)
    ObjectiveFunction(:min_capital_cost, "\$B", dd -> dd.costing.cost_direct_capital.cost / 1E3, -Inf)
    ObjectiveFunction(:max_fusion, "MW", dd -> IMAS.fusion_power(dd.core_profiles.profiles_1d[]) / 1E6, Inf)
    ObjectiveFunction(:max_power_electric_net, "MW", dd -> @ddtime(dd.balance_of_plant.power_electric_net) / 1E6, Inf)
    ObjectiveFunction(:req_power_electric_net, "ΔMW", dd -> abs(@ddtime(dd.balance_of_plant.power_electric_net) - dd.requirements.power_electric_net) / 1E6, 0.0)
    ObjectiveFunction(:max_flattop, "hours", dd -> dd.build.oh.flattop_duration / 3600.0, Inf)
    ObjectiveFunction(:req_flattop, "Δhours", dd -> abs(dd.build.oh.flattop_duration - dd.requirements.flattop_duration) / 3600.0, 0.0)
    ObjectiveFunction(:max_log10_flattop, "log₁₀(hours)", dd -> log10(dd.build.oh.flattop_duration / 3600.0), Inf)
    ObjectiveFunction(:min_βn, "", dd -> dd.equilibrium.time_slice[].global_quantities.beta_normal, -Inf)
    ObjectiveFunction(:min_R0, "m", dd -> dd.equilibrium.time_slice[].boundary.geometric_axis.r, -Inf)
    return ObjectiveFunctionsLibrary
end
update_ObjectiveFunctionsLibrary!()

"""
    (objf::ObjectiveFunction)(dd::IMAS.dd)

From real domain to objective domain (Metaheuristics will always minimize)
"""
function (objf::ObjectiveFunction)(dd::IMAS.dd)
    if isinf(objf.target)
        if objf.target < 0
            return objf.func(dd)
        else
            return -objf.func(dd)
        end
    elseif objf.target == 0.0
        return abs(objf.func(dd))
    else
        return abs(objf.func(dd) - objf.target) / objf.target
    end
end

"""
    (objf::ObjectiveFunction)(x::Float64)

From objective domain to real domain
"""
function (objf::ObjectiveFunction)(x::Float64)
    if isinf(objf.target)
        if objf.target < 0
            return x
        else
            return -x
        end
    elseif objf.target == 0.0
        return x
    else
        return x * objf.target + objf.target
    end
end

function Base.show(io::IO, f::ObjectiveFunction)
    printstyled(io, f.name; bold=true, color=:blue)
    print(io, " →")
    print(io, " $(f.target)")
    print(io, " [$(f.units)]")
end

function Base.show(io::IO, x::MIME"text/plain", objfs::AbstractDict{Symbol,ObjectiveFunction})
    for objf in objfs
        show(io, x, objf)
        println(io, "")
    end
end

# ==================== #
# constraint functions #
# ==================== #
mutable struct ConstraintFunction
    name::Symbol
    units::String
    func::Function
    operation::Function
    limit::Float64
    tolerance::Float64
    # inner constructor to register ConstraintFunction in ConstraintsFunctionsLibrary
    ConstraintFunction(name::Symbol, units::String, func::Function, operation::Function, limit::Float64, tolerance::Float64) = begin
        @assert ===(operation, ==) "tolerance specification only used for == constraint"
        cnst = new(name, units, func, operation, limit, tolerance)
        ConstraintFunctionsLibrary[cnst.name] = cnst
        return cnst
    end
    ConstraintFunction(name::Symbol, units::String, func::Function, operation::Function, limit::Float64) = begin
        @assert !==(operation, ==) "Must specify tolerance of == constraint"
        cnst = new(name, units, func, operation, limit, 0.0)
        ConstraintFunctionsLibrary[cnst.name] = cnst
        return cnst
    end
end

const ConstraintFunctionsLibrary = Dict{Symbol,ConstraintFunction}() #s
function update_ConstraintFunctionsLibrary!()
    empty!(ConstraintFunctionsLibrary)
    ConstraintFunction(:required_power_electric_net, "%", dd -> abs(@ddtime(dd.balance_of_plant.power_electric_net) - dd.requirements.power_electric_net) / dd.requirements.power_electric_net, ==, 0.0, 0.01) # relative tolerance
    ConstraintFunction(:min_required_power_electric_net, "%", dd -> (@ddtime(dd.balance_of_plant.power_electric_net) - dd.requirements.power_electric_net) / dd.requirements.power_electric_net, >, 0.0)
    ConstraintFunction(:required_flattop, "%", dd -> abs(dd.build.oh.flattop_duration - dd.requirements.flattop_duration) / dd.requirements.flattop_duration, ==, 0.0, 0.01) # relative tolerance
    ConstraintFunction(:min_required_flattop, "%", dd -> (dd.build.oh.flattop_duration - dd.requirements.flattop_duration) / dd.requirements.flattop_duration, >, 0.0)
    ConstraintFunction(:min_required_B0, "%", dd -> (abs(prod(IMAS.build_max_R0_B0(dd.build))) - dd.equilibrium.vacuum_toroidal_field.r0 * maximum(abs.(dd.equilibrium.vacuum_toroidal_field.b0))) / (dd.equilibrium.vacuum_toroidal_field.r0 * maximum(abs.(dd.equilibrium.vacuum_toroidal_field.b0))), >, 0.0)
    ConstraintFunction(:zero_ohmic, "MA", dd -> abs(sum(integrate(dd.core_profiles.profiles_1d[].grid.area, dd.core_profiles.profiles_1d[].j_ohmic))) / 1E6, ==, 0.0, 0.1) # absolute tolerance
    ConstraintFunction(:max_ne_peaking, "%", dd -> ((@ddtime(dd.summary.local.magnetic_axis.n_e.value) / @ddtime(dd.summary.volume_average.n_e.value)) - dd.requirements.ne_peaking) / dd.requirements.ne_peaking, <, 0.0)
    ConstraintFunction(:min_lh_power_threshold, "%", dd -> (IMAS.power_sol(dd) / dd.requirements.lh_power_threshold_fraction - IMAS.scaling_L_to_H_power(dd)) / IMAS.scaling_L_to_H_power(dd), >, 0.0)
    ConstraintFunction(:max_ωpe_ωce, "%", dd -> IMAS.ω_pe(@ddtime(dd.summary.local.magnetic_axis.n_e.value)) / IMAS.ω_ce(@ddtime(dd.summary.global_quantities.b0.value)), <, 1.0)
    ConstraintFunction(:max_qpol_omp, "%", dd -> (IMAS.q_pol_omp_eich(dd) - dd.requirements.q_pol_omp) / dd.requirements.q_pol_omp, <, 0.0)
    ConstraintFunction(:max_tf_j, "%", dd -> dd.build.tf.critical_j / dd.build.tf.max_j, >, 1.399)
    ConstraintFunction(:max_oh_j, "%", dd -> dd.build.oh.critical_j / dd.build.oh.max_j, >, 1.399)
    ConstraintFunction(:max_pl_stress, "%", dd -> ismissing(dd.solid_mechanics.center_stack.stress.vonmises, :pl) ? 0.0 : dd.solid_mechanics.center_stack.properties.yield_strength.pl / maximum(dd.solid_mechanics.center_stack.stress.vonmises.pl), >, 1.199)
    ConstraintFunction(:max_tf_stress, "%", dd -> dd.solid_mechanics.center_stack.properties.yield_strength.tf / maximum(dd.solid_mechanics.center_stack.stress.vonmises.tf), >, 1.199)
    ConstraintFunction(:max_oh_stress, "%", dd -> dd.solid_mechanics.center_stack.properties.yield_strength.oh / maximum(dd.solid_mechanics.center_stack.stress.vonmises.oh), >, 1.199)
    return ConstraintFunctionsLibrary
end
update_ConstraintFunctionsLibrary!()

function (cnst::ConstraintFunction)(dd::IMAS.dd)
    if ===(cnst.operation, ==)
        if cnst.limit === 0.0
            return abs((cnst.func(dd) - cnst.limit)) - cnst.tolerance
        else
            return abs((cnst.func(dd) - cnst.limit) / cnst.limit) - cnst.tolerance
        end
    elseif cnst.operation(1.0, 0.0) # > or >=
        return cnst.limit - cnst.func(dd)
    else # < or <=
        return cnst.func(dd) - cnst.limit
    end
end

function Base.show(io::IO, cnst::ConstraintFunction)
    printstyled(io, cnst.name; bold=true, color=:blue)
    print(io, " $(cnst.operation)")
    print(io, " $(cnst.limit)")
    if ===(cnst.operation, ==)
        if cnst.limit == 0.0
            print(io, " ± $(cnst.tolerance)")
        else
            print(io, " ± $(cnst.tolerance * cnst.limit)")
        end
    end
    print(io, " [$(cnst.units)]")
end

function Base.show(io::IO, x::MIME"text/plain", cnsts::AbstractDict{Symbol,ConstraintFunction})
    for cnst in cnsts
        show(io, x, cnst)
        println(io, "")
    end
end

# =================== #
# Optimization engine #
# =================== #
"""
    optimization_engine(
        ini::ParametersAllInits,
        act::ParametersAllActors,
        actor_or_workflow::Union{Type{<:AbstractActor},Function},
        x::AbstractVector,
        objectives_functions::AbstractVector{<:ObjectiveFunction},
        constraints_functions::AbstractVector{<:ConstraintFunction},
        save_folder::AbstractString,
        save_dd::Bool=true)

NOTE: This function is run by the worker nodes
"""
function optimization_engine(
    ini::ParametersAllInits,
    act::ParametersAllActors,
    actor_or_workflow::Union{Type{<:AbstractActor},Function},
    x::AbstractVector,
    objectives_functions::AbstractVector{<:ObjectiveFunction},
    constraints_functions::AbstractVector{<:ConstraintFunction},
    save_folder::AbstractString,
<<<<<<< HEAD
    save_dd::Bool=true,
)
=======
    save_dd::Bool=true)

>>>>>>> 2ac29e25
    # update ini based on input optimization vector `x`
    #ini = deepcopy(ini) # NOTE: No need to deepcopy since we're on the worker nodes
    parameters_from_opt!(ini, x)

    # run the problem
    try
        if typeof(actor_or_workflow) <: Function
            dd = actor_or_workflow(ini, act)
        else
            dd = init(ini, act)
            actor = actor_or_workflow(dd, act)
            dd = actor.dd
        end
        # save simulation data to directory
        if !isempty(save_folder)
            savedir = joinpath(save_folder, "$(Dates.now())__$(getpid())")
<<<<<<< HEAD
            if save_dd
                save(savedir, dd, ini, act; freeze=true)
            else
                save(savedir, IMAS.dd(), ini, act; freeze=true)
            end
=======
            save(savedir, save_dd ? dd : nothing, ini, act; freeze=true)
>>>>>>> 2ac29e25
        end
        # evaluate multiple objectives
        if (!ismissing(objectives_functions) && !ismissing(constraints_funciton))
            return collect(map(f -> nan2inf(f(dd)), objectives_functions)), collect(map(g -> nan2inf(g(dd)), constraints_functions)), Float64[]
        end
    catch e
        # save empty dd and error to directory
        if !isempty(save_folder)
            if typeof(e) <: Exception # somehow sometimes `e` is of type String?
                savedir = joinpath(save_folder, "$(Dates.now())__$(getpid())")
                save(savedir, nothing, ini, act, e; freeze=true)
            else
                @warn "typeof(e) in optimization_engine is String: $e"
            end
        end
        # rethrow() # uncomment for debugging purposes
        if (!ismissing(objectives_functions) && !ismissing(constraints_funciton))
            return Float64[Inf for f in objectives_functions], Float64[Inf for g in constraints_functions], Float64[]
        end
    end
end

"""
    function optimization_engine(
        ini::ParametersAllInits,
        act::ParametersAllActors,
        actor_or_workflow::Union{Type{<:AbstractActor},Function},
        X::AbstractMatrix,
        objectives_functions::AbstractVector{<:ObjectiveFunction},
        constraints_functions::AbstractVector{<:ConstraintFunction},
        save_folder::AbstractString,
        save_dd::Bool,
        p::ProgressMeter.Progress)

If either objectives_functions or constraints_functions are missing, then only do distributed FUSE runs and do not return optimization vectors.        
NOTE: this function is run by the master process
"""
function optimization_engine(
    ini::ParametersAllInits,
    act::ParametersAllActors,
    actor_or_workflow::Union{Type{<:AbstractActor},Function},
    X::AbstractMatrix,
    objectives_functions::AbstractVector{<:ObjectiveFunction},
    constraints_functions::AbstractVector{<:ConstraintFunction},
    save_folder::AbstractString,
<<<<<<< HEAD
    p::ProgressMeter.Progress,
    save_dd::Bool=true,
    )
=======
    save_dd::Bool,
    p::ProgressMeter.Progress)
>>>>>>> 2ac29e25

    # parallel evaluation of a generation
    ProgressMeter.next!(p)
    tmp = Distributed.pmap(x -> optimization_engine(ini, act, actor_or_workflow, x, objectives_functions, constraints_functions, save_folder, save_dd), [X[k, :] for k in 1:size(X)[1]])
<<<<<<< HEAD
    if (!ismissing(objectives_functions) && !ismissing(constraints_funciton))
        F = zeros(size(X)[1], length(tmp[1][1]))
        G = zeros(size(X)[1], max(length(tmp[1][2]), 1))
        H = zeros(size(X)[1], max(length(tmp[1][3]), 1))
        for k in 1:size(X)[1]
            f, g, h = tmp[k]
            F[k, :] .= f
            if !isempty(g)
                G[k, :] .= g
            end
            if !isempty(h)
                H[k, :] .= h
            end
=======
    F = zeros(size(X)[1], length(tmp[1][1]))
    G = zeros(size(X)[1], max(length(tmp[1][2]), 1))
    H = zeros(size(X)[1], max(length(tmp[1][3]), 1))
    for k in 1:size(X)[1]
        f, g, h = tmp[k]
        F[k, :] .= f
        if !isempty(g)
            G[k, :] .= g
        end
        if !isempty(h)
            H[k, :] .= h
>>>>>>> 2ac29e25
        end
        return F, G, H
    end
end

"""
    nan2inf(x::Float64)::Float64

Turn NaNs into Inf
"""
function nan2inf(x::Float64)::Float64
    if isnan(x)
        return Inf
    else
        return x
    end
end<|MERGE_RESOLUTION|>--- conflicted
+++ resolved
@@ -196,13 +196,8 @@
     objectives_functions::AbstractVector{<:ObjectiveFunction},
     constraints_functions::AbstractVector{<:ConstraintFunction},
     save_folder::AbstractString,
-<<<<<<< HEAD
-    save_dd::Bool=true,
-)
-=======
     save_dd::Bool=true)
 
->>>>>>> 2ac29e25
     # update ini based on input optimization vector `x`
     #ini = deepcopy(ini) # NOTE: No need to deepcopy since we're on the worker nodes
     parameters_from_opt!(ini, x)
@@ -219,20 +214,10 @@
         # save simulation data to directory
         if !isempty(save_folder)
             savedir = joinpath(save_folder, "$(Dates.now())__$(getpid())")
-<<<<<<< HEAD
-            if save_dd
-                save(savedir, dd, ini, act; freeze=true)
-            else
-                save(savedir, IMAS.dd(), ini, act; freeze=true)
-            end
-=======
             save(savedir, save_dd ? dd : nothing, ini, act; freeze=true)
->>>>>>> 2ac29e25
         end
         # evaluate multiple objectives
-        if (!ismissing(objectives_functions) && !ismissing(constraints_funciton))
-            return collect(map(f -> nan2inf(f(dd)), objectives_functions)), collect(map(g -> nan2inf(g(dd)), constraints_functions)), Float64[]
-        end
+        return collect(map(f -> nan2inf(f(dd)), objectives_functions)), collect(map(g -> nan2inf(g(dd)), constraints_functions)), Float64[]
     catch e
         # save empty dd and error to directory
         if !isempty(save_folder)
@@ -244,9 +229,7 @@
             end
         end
         # rethrow() # uncomment for debugging purposes
-        if (!ismissing(objectives_functions) && !ismissing(constraints_funciton))
-            return Float64[Inf for f in objectives_functions], Float64[Inf for g in constraints_functions], Float64[]
-        end
+        return Float64[Inf for f in objectives_functions], Float64[Inf for g in constraints_functions], Float64[]
     end
 end
 
@@ -262,7 +245,6 @@
         save_dd::Bool,
         p::ProgressMeter.Progress)
 
-If either objectives_functions or constraints_functions are missing, then only do distributed FUSE runs and do not return optimization vectors.        
 NOTE: this function is run by the master process
 """
 function optimization_engine(
@@ -273,33 +255,12 @@
     objectives_functions::AbstractVector{<:ObjectiveFunction},
     constraints_functions::AbstractVector{<:ConstraintFunction},
     save_folder::AbstractString,
-<<<<<<< HEAD
-    p::ProgressMeter.Progress,
-    save_dd::Bool=true,
-    )
-=======
     save_dd::Bool,
     p::ProgressMeter.Progress)
->>>>>>> 2ac29e25
 
     # parallel evaluation of a generation
     ProgressMeter.next!(p)
     tmp = Distributed.pmap(x -> optimization_engine(ini, act, actor_or_workflow, x, objectives_functions, constraints_functions, save_folder, save_dd), [X[k, :] for k in 1:size(X)[1]])
-<<<<<<< HEAD
-    if (!ismissing(objectives_functions) && !ismissing(constraints_funciton))
-        F = zeros(size(X)[1], length(tmp[1][1]))
-        G = zeros(size(X)[1], max(length(tmp[1][2]), 1))
-        H = zeros(size(X)[1], max(length(tmp[1][3]), 1))
-        for k in 1:size(X)[1]
-            f, g, h = tmp[k]
-            F[k, :] .= f
-            if !isempty(g)
-                G[k, :] .= g
-            end
-            if !isempty(h)
-                H[k, :] .= h
-            end
-=======
     F = zeros(size(X)[1], length(tmp[1][1]))
     G = zeros(size(X)[1], max(length(tmp[1][2]), 1))
     H = zeros(size(X)[1], max(length(tmp[1][3]), 1))
@@ -311,10 +272,9 @@
         end
         if !isempty(h)
             H[k, :] .= h
->>>>>>> 2ac29e25
-        end
-        return F, G, H
-    end
+        end
+    end
+    return F, G, H
 end
 
 """
