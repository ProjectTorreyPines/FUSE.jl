--- conflicted
+++ resolved
@@ -93,179 +93,6 @@
     end
 end
 
-# ==================== #
-# constraint functions #
-<<<<<<< HEAD
-# # ==================== #
-# mutable struct ConstraintFunction
-#     name::Symbol
-#     units::String
-#     func::Function
-#     operation::Function
-#     limit::Float64
-#     tolerance::Float64
-#     # inner constructor to register ConstraintFunction in ConstraintsFunctionsLibrary
-#     ConstraintFunction(name::Symbol, units::String, func::Function, operation::Function, limit::Float64, tolerance::Float64) = begin
-#         @assert ===(operation, ==) "tolerance specification only used for == constraint"
-#         cnst = new(name, units, func, operation, limit, tolerance)
-#         ConstraintFunctionsLibrary[cnst.name] = cnst
-#         return cnst
-#     end
-#     ConstraintFunction(name::Symbol, units::String, func::Function, operation::Function, limit::Float64) = begin
-#         @assert !==(operation, ==) "Must specify tolerance of == constraint"
-#         cnst = new(name, units, func, operation, limit, 0.0)
-#         ConstraintFunctionsLibrary[cnst.name] = cnst
-#         return cnst
-#     end
-# end
-
-# const ConstraintFunctionsLibrary = Dict{Symbol,ConstraintFunction}() #s
-# function update_ConstraintFunctionsLibrary!()
-#     empty!(ConstraintFunctionsLibrary)
-#     #! format: off
-#     ConstraintFunction(:required_power_electric_net, "%", dd -> abs(@ddtime(dd.balance_of_plant.power_electric_net) - dd.requirements.power_electric_net) / dd.requirements.power_electric_net, ==, 0.0, 0.01) # relative tolerance
-#     ConstraintFunction(:min_required_power_electric_net, "%", dd -> (@ddtime(dd.balance_of_plant.power_electric_net) - dd.requirements.power_electric_net) / dd.requirements.power_electric_net, >, 0.0)
-#     ConstraintFunction(:required_flattop, "%", dd -> abs(dd.build.oh.flattop_duration - dd.requirements.flattop_duration) / dd.requirements.flattop_duration, ==, 0.0, 0.01) # relative tolerance
-#     ConstraintFunction(:min_required_flattop, "%", dd -> (dd.build.oh.flattop_duration - dd.requirements.flattop_duration) / dd.requirements.flattop_duration, >, 0.0)
-#     ConstraintFunction(:min_required_B0, "%", dd -> (abs(prod(IMAS.build_max_R0_B0(dd.build))) - dd.equilibrium.vacuum_toroidal_field.r0 * maximum(abs, dd.equilibrium.vacuum_toroidal_field.b0)) / (dd.equilibrium.vacuum_toroidal_field.r0 * maximum(abs, dd.equilibrium.vacuum_toroidal_field.b0)), >, 0.0)
-#     ConstraintFunction(:zero_ohmic, "MA", dd -> abs(sum(integrate(dd.core_profiles.profiles_1d[].grid.area, dd.core_profiles.profiles_1d[].j_ohmic))) / 1E6, ==, 0.0, 0.1) # absolute tolerance
-#     ConstraintFunction(:max_ne_peaking, "%", dd -> ((@ddtime(dd.summary.local.magnetic_axis.n_e.value) / @ddtime(dd.summary.volume_average.n_e.value)) - dd.requirements.ne_peaking) / dd.requirements.ne_peaking, <, 0.0)
-#     ConstraintFunction(:min_lh_power_threshold, "%", dd -> (IMAS.power_sol(dd) / dd.requirements.lh_power_threshold_fraction - IMAS.scaling_L_to_H_power(dd)) / IMAS.scaling_L_to_H_power(dd), >, 0.0)
-#     ConstraintFunction(:max_ωpe_ωce, "%", dd -> IMAS.ω_pe(@ddtime(dd.summary.local.magnetic_axis.n_e.value)) / IMAS.ω_ce(@ddtime(dd.equilibrium.vacuum_toroidal_field.b0)), <, 1.0)
-#     ConstraintFunction(:max_qpol_omp, "%", dd -> (IMAS.q_pol_omp_eich(dd) - dd.requirements.q_pol_omp) / dd.requirements.q_pol_omp, <, 0.0)
-#     ConstraintFunction(:max_tf_j, "%", dd -> dd.build.tf.critical_j / dd.build.tf.max_j - dd.requirements.coil_j_margin, >, 0.0)
-#     ConstraintFunction(:max_oh_j, "%", dd -> dd.build.oh.critical_j / dd.build.oh.max_j - dd.requirements.coil_j_margin, >, 0.0)
-#     ConstraintFunction(:max_pl_stress, "%", dd -> ismissing(dd.solid_mechanics.center_stack.stress.vonmises, :pl) ? 0.0 : dd.solid_mechanics.center_stack.properties.yield_strength.pl / maximum(dd.solid_mechanics.center_stack.stress.vonmises.pl) - dd.requirements.coil_stress_margin, >, 0.0)
-#     ConstraintFunction(:max_tf_stress, "%", dd -> dd.solid_mechanics.center_stack.properties.yield_strength.tf / maximum(dd.solid_mechanics.center_stack.stress.vonmises.tf) - dd.requirements.coil_stress_margin, >, 0.0)
-#     ConstraintFunction(:max_oh_stress, "%", dd -> dd.solid_mechanics.center_stack.properties.yield_strength.oh / maximum(dd.solid_mechanics.center_stack.stress.vonmises.oh) - dd.requirements.coil_stress_margin, >, 0.0)
-#     ConstraintFunction(:max_hds03, "%", dd -> (@ddtime(dd.summary.global_quantities.tau_energy.value)/IMAS.tau_e_ds03(dd) - dd.requirements.hds03)/dd.requirements.hds03, <, 0.0)
-#     ConstraintFunction(:min_q95, "%", dd -> (dd.equilibrium.time_slice[].global_quantities.q_95 - dd.requirements.q95)/dd.requirements.q95, >, 0.0)
-#     #! format: on
-#     return ConstraintFunctionsLibrary
-# end
-# update_ConstraintFunctionsLibrary!()
-
-# function (cnst::ConstraintFunction)(dd::IMAS.dd)
-#     if ===(cnst.operation, ==)
-#         if cnst.limit === 0.0
-#             return abs((cnst.func(dd) - cnst.limit)) - cnst.tolerance
-#         else
-#             return abs((cnst.func(dd) - cnst.limit) / cnst.limit) - cnst.tolerance
-#         end
-#     elseif cnst.operation(1.0, 0.0) # > or >=
-#         return cnst.limit - cnst.func(dd)
-#     else # < or <=
-#         return cnst.func(dd) - cnst.limit
-#     end
-# end
-
-# function Base.show(io::IO, cnst::ConstraintFunction)
-#     printstyled(io, cnst.name; bold=true, color=:blue)
-#     print(io, " $(cnst.operation)")
-#     print(io, " $(cnst.limit)")
-#     if ===(cnst.operation, ==)
-#         if cnst.limit == 0.0
-#             print(io, " ± $(cnst.tolerance)")
-#         else
-#             print(io, " ± $(cnst.tolerance * cnst.limit)")
-#         end
-#     end
-#     return print(io, " [$(cnst.units)]")
-# end
-
-# function Base.show(io::IO, x::MIME"text/plain", cnsts::AbstractDict{Symbol,ConstraintFunction})
-#     for cnst in cnsts
-#         show(io, x, cnst)
-#         println(io, "")
-#     end
-# end
-=======
-# ==================== #
-mutable struct ConstraintFunction
-    name::Symbol
-    units::String
-    func::Function
-    operation::Function
-    limit::Float64
-    tolerance::Float64
-    # inner constructor to register ConstraintFunction in ConstraintsFunctionsLibrary
-    ConstraintFunction(name::Symbol, units::String, func::Function, operation::Function, limit::Float64, tolerance::Float64) = begin
-        @assert ===(operation, ==) "tolerance specification only used for == constraint"
-        cnst = new(name, units, func, operation, limit, tolerance)
-        ConstraintFunctionsLibrary[cnst.name] = cnst
-        return cnst
-    end
-    ConstraintFunction(name::Symbol, units::String, func::Function, operation::Function, limit::Float64) = begin
-        @assert !==(operation, ==) "Must specify tolerance of == constraint"
-        cnst = new(name, units, func, operation, limit, 0.0)
-        ConstraintFunctionsLibrary[cnst.name] = cnst
-        return cnst
-    end
-end
-
-const ConstraintFunctionsLibrary = Dict{Symbol,ConstraintFunction}() #s
-function update_ConstraintFunctionsLibrary!()
-    empty!(ConstraintFunctionsLibrary)
-    #! format: off
-    ConstraintFunction(:required_power_electric_net, "%", dd -> abs(@ddtime(dd.balance_of_plant.power_electric_net) - dd.requirements.power_electric_net) / dd.requirements.power_electric_net, ==, 0.0, 0.01) # relative tolerance
-    ConstraintFunction(:min_required_power_electric_net, "%", dd -> (@ddtime(dd.balance_of_plant.power_electric_net) - dd.requirements.power_electric_net) / dd.requirements.power_electric_net, >, 0.0)
-    ConstraintFunction(:required_flattop, "%", dd -> abs(dd.build.oh.flattop_duration - dd.requirements.flattop_duration) / dd.requirements.flattop_duration, ==, 0.0, 0.01) # relative tolerance
-    ConstraintFunction(:min_required_flattop, "%", dd -> (dd.build.oh.flattop_duration - dd.requirements.flattop_duration) / dd.requirements.flattop_duration, >, 0.0)
-    ConstraintFunction(:min_required_B0, "%", dd -> (abs(prod(IMAS.build_max_R0_B0(dd.build))) - dd.equilibrium.vacuum_toroidal_field.r0 * maximum(abs, dd.equilibrium.vacuum_toroidal_field.b0)) / (dd.equilibrium.vacuum_toroidal_field.r0 * maximum(abs, dd.equilibrium.vacuum_toroidal_field.b0)), >, 0.0)
-    ConstraintFunction(:zero_ohmic, "MA", dd -> abs(sum(integrate(dd.core_profiles.profiles_1d[].grid.area, dd.core_profiles.profiles_1d[].j_ohmic))) / 1E6, ==, 0.0, 0.1) # absolute tolerance
-    ConstraintFunction(:max_ne_peaking, "%", dd -> ((@ddtime(dd.summary.local.magnetic_axis.n_e.value) / @ddtime(dd.summary.volume_average.n_e.value)) - dd.requirements.ne_peaking) / dd.requirements.ne_peaking, <, 0.0)
-    ConstraintFunction(:min_lh_power_threshold, "%", dd -> (IMAS.power_sol(dd) / dd.requirements.lh_power_threshold_fraction - IMAS.scaling_L_to_H_power(dd)) / IMAS.scaling_L_to_H_power(dd), >, 0.0)
-    ConstraintFunction(:max_ωpe_ωce, "%", dd -> IMAS.ω_pe(@ddtime(dd.summary.local.magnetic_axis.n_e.value)) / IMAS.ω_ce(@ddtime(dd.equilibrium.vacuum_toroidal_field.b0)), <, 1.0)
-    ConstraintFunction(:max_qpol_omp, "%", dd -> (IMAS.q_pol_omp_eich(dd) - dd.requirements.q_pol_omp) / dd.requirements.q_pol_omp, <, 0.0)
-    ConstraintFunction(:max_tf_j, "%", dd -> dd.build.tf.critical_j / dd.build.tf.max_j - dd.requirements.coil_j_margin, >, 0.0)
-    ConstraintFunction(:max_oh_j, "%", dd -> dd.build.oh.critical_j / dd.build.oh.max_j - dd.requirements.coil_j_margin, >, 0.0)
-    ConstraintFunction(:max_pl_stress, "%", dd -> ismissing(dd.solid_mechanics.center_stack.stress.vonmises, :pl) ? 0.0 : dd.solid_mechanics.center_stack.properties.yield_strength.pl / maximum(dd.solid_mechanics.center_stack.stress.vonmises.pl) - dd.requirements.coil_stress_margin, >, 0.0)
-    ConstraintFunction(:max_tf_stress, "%", dd -> dd.solid_mechanics.center_stack.properties.yield_strength.tf / maximum(dd.solid_mechanics.center_stack.stress.vonmises.tf) - dd.requirements.coil_stress_margin, >, 0.0)
-    ConstraintFunction(:max_oh_stress, "%", dd -> dd.solid_mechanics.center_stack.properties.yield_strength.oh / maximum(dd.solid_mechanics.center_stack.stress.vonmises.oh) - dd.requirements.coil_stress_margin, >, 0.0)
-    ConstraintFunction(:max_hds03, "%", dd -> (@ddtime(dd.summary.global_quantities.tau_energy.value)/IMAS.tau_e_ds03(dd) - dd.requirements.hds03)/dd.requirements.hds03, <, 0.0)
-    ConstraintFunction(:min_q95, "%", dd -> (dd.equilibrium.time_slice[].global_quantities.q_95 - dd.requirements.q95)/dd.requirements.q95, >, 0.0)
-    #! format: on
-    return ConstraintFunctionsLibrary
-end
-update_ConstraintFunctionsLibrary!()
-
-function (cnst::ConstraintFunction)(dd::IMAS.dd)
-    return constraint_cost_transform(cnst.func(dd), cnst.operation, cnst.limit, cnst.tolerance)
-end
-
-function constraint_cost_transform(value::Float64, operation::Function, limit::Float64, tolerance::Float64)
-    if ===(operation, ==)
-        out = abs(value - limit) - tolerance
-    elseif operation(1.0, 0.0) # > or >=
-        out = limit - value
-    else # < or <=
-        out = value - limit
-    end
-
-    if out < 0.0
-        out = 0.0
-    end
-
-    return out
-end
-
-function Base.show(io::IO, cnst::ConstraintFunction)
-    printstyled(io, cnst.name; bold=true, color=:blue)
-    print(io, " $(cnst.operation)")
-    print(io, " $(cnst.limit)")
-    if ===(cnst.operation, ==)
-        print(io, " ± $(cnst.tolerance)")
-    end
-    return print(io, " [$(cnst.units)]")
-end
-
-function Base.show(io::IO, x::MIME"text/plain", cnsts::AbstractDict{Symbol,ConstraintFunction})
-    for cnst in cnsts
-        show(io, x, cnst)
-        println(io, "")
-    end
-end
->>>>>>> adc5758b
 
 # =================== #
 # Optimization engine #
