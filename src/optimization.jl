import Metaheuristics
import Distributed
import Dates

# =================== #
# Optimization engine #
# =================== #
"""
    optimization_engine(
        ini::ParametersAllInits,
        act::ParametersAllActors,
        actor_or_workflow::Union{Type{<:AbstractActor},Function},
        x::AbstractVector,
        objective_functions::AbstractVector{<:IMAS.ObjectiveFunction},
        constraint_functions::AbstractVector{<:IMAS.ConstraintFunction},
        save_folder::AbstractString,
        generation::Int,
        save_dd::Bool)

NOTE: This function is run by the worker nodes
"""
function optimization_engine(
    ini::ParametersAllInits,
    act::ParametersAllActors,
    actor_or_workflow::Union{Type{<:AbstractActor},Function},
    x::AbstractVector,
    objective_functions::AbstractVector{<:IMAS.ObjectiveFunction},
    constraint_functions::AbstractVector{<:IMAS.ConstraintFunction},
    save_folder::AbstractString,
    generation::Int,
    save_dd::Bool)

    # create working directory
    original_dir = pwd()
    savedir = abspath(joinpath(save_folder, "$(generation)__$(join(split(string(Dates.now()),":"),"-"))__$(getpid())"))
    mkdir(savedir)
    cd(savedir)

    # Redirect stdout and stderr to the file
    original_stdout = stdout  # Save the original stdout
    original_stderr = stderr  # Save the original stderr
    file_log = open("log.txt", "w")

    try
        redirect_stdout(file_log)
        redirect_stderr(file_log)

        # deepcopy ini/act to avoid changes
        ini = deepcopy(ini)
        act = deepcopy(act)

        # update ini based on input optimization vector `x`
        @show x
        parameters_from_opt!(ini, x)
        @show x

        # attempt to release memory
        malloc_trim_if_glibc()

        # run the problem
        if typeof(actor_or_workflow) <: Function
            dd = actor_or_workflow(ini, act)
        else
            dd = init(ini, act)
            actor = actor_or_workflow(dd, act)
            dd = actor.dd
        end

        # save simulation data to directory
        save(savedir, save_dd ? dd : nothing, ini, act; timer=true, freeze=false, overwrite_files=true)

        # evaluate multiple objectives
        ff = collect(map(f -> nan2inf(f(dd)), objective_functions))
        gg = collect(map(g -> nan2inf(g(dd)), constraint_functions))
        hh = Float64[]

        println("finished")
        @show ff
        @show gg
        @show hh

        return ff, gg, hh

    catch error
        if isa(error, InterruptException)
            rethrow(error)
        end

        # save empty dd and error to directory
        save(savedir, nothing, ini, act; error, timer=true, freeze=false, overwrite_files=true)

        # rethrow(e) # uncomment for debugging purposes

        ff = Float64[Inf for f in objective_functions]
        gg = Float64[Inf for g in constraint_functions]
        hh = Float64[]

        println("failed")
        @show ff
        @show gg
        @show hh

        return ff, gg, hh

    finally
        redirect_stdout(original_stdout)
        redirect_stderr(original_stderr)
        cd(original_dir)
        close(file_log)
    end
end

"""
    optimization_engine(
        ini::ParametersAllInits,
        act::ParametersAllActors,
        actor_or_workflow::Union{Type{<:AbstractActor},Function},
        x::AbstractVector,
        objective_functions::AbstractVector{<:IMAS.ObjectiveFunction},
        constraint_functions::AbstractVector{<:IMAS.ConstraintFunction},
        save_folder::AbstractString,
        generation::Int,
        save_dd::Bool,
        ::Type{Val{:hdf5}};
        case_index::Union{Nothing,Int}=nothing
        )

NOTE: This function is run by the worker nodes
"""
function optimization_engine(
    ini::ParametersAllInits,
    act::ParametersAllActors,
    actor_or_workflow::Union{Type{<:AbstractActor},Function},
    x::AbstractVector,
    objective_functions::AbstractVector{<:IMAS.ObjectiveFunction},
    constraint_functions::AbstractVector{<:IMAS.ConstraintFunction},
    save_folder::AbstractString,
    generation::Int,
    save_dd::Bool,
    ::Type{Val{:hdf5}};
    case_index::Union{Nothing,Int}=nothing,
    kw...
)

    # create working directory
    original_dir = pwd()
    if !isdir(save_folder)
        mkdir(save_folder)
    end
    cd(save_folder)

    number_of_generations = get(kw, :number_of_generations, 10000)
    population_size = get(kw, :population_size, 10000)

    # Redirect stdout and stderr to the file
    original_stdout = stdout  # Save the original stdout
    original_stderr = stderr  # Save the original stderr

    if isnothing(case_index)
<<<<<<< HEAD
        parent_group = "/generation_$generation/pid$(getpid())"
        tmp_log_filename = "tmp_log_pid$(getpid()).txt"
        tmp_log_io = open(joinpath(tmp_log_folder,"pid$(getpid()).txt"), "w+")
=======
        parent_group = "/gen$(lpad(generation,Lpad_gen,"0"))/pid$(getpid())"
        tmp_log_filename = "tmp_log_pid$(getpid()).txt"
        tmp_log_io = open(joinpath(tmp_log_folder, "pid$(getpid()).txt"), "w+")
>>>>>>> 023eacc2
    else
        Lpad_gen = length(string(number_of_generations))
        Lpad_case = length(string(population_size))
        parent_group = "/gen$(lpad(generation,Lpad_gen,"0"))/case$(lpad(case_index,Lpad_case, "0"))"
        tmp_log_filename = "tmp_log_case_$case_index.txt"
    end
    tmp_log_io = open(tmp_log_filename, "w+")

    try
        redirect_stdout(tmp_log_io)
        redirect_stderr(tmp_log_io)

        # deepcopy ini/act to avoid changes
        ini = deepcopy(ini)
        act = deepcopy(act)        # update ini based on input optimization vector `x`
        @show x
        parameters_from_opt!(ini, x)
        @show x

        # attempt to release memory
        malloc_trim_if_glibc()

        # run the problem
        if typeof(actor_or_workflow) <: Function
            dd = actor_or_workflow(ini, act)
        else
            dd = init(ini, act)
            actor = actor_or_workflow(dd, act)
            dd = actor.dd
        end

        # save simulation data
<<<<<<< HEAD
        save2hdf("tmp_h5_output", parent_group, (save_dd ? dd : nothing), ini, act, tmp_log_io;
            timer=true, freeze=false, overwrite_groups=true)

        # extract dd and save it to csv file
        tmp_csv_folder = joinpath(save_folder,"tmp_csv_output")
        if !isdir(tmp_csv_folder)
            mkdir(tmp_csv_folder)
        end

        csv_filepath =joinpath(tmp_csv_folder, "extract_pid$(getpid()).csv")
        open(csv_filepath, "a") do io
            df = DataFrame(IMAS.extract(dd, :all))
            df[!,:dir] = [save_folder]
            df[!,:gen] = fill(generation, nrow(df))
            df[!,:case] = fill(case_index, nrow(df))
            df[!,:gparent] = fill(parent_group, nrow(df))
            df[!,:Ngen] = fill(number_of_generations, nrow(df))
            df[!,:Ncase] = fill(population_size, nrow(df))
            CSV.write(io, df)
=======
        save_database("tmp_h5_output", parent_group, (save_dd ? dd : nothing), ini, act, tmp_log_io;
            timer=true, freeze=false, overwrite_groups=true)

        df = DataFrame(IMAS.extract(dd, :all))
        df[!, :dir] = [save_folder]
        df[!, :gen] = fill(generation, nrow(df))
        df[!, :case] = fill(case_index, nrow(df))
        df[!, :gparent] = fill(parent_group, nrow(df))
        df[!, :Ngen] = fill(number_of_generations, nrow(df))
        df[!, :Ncase] = fill(population_size, nrow(df))
        df[!, :status] = fill("success", nrow(df))

        # Write into temporary csv files, in case the whole Julia session is crashed
        tmp_csv_folder = "tmp_csv_output"
        if !isdir(tmp_csv_folder)
            mkdir(tmp_csv_folder)
        end
        csv_filepath = joinpath(tmp_csv_folder, "extract_success_pid$(getpid()).csv")
        if isfile(csv_filepath)
            CSV.write(csv_filepath, df; append=true, header=false)
        else
            CSV.write(csv_filepath, df)
>>>>>>> 023eacc2
        end


        # evaluate multiple objectives
        ff = collect(map(f -> nan2inf(f(dd)), objective_functions))
        gg = collect(map(g -> nan2inf(g(dd)), constraint_functions))
        hh = Float64[]

        println("finished")
        @show ff
        @show gg
        @show hh

        return ff, gg, hh

    catch error
        if isa(error, InterruptException)
            rethrow(error)
        end

        # save empty dd and error to directory
<<<<<<< HEAD
        save2hdf("tmp_h5_output", parent_group, nothing, ini, act, tmp_log_io;
            error_info=error, timer=true, freeze=false, overwrite_groups=true, kw...)

=======
        save_database("tmp_h5_output", parent_group, nothing, ini, act, tmp_log_io;
            error_info=error, timer=true, freeze=false, overwrite_groups=true, kw...)

        df = DataFrame()
        df[!, :dir] = [save_folder]
        df[!, :gen] = fill(generation, nrow(df))
        df[!, :case] = fill(case_index, nrow(df))
        df[!, :gparent] = fill(parent_group, nrow(df))
        df[!, :Ngen] = fill(number_of_generations, nrow(df))
        df[!, :Ncase] = fill(population_size, nrow(df))
        df[!, :status] = fill("fail", nrow(df))

        # Write into temporary csv files, in case the whole Julia session is crashed
        tmp_csv_folder = "tmp_csv_output"
        if !isdir(tmp_csv_folder)
            mkdir(tmp_csv_folder)
        end
        csv_filepath = joinpath(tmp_csv_folder, "extract_fail_pid$(getpid()).csv")
        if isfile(csv_filepath)
            CSV.write(csv_filepath, df; append=true, header=false)
        else
            CSV.write(csv_filepath, df)
        end

>>>>>>> 023eacc2
        # rethrow(e) # uncomment for debugging purposes

        ff = Float64[Inf for f in objective_functions]
        gg = Float64[Inf for g in constraint_functions]
        hh = Float64[]

        println("failed")
        @show ff
        @show gg
        @show hh

        return ff, gg, hh

    finally
        redirect_stdout(original_stdout)
        redirect_stderr(original_stderr)
        close(tmp_log_io)
<<<<<<< HEAD
        rm(tmp_log_filename, force=true)
=======
        rm(tmp_log_filename; force=true)
>>>>>>> 023eacc2

        cd(original_dir)
    end
end


function _optimization_engine(
    ini::ParametersAllInits,
    act::ParametersAllActors,
    actor_or_workflow::Union{Type{<:AbstractActor},Function},
    x::AbstractVector,
    objective_functions::AbstractVector{<:IMAS.ObjectiveFunction},
    constraint_functions::AbstractVector{<:IMAS.ConstraintFunction},
    save_folder::AbstractString,
    generation::Int,
    save_dd::Bool;
    case_index::Union{Nothing, Int}=nothing,
    kw...)

    database_policy = get(kw, :database_policy, :separate_folders)

    if database_policy == :separate_folders
        tmp = optimization_engine(ini, act, actor_or_workflow, x, objective_functions, constraint_functions, save_folder, generation, save_dd)
    elseif database_policy == :single_hdf5
        tmp = optimization_engine(ini, act, actor_or_workflow, x, objective_functions, constraint_functions, save_folder, generation, save_dd, Val{:hdf5}; case_index, kw...)
    else
        error("database_policy must be `separate_folders` or `:single_hdf5`")
    end

    GC.gc()
    return tmp
end

"""
    optimization_engine(
        ini::ParametersAllInits,
        act::ParametersAllActors,
        actor_or_workflow::Union{Type{<:AbstractActor},Function},
        X::AbstractMatrix,
        objective_functions::AbstractVector{<:IMAS.ObjectiveFunction},
        constraint_functions::AbstractVector{<:IMAS.ConstraintFunction},
        save_folder::AbstractString,
        save_dd::Bool,
        p::ProgressMeter.Progress)

NOTE: this function is run by the master process
"""
function optimization_engine(
    ini::ParametersAllInits,
    act::ParametersAllActors,
    actor_or_workflow::Union{Type{<:AbstractActor},Function},
    X::AbstractMatrix,
    objective_functions::AbstractVector{<:IMAS.ObjectiveFunction},
    constraint_functions::AbstractVector{<:IMAS.ConstraintFunction},
    save_folder::AbstractString,
    save_dd::Bool,
    p::ProgressMeter.Progress,
    generation_offset::Int;
    kw...)

    # parallel evaluation of a generation
    ProgressMeter.next!(p)
    tmp = Distributed.pmap(
        (k,x) -> _optimization_engine(ini, act, actor_or_workflow, x, objective_functions, constraint_functions, save_folder, p.counter + generation_offset, save_dd; case_index=k, kw...),
        1:size(X,1),
        [X[k, :] for k in 1:size(X)[1]]
    )
    F = zeros(size(X)[1], length(tmp[1][1]))
    G = zeros(size(X)[1], max(length(tmp[1][2]), 1))
    H = zeros(size(X)[1], max(length(tmp[1][3]), 1))
    for k in 1:size(X)[1]
        f, g, h = tmp[k]
        F[k, :] .= f
        if !isempty(g)
            G[k, :] .= g
        end
        if !isempty(h)
            H[k, :] .= h
        end
    end
    return F, G, H
end

"""
    nan2inf(x::Float64)

Turn NaNs into Inf
"""
function nan2inf(x::Float64)
    if isnan(x)
        return Inf
    else
        return x
    end
end<|MERGE_RESOLUTION|>--- conflicted
+++ resolved
@@ -157,15 +157,9 @@
     original_stderr = stderr  # Save the original stderr
 
     if isnothing(case_index)
-<<<<<<< HEAD
-        parent_group = "/generation_$generation/pid$(getpid())"
-        tmp_log_filename = "tmp_log_pid$(getpid()).txt"
-        tmp_log_io = open(joinpath(tmp_log_folder,"pid$(getpid()).txt"), "w+")
-=======
         parent_group = "/gen$(lpad(generation,Lpad_gen,"0"))/pid$(getpid())"
         tmp_log_filename = "tmp_log_pid$(getpid()).txt"
         tmp_log_io = open(joinpath(tmp_log_folder, "pid$(getpid()).txt"), "w+")
->>>>>>> 023eacc2
     else
         Lpad_gen = length(string(number_of_generations))
         Lpad_case = length(string(population_size))
@@ -198,27 +192,6 @@
         end
 
         # save simulation data
-<<<<<<< HEAD
-        save2hdf("tmp_h5_output", parent_group, (save_dd ? dd : nothing), ini, act, tmp_log_io;
-            timer=true, freeze=false, overwrite_groups=true)
-
-        # extract dd and save it to csv file
-        tmp_csv_folder = joinpath(save_folder,"tmp_csv_output")
-        if !isdir(tmp_csv_folder)
-            mkdir(tmp_csv_folder)
-        end
-
-        csv_filepath =joinpath(tmp_csv_folder, "extract_pid$(getpid()).csv")
-        open(csv_filepath, "a") do io
-            df = DataFrame(IMAS.extract(dd, :all))
-            df[!,:dir] = [save_folder]
-            df[!,:gen] = fill(generation, nrow(df))
-            df[!,:case] = fill(case_index, nrow(df))
-            df[!,:gparent] = fill(parent_group, nrow(df))
-            df[!,:Ngen] = fill(number_of_generations, nrow(df))
-            df[!,:Ncase] = fill(population_size, nrow(df))
-            CSV.write(io, df)
-=======
         save_database("tmp_h5_output", parent_group, (save_dd ? dd : nothing), ini, act, tmp_log_io;
             timer=true, freeze=false, overwrite_groups=true)
 
@@ -241,7 +214,6 @@
             CSV.write(csv_filepath, df; append=true, header=false)
         else
             CSV.write(csv_filepath, df)
->>>>>>> 023eacc2
         end
 
 
@@ -263,11 +235,6 @@
         end
 
         # save empty dd and error to directory
-<<<<<<< HEAD
-        save2hdf("tmp_h5_output", parent_group, nothing, ini, act, tmp_log_io;
-            error_info=error, timer=true, freeze=false, overwrite_groups=true, kw...)
-
-=======
         save_database("tmp_h5_output", parent_group, nothing, ini, act, tmp_log_io;
             error_info=error, timer=true, freeze=false, overwrite_groups=true, kw...)
 
@@ -292,7 +259,6 @@
             CSV.write(csv_filepath, df)
         end
 
->>>>>>> 023eacc2
         # rethrow(e) # uncomment for debugging purposes
 
         ff = Float64[Inf for f in objective_functions]
@@ -310,11 +276,7 @@
         redirect_stdout(original_stdout)
         redirect_stderr(original_stderr)
         close(tmp_log_io)
-<<<<<<< HEAD
-        rm(tmp_log_filename, force=true)
-=======
         rm(tmp_log_filename; force=true)
->>>>>>> 023eacc2
 
         cd(original_dir)
     end
