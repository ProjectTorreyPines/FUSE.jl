import ForwardDiff
import Distributed
import ClusterManagers
import TimerOutputs
import Dates
using SimulationParameters

# =========== #
# global_time #
# =========== #
# this is used to disambiguate between global_time of SimulationParameters and IMAS
function global_time(par::Union{<:SimulationParameters.AbstractParameters,<:SimulationParameters.AbstractParameter})::Float64
    return SimulationParameters.global_time(par)
end

function global_time(par::Union{<:SimulationParameters.AbstractParameters,<:SimulationParameters.AbstractParameter}, time0::Float64)::Float64
    return SimulationParameters.global_time(par, time0)
end

function global_time(@nospecialize(ids::Union{IMAS.IDS,IMAS.IDSvector}))::Float64
    return IMAS.global_time(ids)
end

function global_time(@nospecialize(ids::Union{IMAS.IDS,IMAS.IDSvector}), time0::Float64)
    return IMAS.global_time(ids, time0)
end

# ====== #
# Timing #
# ====== #
const timer = TimerOutputs.TimerOutput()

function TimerOutputs.reset_timer!(to::TimerOutputs.TimerOutput, section::String)
    pop!(to.inner_timers, section, nothing)
    to.prev_timer_label = ""
    return to.prev_timer = nothing
end

function TimerOutputs.reset_timer!(section::String)
    pop!(timer.inner_timers, section, nothing)
    timer.prev_timer_label = ""
    return timer.prev_timer = nothing
end

# ==== #
# Math #
# ==== #
function unwrap(v, inplace=false)
    unwrapped = inplace ? v : copy(v)
    for i in 2:length(v)
        while (unwrapped[i] - unwrapped[i-1] >= pi)
            unwrapped[i] -= 2pi
        end
        while (unwrapped[i] - unwrapped[i-1] <= -pi)
            unwrapped[i] += 2pi
        end
    end
    return unwrapped
end

"""
    same_length_vectors(args...)

Returns scalars and vectors as vectors of the same lengths
For example:

    same_length_vectors(1, [2], [3,3,6], [4,4,4,4,4,4])

    4-element Vector{Vector{Int64}}:
    [1, 1, 1, 1, 1, 1]
    [2, 2, 2, 2, 2, 2]
    [3, 3, 6, 3, 3, 6]
    [4, 4, 4, 4, 4, 4]
"""
function same_length_vectors(args...)
    function length2(x)
        if ismissing(x)
            return 1
        else
            return length(x)
        end
    end
    n = maximum(map(length2, args))
    args = collect(map(x -> isa(x, Vector) ? x : [x], args))
    return args = map(x -> vcat([x for k in 1:n]...)[1:n], args)
end

# ======== #
# TraceCAD #
# ======== #
import FileIO, JpegTurbo

"""
    dd_build_layers_to_ini(dd::IMAS.dd)

Utility function to convert layers in dd.build to layers in `ini.build.layers = layers = OrderedCollections.OrderedDict{Symbol,Float64}()`
"""
function dd_build_layers_to_ini(dd::IMAS.dd)
    for layer in dd.build.layer
        name = replace(layer.name, " " => "_")
        println("layers[:$name] = $(layer.thickness)")
    end
end

struct TraceCAD
    name::Symbol
    x_length::Real
    x_offset::Real
    y_offset::Real
end

function TraceCAD(device::Symbol)
    return TraceCAD(Val(device))
end

"""
TIP! use it with Interact.@manipulate, like this:

    import Interact
    Interact.@manipulate for x_length in range(0.5,5,100), x_offset in range(-1,1,100), y_offset in range(-1,1,100)
        plot(FUSE.TraceCAD(:D3D, x_length, x_offset, y_offset))
        plot!(dd.pf_active)
    end
"""
@recipe function plot_trace_cad(cad::TraceCAD)
    img = FileIO.load(joinpath(@__DIR__, "cases", "$(cad.name).jpg"))
    img .= img[end:-1:1, 1:end]
    x = range(0, cad.x_length, size(img)[1]) .+ cad.x_offset
    y = range(-0.5, 0.5, size(img)[2]) .* (size(img)[1] / size(img)[2]) * (x[end] - x[1]) .- cad.y_offset
    @series begin
        flip --> false
        x, y, img
    end
end

# ==== #
# fuse #
# ==== #
function fuse()
    return """
███████╗██╗   ██╗███████╗███████╗
██╔════╝██║   ██║██╔════╝██╔════╝
█████╗  ██║   ██║███████╗█████╗
██╔══╝  ██║   ██║╚════██║██╔══╝
██║     ╚██████╔╝███████║███████╗
╚═╝      ╚═════╝ ╚══════╝╚══════╝
"""
end

# ======== #
# parallel #
# ======== #
"""
    parallel_environment(cluster::String="localhost", nworkers::Integer=-1, cpus_per_task::Int=1,memory_usage_fraction::Float64=0.5, kw...)

Start multiprocessing environment

  - kw arguments are passed to the Distributed.addprocs
  - nworkers == -1 uses as many workers as the number of available CPUs
  - nworkers == 0 uses no worker nodes
  - cpus_per_task can be used to control memory usage
  - memory_usage_fraction is the fraction of peak memory that can be used
"""
function parallel_environment(cluster::String="localhost", nworkers::Integer=-1, cpus_per_task::Int=1; memory_usage_fraction::Float64=0.5, kw...)
    if nworkers == 0
        pid_list = []
        #pass

    elseif cluster == "omega"
    	if occursin("omega", gethostname())
            gigamem_per_node = 512
            cpus_per_node = 128
            if nworkers > 0
                nodes = 4  # don't use more than 4 nodes (omega has 12 ird nodes)
                nprocs_max = cpus_per_node * nodes
                nworkers = min(nworkers, nprocs_max)
            end
            np = nworkers + 1
            gigamem_per_cpu = Int(ceil(memory_usage_fraction * gigamem_per_node / cpus_per_node * cpus_per_task))
            ENV["JULIA_WORKER_TIMEOUT"] = "360"
            if Distributed.nprocs() < np
                pid_list = Distributed.addprocs(
                    ClusterManagers.SlurmManager(np - Distributed.nprocs());
                    partition="ga-ird",
                    exclusive="",
                    topology=:master_worker,
                    time="99:99:99",
                    cpus_per_task,
                    exeflags=["--threads=$(cpus_per_task)", "--heap-size-hint=$(gigamem_per_cpu)G", "--project=$(Base.active_project())"],
                    kw...
                )
            end
        else
            error("Not running on omega cluster")
        end

    elseif cluster == "stellar"
        if occursin("stellar", gethostname())
            gigamem_per_node = 192
            cpus_per_node = 96
            if nworkers > 0
                nodes = 4 # don't use more than 4 nodes
                nprocs_max = cpus_per_node * nodes
                nworkers = min(nworkers, nprocs_max)
            end
            np = nworkers + 1
            gigamem_per_cpu = Int(ceil(memory_usage_fraction * gigamem_per_node / cpus_per_node * cpus_per_task))
            ENV["JULIA_WORKER_TIMEOUT"] = "360"
            if Distributed.nprocs() < np
                pid_list = Distributed.addprocs(
                    ClusterManagers.SlurmManager(np - Distributed.nprocs());
                    partition="pppl-medium",
                    exclusive="",
                    topology=:master_worker,
                    time="00:48:00",
                    cpus_per_task,
                    exeflags=["--threads=$(cpus_per_task)", "--heap-size-hint=$(gigamem_per_cpu)G", "--project=$(Base.active_project())"],
                    kw...
                )
            end
        else
            error("Not running on stellar cluster")
        end

    elseif cluster == "saga"
        if occursin("saga", gethostname())
            gigamem_per_node = 192
            cpus_per_node = 48
            if nworkers > 0
                nodes = 4 # don't use more than 4 nodes (saga has 6 nodes)
                nprocs_max = cpus_per_node * nodes
                nworkers = min(nworkers, nprocs_max)
            end
            np = nworkers + 1
            gigamem_per_cpu = Int(ceil(memory_usage_fraction * gigamem_per_node / cpus_per_node * cpus_per_task))
            ENV["JULIA_WORKER_TIMEOUT"] = "180"
            if Distributed.nprocs() < np
                pid_list = Distributed.addprocs(
                    ClusterManagers.SlurmManager(np - Distributed.nprocs());
                    exclusive="",
                    topology=:master_worker,
                    cpus_per_task,
                    exeflags=["--threads=$(cpus_per_task)", "--heap-size-hint=$(gigamem_per_cpu)G", "--project=$(Base.active_project())"],
                    kw...
                )
            end
        else
            error("Not running on saga cluster")
        end

    elseif cluster == "feynman"
        if occursin("feynman", gethostname())
            gigamem_per_node = 800
            cpus_per_node = 30
            if nworkers > 0
                nodes = 1 # don't use more than 1 node
                nprocs_max = cpus_per_node * nodes
                nworkers = min(nworkers, nprocs_max)
            end
            np = nworkers + 1
            gigamem_per_cpu = Int(ceil(memory_usage_fraction * gigamem_per_node / cpus_per_node * cpus_per_task))
            ENV["JULIA_WORKER_TIMEOUT"] = "360"
            if Distributed.nprocs() < np
                pid_list = Distributed.addprocs(
                    ClusterManagers.SlurmManager(np - Distributed.nprocs());
                    partition="LocalQ",
                    topology=:master_worker,
                    time="99:99:99",
                    cpus_per_task,
                    exeflags=["--threads=$(cpus_per_task)", "--heap-size-hint=$(gigamem_per_cpu)G", "--project=$(Base.active_project())"],
                    kw...
                )
            end
        else
            error("Not running on feynman cluster")
        end

    elseif cluster == "engaging"
        if occursin("eofe", gethostname())
            gigamem_per_node = 512
            cpus_per_node = 64
            if nworkers > 0
                nodes = 4 # don't use more than 4 nodes
                nprocs_max = cpus_per_node * nodes
                nworkers = min(nworkers, nprocs_max)
            end
            np = nworkers + 1
            gigamem_per_cpu = Int(ceil(memory_usage_fraction * gigamem_per_node / cpus_per_node * cpus_per_task))
            ENV["JULIA_WORKER_TIMEOUT"] = "360"
            if Distributed.nprocs() < np
                pid_list = Distributed.addprocs(
                    ClusterManagers.SlurmManager(np - Distributed.nprocs());
                    partition="sched_mit_psfc_r8",
                    exclusive="",
                    topology=:master_worker,
                    time="7:59:59",
                    cpus_per_task,
                    exeflags=["--threads=$(cpus_per_task)", "--heap-size-hint=$(gigamem_per_cpu)G", "--project=$(Base.active_project())"],
                    kw...
                )
            end
        else
            error("Not running on engaging cluster")
        end

    elseif cluster == "localhost"
        mem_size = Int(ceil(localhost_memory() * memory_usage_fraction))
        if nworkers > 0
            nprocs_max = length(Sys.cpu_info())
            nworkers = min(nworkers, nprocs_max)
        end
        np = nworkers + 1
        if Distributed.nprocs() < np
<<<<<<< HEAD
            Distributed.addprocs(np - Distributed.nprocs(); topology=:master_worker, 
                                 exeflags=["--threads=$(cpus_per_task)", "--heap-size-hint=$(mem_size)G", "--project=$(Base.active_project())"])
=======
            pid_list = Distributed.addprocs(np - Distributed.nprocs(); topology=:master_worker, exeflags=["--heap-size-hint=$(mem_size)G"])
>>>>>>> 49ffad9b
        end

    else
        error("Cluster `$cluster` is unknown. Use `localhost` or add `$cluster` to the FUSE.parallel_environment")
    end
    println("Using $(Distributed.nprocs()-1) workers on $(gethostname())")
    return pid_list
end

"""
    localhost_memory()

Determines what the maximum memory is based on the device type (apple, windows, unix,linux)
"""
function localhost_memory()
    if Sys.isapple()
        cmd = `sysctl hw.memsize` # for OSX
        mem_size = parse(Int, match(r"\d+", readchomp(cmd)).match) / 1024^3 # GiB
    elseif Sys.iswindows()
        # Windows command
        cmd = `powershell -Command "Get-CimInstance Win32_ComputerSystem | Select-Object -ExpandProperty TotalPhysicalMemory"`
        mem_bytes = parse(Int, readchomp(cmd))
        mem_size = mem_bytes / 1024^3 # GiB
    elseif Sys.islinux()
        # Linux-specific command
        cmd = `grep MemTotal /proc/meminfo`
        mem_size = parse(Int, match(r"\d+", readchomp(cmd)).match) / 1024^2 # GiB
    else
        error("couldn't determine the mem_size")
    end
    return mem_size
end

# ====== #
# errors #
# ====== #
struct MissingExtensionError <: Exception
    actor_name::String
    package_name::String
end

Base.showerror(io::IO, e::MissingExtensionError) =
    print(io, "The FUSE actor $(e.actor_name) cannot be run because the Julia package $(e.package_name).jl is not loaded. Please load it to enable this feature.")<|MERGE_RESOLUTION|>--- conflicted
+++ resolved
@@ -311,12 +311,8 @@
         end
         np = nworkers + 1
         if Distributed.nprocs() < np
-<<<<<<< HEAD
-            Distributed.addprocs(np - Distributed.nprocs(); topology=:master_worker, 
+            pid_list = Distributed.addprocs(np - Distributed.nprocs(); topology=:master_worker, 
                                  exeflags=["--threads=$(cpus_per_task)", "--heap-size-hint=$(mem_size)G", "--project=$(Base.active_project())"])
-=======
-            pid_list = Distributed.addprocs(np - Distributed.nprocs(); topology=:master_worker, exeflags=["--heap-size-hint=$(mem_size)G"])
->>>>>>> 49ffad9b
         end
 
     else
