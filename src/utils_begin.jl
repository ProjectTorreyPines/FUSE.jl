import ForwardDiff
import Distributed
import ClusterManagers
import TimerOutputs
import Dates
using SimulationParameters

# =========== #
# global_time #
# =========== #
# this is used to disambiguate between global_time of SimulationParameters and IMAS
function global_time(par::Union{<:SimulationParameters.AbstractParameters,<:SimulationParameters.AbstractParameter})::Float64
    return SimulationParameters.global_time(par)
end

function global_time(par::Union{<:SimulationParameters.AbstractParameters,<:SimulationParameters.AbstractParameter}, time0::Float64)::Float64
    return SimulationParameters.global_time(par, time0)
end

function global_time(@nospecialize(ids::Union{IMAS.IDS,IMAS.IDSvector}))::Float64
    return IMAS.global_time(ids)
end

function global_time(@nospecialize(ids::Union{IMAS.IDS,IMAS.IDSvector}), time0::Float64)
    return IMAS.global_time(ids, time0)
end

# ====== #
# Timing #
# ====== #
const timer = TimerOutputs.TimerOutput()

function TimerOutputs.reset_timer!(to::TimerOutputs.TimerOutput, section::String)
    pop!(to.inner_timers, section, nothing)
    to.prev_timer_label = ""
    return to.prev_timer = nothing
end

function TimerOutputs.reset_timer!(section::String)
    pop!(timer.inner_timers, section, nothing)
    timer.prev_timer_label = ""
    return timer.prev_timer = nothing
end

# ==== #
# Math #
# ==== #
function unwrap(v, inplace=false)
    unwrapped = inplace ? v : copy(v)
    for i in 2:length(v)
        while (unwrapped[i] - unwrapped[i-1] >= pi)
            unwrapped[i] -= 2pi
        end
        while (unwrapped[i] - unwrapped[i-1] <= -pi)
            unwrapped[i] += 2pi
        end
    end
    return unwrapped
end

"""
    same_length_vectors(args...)

Returns scalars and vectors as vectors of the same lengths
For example:

    same_length_vectors(1, [2], [3,3,6], [4,4,4,4,4,4])

    4-element Vector{Vector{Int64}}:
    [1, 1, 1, 1, 1, 1]
    [2, 2, 2, 2, 2, 2]
    [3, 3, 6, 3, 3, 6]
    [4, 4, 4, 4, 4, 4]
"""
function same_length_vectors(args...)
    function length2(x)
        if ismissing(x)
            return 1
        else
            return length(x)
        end
    end
    n = maximum(map(length2, args))
    args = collect(map(x -> isa(x, Vector) ? x : [x], args))
    return args = map(x -> vcat([x for k in 1:n]...)[1:n], args)
end

# ======== #
# TraceCAD #
# ======== #
import FileIO, JpegTurbo

"""
    dd_build_layers_to_ini(dd::IMAS.dd)

Utility function to convert layers in dd.build to layers in `ini.build.layers = layers = OrderedCollections.OrderedDict{Symbol,Float64}()`
"""
function dd_build_layers_to_ini(dd::IMAS.dd)
    for layer in dd.build.layer
        name = replace(layer.name, " " => "_")
        println("layers[:$name] = $(layer.thickness)")
    end
end

struct TraceCAD
    name::Symbol
    x_length::Real
    x_offset::Real
    y_offset::Real
end

function TraceCAD(device::Symbol)
    return TraceCAD(Val(device))
end

"""
TIP! use it with Interact.@manipulate, like this:

    import Interact
    Interact.@manipulate for x_length in range(0.5,5,100), x_offset in range(-1,1,100), y_offset in range(-1,1,100)
        plot(FUSE.TraceCAD(:D3D, x_length, x_offset, y_offset))
        plot!(dd.pf_active)
    end
"""
@recipe function plot_trace_cad(cad::TraceCAD)
    img = FileIO.load(joinpath(@__DIR__, "cases", "$(cad.name).jpg"))
    img .= img[end:-1:1, 1:end]
    x = range(0, cad.x_length, size(img)[1]) .+ cad.x_offset
    y = range(-0.5, 0.5, size(img)[2]) .* (size(img)[1] / size(img)[2]) * (x[end] - x[1]) .- cad.y_offset
    @series begin
        flip --> false
        x, y, img
    end
end

# ==== #
# fuse #
# ==== #
function fuse()
    return """
███████╗██╗   ██╗███████╗███████╗
██╔════╝██║   ██║██╔════╝██╔════╝
█████╗  ██║   ██║███████╗█████╗
██╔══╝  ██║   ██║╚════██║██╔══╝
██║     ╚██████╔╝███████║███████╗
╚═╝      ╚═════╝ ╚══════╝╚══════╝
"""
end

# ======== #
# parallel #
# ======== #
"""
    parallel_environment(cluster::String="localhost", nworkers::Integer=-1, cpus_per_task::Int=1; memory_usage_fraction::Float64=0.5, workers_import_fuse::Bool=true, kw...)

Start multiprocessing environment

  - kw arguments are passed to the Distributed.addprocs
  - nworkers == -1 uses as many workers as the number of available CPUs
  - nworkers == 0 uses no worker nodes
  - cpus_per_task can be used to control memory usage
  - memory_usage_fraction is the fraction of peak memory that can be used
  - workers_import_fuse does a `@everywhere using FUSE` on the worker nodes
"""
function parallel_environment(cluster::String="localhost", nworkers::Integer=-1, cpus_per_task::Int=1; memory_usage_fraction::Float64=0.5, workers_import_fuse::Bool=true, kw...)
    if nworkers == 0
        pid_list = []
        #pass

    elseif cluster == "omega"
    	if occursin("omega", gethostname())
            gigamem_per_node = 512
            cpus_per_node = 128
            if nworkers > 0
                nodes = 4  # don't use more than 4 nodes (omega has 12 ird nodes)
                nprocs_max = cpus_per_node * nodes
                nworkers = min(nworkers, nprocs_max)
            end
            np = nworkers + 1
            gigamem_per_cpu = Int(ceil(memory_usage_fraction * gigamem_per_node / cpus_per_node * cpus_per_task))
            ENV["JULIA_WORKER_TIMEOUT"] = "360"
            if Distributed.nprocs() < np
                pid_list = Distributed.addprocs(
                    ClusterManagers.SlurmManager(np - Distributed.nprocs());
                    partition="ga-ird",
                    exclusive="",
                    topology=:master_worker,
                    time="99:99:99",
                    cpus_per_task,
                    exeflags=["--threads=$(cpus_per_task)", "--heap-size-hint=$(gigamem_per_cpu)G", "--project=$(Base.active_project())"],
                    kw...
                )
            end
        else
            error("Not running on omega cluster")
        end

    elseif cluster == "stellar"
        if occursin("stellar", gethostname())
            gigamem_per_node = 192
            cpus_per_node = 96
            if nworkers > 0
                nodes = 4 # don't use more than 4 nodes
                nprocs_max = cpus_per_node * nodes
                nworkers = min(nworkers, nprocs_max)
            end
            np = nworkers + 1
            gigamem_per_cpu = Int(ceil(memory_usage_fraction * gigamem_per_node / cpus_per_node * cpus_per_task))
            ENV["JULIA_WORKER_TIMEOUT"] = "360"
            if Distributed.nprocs() < np
                pid_list = Distributed.addprocs(
                    ClusterManagers.SlurmManager(np - Distributed.nprocs());
                    partition="pppl-medium",
                    exclusive="",
                    topology=:master_worker,
                    time="00:48:00",
                    cpus_per_task,
                    exeflags=["--threads=$(cpus_per_task)", "--heap-size-hint=$(gigamem_per_cpu)G", "--project=$(Base.active_project())"],
                    kw...
                )
            end
        else
            error("Not running on stellar cluster")
        end

    elseif cluster == "saga"
        if occursin("saga", gethostname())
            gigamem_per_node = 192
            cpus_per_node = 48
            if nworkers > 0
                nodes = 4 # don't use more than 4 nodes (saga has 6 nodes)
                nprocs_max = cpus_per_node * nodes
                nworkers = min(nworkers, nprocs_max)
            end
            np = nworkers + 1
            gigamem_per_cpu = Int(ceil(memory_usage_fraction * gigamem_per_node / cpus_per_node * cpus_per_task))
            ENV["JULIA_WORKER_TIMEOUT"] = "180"
            if Distributed.nprocs() < np
                pid_list = Distributed.addprocs(
                    ClusterManagers.SlurmManager(np - Distributed.nprocs());
                    exclusive="",
                    topology=:master_worker,
                    cpus_per_task,
                    exeflags=["--threads=$(cpus_per_task)", "--heap-size-hint=$(gigamem_per_cpu)G", "--project=$(Base.active_project())"],
                    kw...
                )
            end
        else
            error("Not running on saga cluster")
        end

    elseif cluster == "feynman"
        if occursin("feynman", gethostname())
            gigamem_per_node = 800
            cpus_per_node = 30
            if nworkers > 0
                nodes = 1 # don't use more than 1 node
                nprocs_max = cpus_per_node * nodes
                nworkers = min(nworkers, nprocs_max)
            end
            np = nworkers + 1
            gigamem_per_cpu = Int(ceil(memory_usage_fraction * gigamem_per_node / cpus_per_node * cpus_per_task))
            ENV["JULIA_WORKER_TIMEOUT"] = "360"
            if Distributed.nprocs() < np
                pid_list = Distributed.addprocs(
                    ClusterManagers.SlurmManager(np - Distributed.nprocs());
                    partition="LocalQ",
                    topology=:master_worker,
                    time="99:99:99",
                    cpus_per_task,
                    exeflags=["--threads=$(cpus_per_task)", "--heap-size-hint=$(gigamem_per_cpu)G", "--project=$(Base.active_project())"],
                    kw...
                )
            end
        else
            error("Not running on feynman cluster")
        end

    elseif cluster == "engaging"
        if occursin("eofe", gethostname())
            gigamem_per_node = 512
            cpus_per_node = 64
            if nworkers > 0
                nodes = 4 # don't use more than 4 nodes
                nprocs_max = cpus_per_node * nodes
                nworkers = min(nworkers, nprocs_max)
            end
            np = nworkers + 1
            gigamem_per_cpu = Int(ceil(memory_usage_fraction * gigamem_per_node / cpus_per_node * cpus_per_task))
            ENV["JULIA_WORKER_TIMEOUT"] = "360"
            if Distributed.nprocs() < np
                pid_list = Distributed.addprocs(
                    ClusterManagers.SlurmManager(np - Distributed.nprocs());
                    partition="sched_mit_psfc_r8",
                    exclusive="",
                    topology=:master_worker,
                    time="7:59:59",
                    cpus_per_task,
                    exeflags=["--threads=$(cpus_per_task)", "--heap-size-hint=$(gigamem_per_cpu)G", "--project=$(Base.active_project())"],
                    kw...
                )
            end
        else
            error("Not running on engaging cluster")
        end

    elseif cluster == "localhost"
        mem_size = Int(ceil(localhost_memory() * memory_usage_fraction))
        if nworkers > 0
            nprocs_max = length(Sys.cpu_info())
            nworkers = min(nworkers, nprocs_max)
        end
        np = nworkers + 1
        if Distributed.nprocs() < np
<<<<<<< HEAD
            Distributed.addprocs(np - Distributed.nprocs(); topology=:master_worker, 
=======
            pid_list = Distributed.addprocs(np - Distributed.nprocs(); topology=:master_worker, 
>>>>>>> 3a0eb15e
                                 exeflags=["--threads=$(cpus_per_task)", "--heap-size-hint=$(mem_size)G", "--project=$(Base.active_project())"])
        end

    else
        error("Cluster `$cluster` is unknown. Use `localhost` or add `$cluster` to the FUSE.parallel_environment")
    end
<<<<<<< HEAD

    # import FUSE and IJulia on workers
    if workers_import_fuse
        if isdefined(Main, :IJulia)
            code = """
            using Distributed
            @everywhere using FUSE
            @everywhere import IJulia
            """
        else
            code = """
            using Distributed
            @everywhere using FUSE
            """
        end
        Base.include_string(Main, code)
    end

    return println("Using $(Distributed.nprocs()-1) workers on $(gethostname())")
=======
    println("Using $(Distributed.nprocs()-1) workers on $(gethostname())")
    return pid_list
>>>>>>> 3a0eb15e
end

"""
    localhost_memory()

Determines what the maximum memory is based on the device type (apple, windows, unix,linux)
"""
function localhost_memory()
    if Sys.isapple()
        cmd = `sysctl hw.memsize` # for OSX
        mem_size = parse(Int, match(r"\d+", readchomp(cmd)).match) / 1024^3 # GiB
    elseif Sys.iswindows()
        # Windows command
        cmd = `powershell -Command "Get-CimInstance Win32_ComputerSystem | Select-Object -ExpandProperty TotalPhysicalMemory"`
        mem_bytes = parse(Int, readchomp(cmd))
        mem_size = mem_bytes / 1024^3 # GiB
    elseif Sys.islinux()
        # Linux-specific command
        cmd = `grep MemTotal /proc/meminfo`
        mem_size = parse(Int, match(r"\d+", readchomp(cmd)).match) / 1024^2 # GiB
    else
        error("couldn't determine the mem_size")
    end
    return mem_size
end

# ====== #
# errors #
# ====== #
struct MissingExtensionError <: Exception
    actor_name::String
    package_name::String
end

Base.showerror(io::IO, e::MissingExtensionError) =
    print(io, "The FUSE actor $(e.actor_name) cannot be run because the Julia package $(e.package_name).jl is not loaded. Please load it to enable this feature.")<|MERGE_RESOLUTION|>--- conflicted
+++ resolved
@@ -312,18 +312,13 @@
         end
         np = nworkers + 1
         if Distributed.nprocs() < np
-<<<<<<< HEAD
-            Distributed.addprocs(np - Distributed.nprocs(); topology=:master_worker, 
-=======
             pid_list = Distributed.addprocs(np - Distributed.nprocs(); topology=:master_worker, 
->>>>>>> 3a0eb15e
                                  exeflags=["--threads=$(cpus_per_task)", "--heap-size-hint=$(mem_size)G", "--project=$(Base.active_project())"])
         end
 
     else
         error("Cluster `$cluster` is unknown. Use `localhost` or add `$cluster` to the FUSE.parallel_environment")
     end
-<<<<<<< HEAD
 
     # import FUSE and IJulia on workers
     if workers_import_fuse
@@ -343,10 +338,8 @@
     end
 
     return println("Using $(Distributed.nprocs()-1) workers on $(gethostname())")
-=======
     println("Using $(Distributed.nprocs()-1) workers on $(gethostname())")
     return pid_list
->>>>>>> 3a0eb15e
 end
 
 """
