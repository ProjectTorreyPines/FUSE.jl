import Distributed

"""
    workflow_multiobjective_optimization(
        ini::ParametersAllInits,
        act::ParametersAllActors,
        actor_or_workflow::Union{Type{<:AbstractActor},Function},
        objectives_functions::Vector{<:ObjectiveFunction}=ObjectiveFunction[],
        constraints_functions::Vector{<:ConstraintFunction}=ConstraintFunction[];
        exploitation_vs_exploration::Float64=0.0,
        N::Int=10,
        iterations::Int=N,
        continue_state::Union{Missing,Metaheuristics.State}=missing,
        save_folder::AbstractString="optimization_runs",
        save_dd::Bool=true)

Multi-objective optimization of either an `actor(dd, act)` or a `workflow(ini, act)`
"""
function workflow_multiobjective_optimization(
    ini::ParametersAllInits,
    act::ParametersAllActors,
    actor_or_workflow::Union{Type{<:AbstractActor},Function},
    objectives_functions::Vector{<:ObjectiveFunction}=ObjectiveFunction[],
    constraints_functions::Vector{<:ConstraintFunction}=ConstraintFunction[];
    η_cr::Int=5,
    p_cr::Float64=0.9,
    η_m::Int=5,
    p_m::Float64=1.0,
    algorithm::AbstractString="SPEA2",
    N::Int=10,
    iterations::Int=N,
    continue_state::Union{Missing,Metaheuristics.State}=missing,
    save_folder::AbstractString="optimization_runs",
    save_dd::Bool=true)

    if mod(N, 2) > 0
        error("workflow_multiobjective_optimization population size `N` must be an even number")
    end

    println("Running on $(Distributed.nprocs()-1) worker processes")
    if isempty(objectives_functions)
        error(
            "Must specify objective functions. Available pre-baked functions from ObjectiveFunctionsLibrary:\n  * " *
            join(keys(ObjectiveFunctionsLibrary), "\n  * ")
        )
    end

    # itentify optimization variables in ini
    opt_ini = opt_parameters(ini)
    println("== Actuators ==")
    for optpar in opt_ini
        println(optpar)
    end
    println()
    println("== Objectives ==")
    for objf in objectives_functions
        println(objf)
    end
    println()
    println("== Constraints ==")
    for cnst in constraints_functions
        println(cnst)
    end

    # scale mutation probability by dimensionality of problem
    D = length(opt_ini)
    p_m = p_m/D

    # optimization boundaries
    bounds = [[float_bounds(optpar)[1] for optpar in opt_ini] [float_bounds(optpar)[2] for optpar in opt_ini]]'

    # # test running function once with nominal parameters useful to catch bugs quickly.
    # # Use Distributed.@everywhere to trigger compilation on all worker nodes.
    # if typeof(actor_or_workflow) <: Function
    #     actor_or_workflow(ini, act)
    # else
    #     actor_or_workflow(init(ini, act), act)
    # end

    save_folder = abspath(save_folder)
    if !isempty(save_folder)
        mkpath(save_folder)
    end

    # optimize
    options = Metaheuristics.Options(; iterations, parallel_evaluation=true, store_convergence=true, seed=1, f_calls_limit=1E9, g_calls_limit=1E9, h_calls_limit=1E9)

    println()
    println("== Algorithm settings ==")
    println("Algorithm name: "*algorithm)
    println("Crossover distribution index: η_cr = "*string(η_cr))
    println("Crossover probability: p_cr = "*string(p_cr))
    println("Mutation distribution index: η_m = "*string(η_m))
    println("Mutation probability: p_m = "*string(p_m))
    println()


    if algorithm == "SPEA2"
        algorithm_obj = Metaheuristics.SPEA2(; N, η_cr, p_cr, η_m, p_m, options)
    elseif algorithm == "NSGA2"
        algorithm_obj = Metaheuristics.NSGA2(; N, η_cr, p_cr, η_m, p_m, options) 
    elseif algorithm == "CCMO"
        algorithm_obj = Metaheuristics.CCMO(Metaheuristics.NSGA2(; N, η_cr, p_cr, η_m, p_m, options)) 
    end
    if continue_state !== missing
        println("Restarting simulation")
        algorithm_obj.status = continue_state
    end
    flush(stdout)

    p = ProgressMeter.Progress(iterations; desc="Iteration", showspeed=true)
<<<<<<< HEAD
    @time state = Metaheuristics.optimize(X -> optimization_engine(ini, act, actor_or_workflow, X, objectives_functions, constraints_functions, save_folder, save_dd, p), bounds, algorithm_obj)
=======
    @time state =
        Metaheuristics.optimize(X -> optimization_engine(ini, act, actor_or_workflow, X, objectives_functions, constraints_functions, save_folder, save_dd, p), bounds, algorithm)
>>>>>>> 21323923
    display(state)

    return state
end

function is_dominated(sol_a::Vector{T}, sol_b::Vector{T}) where {T}
    return all(sol_b .<= sol_a) .&& any(sol_b .< sol_a)
end

"""
    pareto_front(solutions::Vector{Vector{T}}) where T

returns indexes of solutions that form the pareto front
"""
function pareto_front(solutions::Vector{Vector{T}}) where {T}
    pareto = Int[]
    for i in eachindex(solutions)
        is_dominated_by_any = false
        for j in eachindex(solutions)
            if i != j && is_dominated(solutions[i], solutions[j])
                is_dominated_by_any = true
                break
            end
        end
        if !is_dominated_by_any
            push!(pareto, i)
        end
    end
    return pareto
end<|MERGE_RESOLUTION|>--- conflicted
+++ resolved
@@ -109,12 +109,8 @@
     flush(stdout)
 
     p = ProgressMeter.Progress(iterations; desc="Iteration", showspeed=true)
-<<<<<<< HEAD
-    @time state = Metaheuristics.optimize(X -> optimization_engine(ini, act, actor_or_workflow, X, objectives_functions, constraints_functions, save_folder, save_dd, p), bounds, algorithm_obj)
-=======
     @time state =
         Metaheuristics.optimize(X -> optimization_engine(ini, act, actor_or_workflow, X, objectives_functions, constraints_functions, save_folder, save_dd, p), bounds, algorithm)
->>>>>>> 21323923
     display(state)
 
     return state
