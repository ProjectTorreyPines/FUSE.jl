const supported_coils_techs = [:copper, :aluminum, :LTS, :ITER, :KDEMO, :HTS]

"""
Material properties
"""
Base.@kwdef struct MaterialProperties
    yield_strength::Float64 = NaN
    young_modulus::Float64 = NaN
    poisson_ratio::Float64 = NaN
end

const stainless_steel = MaterialProperties(;
    yield_strength=800E6, # Pa
    young_modulus=193.103448275E9, # Pa
    poisson_ratio=0.33
)

const pure_copper = MaterialProperties(;
    yield_strength=70E6, # Pa
    young_modulus=110E9, # Pa
    poisson_ratio=0.34
)

"""
    coil_technology(technology::Symbol, coil_type::Symbol)

Return coil parameters from technology $(supported_coils_techs) and coil type [:oh, :tf, :pf_active]"
"""
function coil_technology(coil_tech::Union{IMAS.build__pf_active__technology,IMAS.build__oh__technology,IMAS.build__tf__technology}, technology::Symbol, coil_type::Symbol)
    if coil_type ∉ (:oh, :tf, :pf_active)
        error("Supported coil type are [:oh, :tf, :pf_active]")
    end
    if technology ∉ supported_coils_techs
        error("Supported coil technology are $(repr(supported_coils_techs))")
    end

    if technology == :copper
        coil_tech.material = "Copper"
        coil_tech.temperature = 293.0
        coil_tech.fraction_steel = 0.0
        coil_tech.ratio_SC_to_copper = 0.0
        coil_tech.fraction_void = 0.2

    elseif technology == :aluminum 
        coil_tech.material = "Aluminum"
        coil_tech.temperature = 313.15 # from PROCESS, centerpost coolant inlet temperature
        coil_tech.fraction_steel = 0.0
        coil_tech.fraction_void = 0.1

    elseif technology ∈ (:LTS, :ITER, :KDEMO, :HTS)
        if technology ∈ (:LTS, :ITER)
            coil_tech.temperature = 4.2
            coil_tech.material = "Nb3Sn"
            coil_tech.fraction_void = 0.1
        elseif technology == :NbTi
            coil_tech.temperature = 4.2
            coil_tech.material = "NbTi"
            coil_tech.fraction_void = 0.2 # from Supercond. Sci. Technol. 36 (2023) 075009
        elseif technology == :KDEMO
            coil_tech.temperature = 4.2
            coil_tech.material = "KDEMO Nb3Sn"
            if coil_type == :tf
                coil_tech.fraction_void = 0.26 # from NF 55 (2015) 053027, Table 2
            end
        else
            coil_tech.temperature = 4.2
            coil_tech.material = "ReBCO"
        end
        coil_tech.fraction_steel = 0.5
        coil_tech.ratio_SC_to_copper = 1.0
        coil_tech.fraction_void = 0.1
    end

    if technology == :ITER
        if coil_type == :oh
            coil_tech.thermal_strain = -0.64
            coil_tech.JxB_strain = -0.05
            coil_tech.fraction_steel = 0.46
        elseif coil_type == :tf
            coil_tech.thermal_strain = -0.69
            coil_tech.JxB_strain = -0.13
            coil_tech.fraction_steel = 0.55
        elseif coil_type == :pf_active
            coil_tech.thermal_strain = -0.64
            coil_tech.JxB_strain = -0.05
            coil_tech.fraction_steel = 0.46
        end
    end

    coil_tech.thermal_strain = 0.0
    coil_tech.JxB_strain = 0.0

    return coil_tech
end

mutable struct LTS_scaling
    A0::Real
    Bc00::Real
    epsilon_m::Real
    Tc0::Real
    c2::Real
    c3::Real
    c4::Real
    p::Real
    q::Real
    n::Real
    u::Real
    v::Real
    w::Real
end

"""
LTS_Jcrit(
    lts::LTS_scaling          # : object containing scaling parameters, specific to conductor type
    Bext::Real,               # : strength of external magnetic field, Tesla
    strain::Real=0.0,         # : strain on conductor due to either thermal expansion or JxB stress
    temperature::Real=4.2,    # : temperature of conductor, Kelvin 
)

Calculates the critical current density and fraction of critical magnetic field for either NbTi or Nb3Sn wire, depending on the parameters 
passed in the lts object. 

NOTE: this returns the "engineering critical current density", which is the critical current divided by the cross-section of
the entire Nb3Sn strand. The strands considered in the reference study are approx. 50% Nb3Sn, 50% copper, and so the acutal
J_crit of the so-called "non-Cu" part of the wire (i.e. Nb3Sn only) will be approx. twice as large as the value calculated here.

OUTPUTS
J_c : engineering critical current density, A/m^2
b   : ratio of external magnetic field at conductor to SC critical magnetic field, T/T
"""

function LTS_Jcrit(lts::LTS_scaling, Bext::Real, strain::Real=0.0, temperature::Real=4.2)
    epsilon = strain - lts.epsilon_m
    Bc01 = lts.Bc00 * (1 + lts.c2 * epsilon^2 + lts.c3 * epsilon^3 + lts.c4 * epsilon^4)
    Tc = lts.Tc0 * (Bc01 / lts.Bc00)^(1 / lts.w)
    t = temperature / Tc
    A = lts.A0 * (Bc01 / lts.Bc00)^(lts.u / lts.w)
    Bc11 = Bc01 * (1 - t^lts.v)
    b = min(Bext / Bc11, 1)

    # Neutron irradiation correction based on T Baumgartner et al 2014 Supercond. Sci. Technol. 27 015005
    # if neutronFluence > 0.0
    #     p2 = 1.
    #     q2 = 2.
    #     beta_b = 1.0-exp(-(neutronFluence/1.87e22)^0.656)
    #     alpha_b = 1. - beta_b
    #     J_c = 1.0e-6*A*Tc*Tc*(1.0-t*t)^2*Bc11^(n-3)*(alpha_b*(b^(p-1)*(1-b)^q)+beta_b*(b^p2*(1-b)^q2))  # MA/m^2
    # end

    # calc critical current density
    J_c = A * Tc * Tc * (1.0 - t * t)^2 * Bc11^(lts.n - 3) * b^(lts.p - 1) * (1 - b)^lts.q # A/m^2   #Equation 5 in Lu et al.

    return J_c, b
end

"""
KDEMO_Nb3Sn_Jcrit(
Bext::Real,         # External magnetic field at conductor, Tesla
strain::Real,       # Strain at conductor, percent
temperature::Real   # Temperature at conductor, K
)

Calculates critical current density for Nb3Sn conductor according to the ITER 2008 parametrization. The nine free parameters
(p, q, C, Ca1, Ca2, epsilon_0a, epsilon_m, Bc20m, Tc0m) have to be determined experimentally and vary between conductors produced
by different manufacturers.

The specific values of the parameters here were determined experimentally for the K-DEMO Nb3Sn conductors.
"""
function KDEMO_Nb3Sn_Jcrit(Bext::Real, strain::Real, temperature::Real=4.2)
    strain = strain ./ 1e2 # convert from percent to (mm/mm)

    # Nine free parameters determined experimentally for KDEMO superconductor 
    p = 0.5
    q = 2
    C = 67981.2 * 1e6
    Ca1 = 56.7401
    Ca2 = 22.7938
    epsilon_0a = 0.00420247
    epsilon_m = 0.00363043
    Bc20m = 28.9919
    Tc0m = 16.8

    kdemo_diameter = 0.82 # mm 
    kdemo_copper_frac = 0.5 # strands are 50% copper, 50% Nb3Sn

    epsilon = strain - epsilon_m
    epsilon_sh = (Ca2 * epsilon_0a) / (sqrt((Ca1)^2 - (Ca2)^2))

    s1 = Ca1 * (sqrt(epsilon_sh^2 + epsilon_0a^2) - sqrt((epsilon - epsilon_sh)^2 + epsilon_0a^2))
    s2 = Ca2 * epsilon
    s3 = 1 - Ca1 * epsilon_0a

    s = 1 + ((s1 - s2) / s3)

    Tc_star = Tc0m * s^(1 / 3)
    t = temperature / Tc_star

    Bc_star = Bc20m * s * (1 - t^1.52)
    b = Bext / Bc_star

    Ic = (C / Bext) * s * (1.0 - t^1.52) * (1.0 - t^2) * b^p * ((1.0 - b)^q)

    Jc = Ic / (pi * (0.5 * kdemo_diameter)^2 * kdemo_copper_frac)

    return Jc, b
end

"""
Calculates the critical current density of YBCO high-temperature superconductor.
NOTE: the output critical current density is in terms of current per YBCO cross-sectional area. However, YBCO only comprises ~2% of the cross-sectional
area of REBCO tape. To get the critical current per cross-sectional area of REBCO tape, scale by the correct ratio of YBCO area to tape area.

    YBCO_Jcrit(
        Bext::Real, # : external magnetic field at conductor, Tesla
        strain::Real = 0.0, # : strain at conductor, percent
        temperature::Real = 20.0, # : temperature of conductor, K 
        ag_c::Real = 0.0) # : angle between external field and HTS tape normal vector, degrees. 0 is perp (worst-case), 90 is parallel (best-case). 

OUTPUTS
J_c : critical current density, A/m^2
b   : ratio of peak magnetic field at conductor to SC critical magnetic field, T/T
"""
function YBCO_Jcrit(Bext::Real, strain::Real=0.0, temperature::Real=20.0, ag_c::Real=0.0)
    # Equation 2-4, Table 1 in T.S. Lee 2015 FED
    Bcrit = 68.5
    Tcrit = 87.6
    U_alp = 2.12814570695099000000E+11 # scaled to match SuperPower 2G HTS REBCO experimental results 
    # U_alp = 1.08e11    # original value from Lee 2015 FED
    V_alp = 2.0
    U_c = 0.025
    V_c = -1.2
    U_e = -0.51
    V_e = 1.09
    U_beta = 13.8
    V_beta = 0.42
    Bc2 = 0.61

    Alpha_T = U_alp * (1 - temperature / Tcrit)^V_alp
    C_T = U_c * (1 - temperature / Tcrit)^V_c
    eps0_T = U_e * (1 - temperature / Tcrit)^V_e
    beta_T = U_beta * (1 - temperature / Tcrit)^V_beta
    Bcrit_T = Bcrit * (1 - (temperature / Tcrit)^Bc2)
    eps = 1.0 - C_T * (strain - eps0_T)^2.0
    b1 = max(1 - Bext / Bcrit_T, 0.0)
    b2 = exp(-Bext * cos(ag_c * 3.1416 / 180.0) / beta_T)
    J_c = Alpha_T * eps * b1 * b2
    b = Bext / Bcrit_T

    return J_c, b
end

"""
Calculates the critical current density of ReBCO superconducting tape.

    ReBCO_Jcrit(
        Bext::Real, # : external magnetic field at conductor, Tesla
        strain::Real = 0.0, # : strain at conductor, percent
        temperature::Real = 20.0, # : temperature of conductor, K 
        ag_c::Real = 0.0) # : angle between external field and HTS tape normal vector, degrees. 0 is perp (worst-case), 90 is parallel (best-case). 

OUTPUTS
J_c : critical current density, A/m^2
b   : ratio of peak magnetic field at conductor to SC critical magnetic field, T/T
"""
function ReBCO_Jcrit(Bext::Real, strain::Real=0.0, temperature::Real=20.0, ag_c::Real=0.0)
    fHTSinTape = 1.0 / 46.54 # fraction of ReBCO tape that is YBCO superconductor
    J_c, b = YBCO_Jcrit(Bext, strain, temperature, ag_c)
    return J_c * fHTSinTape, b
end

function fraction_conductor(coil_tech::Union{IMAS.build__pf_active__technology,IMAS.build__oh__technology,IMAS.build__tf__technology})
    fraction_conductor = 1.0 - coil_tech.fraction_steel - coil_tech.fraction_void # fraction of coil that is a conductor
    @assert fraction_conductor > 0.0 "coil_J_B_crit: coil technology has no room for conductor"
    if coil_tech.material == "Copper"
        return fraction_conductor
    else
        return fraction_conductor * coil_tech.ratio_SC_to_copper / (1.0 + coil_tech.ratio_SC_to_copper) # fraction of coil that is Nb3Sn superconductor
    end
end

"""
    coil_J_B_crit(Bext, coil_tech::Union{IMAS.build__pf_active__technology,IMAS.build__oh__technology,IMAS.build__tf__technology})

Returns critical current density and magnetic field given an external magnetic field and coil technology
"""
function coil_J_B_crit(Bext, coil_tech::Union{IMAS.build__pf_active__technology,IMAS.build__oh__technology,IMAS.build__tf__technology})
    fc = fraction_conductor(coil_tech)
    if coil_tech.material == "Copper"
<<<<<<< HEAD
        Jcrit = 18.5e6 # A/m^2
        return Jcrit * fraction_conductor, Inf # A/m^2
    elseif coil_tech.material == "Aluminum"
        Jcrit = 7.4e6 # A/m^2 - the current carrying capacity of aluminum is ~40% that of copper
        return Jcrit * fraction_conductor, Inf
=======
        Jcrit = 18.5e6 * fc # A/m^2
        Bcrit = Inf
>>>>>>> 68b36e7e
    else
        if coil_tech.material == "Nb3Sn"
            params_Nb3Sn = LTS_scaling(29330000, 28.45, 0.0739, 17.5, -0.7388, -0.5060, -0.0831, 0.8855, 2.169, 2.5, 0.0, 1.5, 2.2)
            Jcrit_SC, Bext_Bcrit_ratio = LTS_Jcrit(params_Nb3Sn, Bext, coil_tech.thermal_strain + coil_tech.JxB_strain, coil_tech.temperature) # A/m^2
        elseif coil_tech.material == "NbTi"
            params_NbTi = LTS_scaling(255.3e6, 14.67, -0.002e-2, 8.89, -0.0025, -0.0003, -0.0001, 1.341, 1.555, 2.274, 0.0, 1.758, 2.2) # Table 1, Journal of Phys: Conf. Series, 1559 (2020) 012063
            Jcrit_SC, Bext_Bcrit_ratio = LTS_Jcrit(params_NbTi, Bext, coil_tech.thermal_strain + coil_tech.JxB_strain, coil_tech.temperature) # A/m^2
        elseif coil_tech.material == "KDEMO Nb3Sn"
            Jcrit_SC, Bext_Bcrit_ratio = KDEMO_Nb3Sn_Jcrit(Bext, coil_tech.thermal_strain + coil_tech.JxB_strain, coil_tech.temperature)
        elseif coil_tech.material == "ReBCO"
            Jcrit_SC, Bext_Bcrit_ratio = ReBCO_Jcrit(Bext, coil_tech.thermal_strain + coil_tech.JxB_strain, coil_tech.temperature) # A/m^2
        end
        Jcrit = Jcrit_SC * fc # A/m^2
        Bcrit = Bext / Bext_Bcrit_ratio
    end
    return (Jcrit=Jcrit, Bcrit=Bcrit)
end

function GAMBL_blanket(bm::IMAS.blanket__module)
    layers = resize!(bm.layer, 3)

    n = 1
    layers[n].name = "First wall"
    layers[n].material = "Tungsten"
    layers[n].thickness = 0.02

    n = n + 1
    layers[n].name = "Breeder"
    layers[n].material = "lithium-lead"
    layers[n].thickness = 0.5

    n = n + 1
    layers[n].name = "Shield"
    layers[n].material = "Tungsten"
    layers[n].thickness = 0.05

    return bm
end<|MERGE_RESOLUTION|>--- conflicted
+++ resolved
@@ -286,16 +286,11 @@
 function coil_J_B_crit(Bext, coil_tech::Union{IMAS.build__pf_active__technology,IMAS.build__oh__technology,IMAS.build__tf__technology})
     fc = fraction_conductor(coil_tech)
     if coil_tech.material == "Copper"
-<<<<<<< HEAD
-        Jcrit = 18.5e6 # A/m^2
-        return Jcrit * fraction_conductor, Inf # A/m^2
+        Jcrit = 18.5e6*fc # A/m^2
+        Bcrit = Inf
     elseif coil_tech.material == "Aluminum"
-        Jcrit = 7.4e6 # A/m^2 - the current carrying capacity of aluminum is ~40% that of copper
-        return Jcrit * fraction_conductor, Inf
-=======
-        Jcrit = 18.5e6 * fc # A/m^2
+        Jcrit = 7.4e6 # A/m^2 - the current carrying capacity of aluminum is ~40% that of copper 
         Bcrit = Inf
->>>>>>> 68b36e7e
     else
         if coil_tech.material == "Nb3Sn"
             params_Nb3Sn = LTS_scaling(29330000, 28.45, 0.0739, 17.5, -0.7388, -0.5060, -0.0831, 0.8855, 2.169, 2.5, 0.0, 1.5, 2.2)
