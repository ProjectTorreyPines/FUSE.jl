--- conflicted
+++ resolved
@@ -383,11 +383,7 @@
 end
 
 
-<<<<<<< HEAD
-function save2hdf(
-=======
 function save_database(
->>>>>>> 023eacc2
     savedir::AbstractString,
     parent_group::AbstractString,
     dd::Union{Nothing,IMAS.dd},
