using FusionMaterials: FusionMaterials
import OrderedCollections
import SimulationParameters: SwitchOption

const tf_shape_options = OrderedCollections.OrderedDict{Symbol,SwitchOption}(
    :princeton_D_exact => SwitchOption(_princeton_D_exact_, "princeton_D_exact"),
    :princeton_D => SwitchOption(_princeton_D_, "princeton_D"),
    :princeton_D_scaled => SwitchOption(_princeton_D_scaled_, "princeton_D_scaled"),
    :rectangle => SwitchOption(_rectangle_, "rectangle"),
    :double_ellipse => SwitchOption(_double_ellipse_, "double_ellipse"),
    :triple_arc => SwitchOption(_triple_arc_, "triple_arc"),
    :miller => SwitchOption(_miller_, "miller"),
    :spline => SwitchOption(_spline_, "spline"))

Base.@kwdef mutable struct FUSEparameters__general{T} <: ParametersInit where {T<:Real}
    _parent::WeakRef = WeakRef(nothing)
    _name::Symbol = :general
    casename::Entry{String} = Entry{String}("-", "Mnemonic name of the case being run")
    init_from::Switch{Symbol} = Switch{Symbol}([
            :ods => "Load data from ODS saved in .json format (where possible, and fallback on scalars otherwise)",
            :scalars => "Initialize FUSE run from scalar parameters"
        ], "-", "Initialize run from")
end

Base.@kwdef mutable struct FUSEparameters__material{T} <: ParametersInit where {T<:Real}
    _parent::WeakRef = WeakRef(nothing)
    _name::Symbol = :material
    wall::Switch{String} = Switch{String}(FusionMaterials.available_materials("wall_materials"), "-", "Material used for the wall")
    blanket::Switch{String} = Switch{String}(FusionMaterials.available_materials("blanket_materials"), "-", "Material used for blanket coils")
    shield::Switch{String} = Switch{String}(FusionMaterials.available_materials("shield_materials"), "-", "Material used for the shield")
end

Base.@kwdef mutable struct FUSEparameters__equilibrium{T} <: ParametersInit where {T<:Real}
    _parent::WeakRef = WeakRef(nothing)
    _name::Symbol = :equilibrium
    B0::Entry{T} = Entry{T}(IMAS.equilibrium__vacuum_toroidal_field, :b0)
    R0::Entry{T} = Entry{T}("m", "Geometric genter of the plasma. NOTE: This also scales the radial build layers.")
    Z0::Entry{T} = Entry{T}("m", "Z offset of the machine midplane"; default=0.0)
    ϵ::Entry{T} = Entry{T}("-", "Plasma inverse aspect ratio. NOTE: This also scales the radial build layers.")
    κ::Entry{T} = Entry{T}("-", "Plasma elongation. NOTE: If < 1.0 it defines the fraction of maximum controllable elongation estimate.")
    δ::Entry{T} = Entry{T}(IMAS.equilibrium__time_slice___boundary, :triangularity)
    ζ::Entry{T} = Entry{T}(IMAS.equilibrium__time_slice___boundary, :squareness; default=0.0)
    pressure_core::Entry{T} = Entry{T}("Pa", "On axis pressure")
    ip::Entry{T} = Entry{T}(IMAS.equilibrium__time_slice___global_quantities, :ip)
    xpoints::Switch{Symbol} = Switch{Symbol}([:lower, :upper, :double, :none], "-", "X-points configuration")
    ngrid::Entry{Int} = Entry{Int}("-", "Resolution of the equilibrium grid"; default=129)
    field_null_surface::Entry{T} = Entry{T}("-", "ψn value of the field_null_surface. Disable with 0.0"; default=0.75)
    boundary_from::Switch{Symbol} = Switch{Symbol}([:scalars, :MXH_params, :rz_points, :ods], "-", "The starting r, z boundary taken from")
    MXH_params::Entry{Vector{<:T}} = Entry{Vector{<:T}}("-", "Vector of MXH flats")
    rz_points::Entry{Vector{Vector{<:T}}} = Entry{Vector{Vector{<:T}}}("m", "R_Z boundary as Vector{Vector{<:Real}}} : r = rz_points[1], z = rz_points[2]")
end

Base.@kwdef mutable struct FUSEparameters__core_profiles{T} <: ParametersInit where {T<:Real}
    _parent::WeakRef = WeakRef(nothing)
    _name::Symbol = :core_profiles
    greenwald_fraction::Entry{T} = Entry{T}("-", "Line average electron density expressed as fraction of Greenwald density")
    greenwald_fraction_ped::Entry{T} = Entry{T}("-", "Pedestal electron density expressed as fraction of Greenwald density")
    ne_ped::Entry{T} = Entry{T}("m^-3", "Pedestal electron density")
    w_ped::Entry{T} = Entry{T}("-", "Pedestal width expressed in fraction of ψₙ", default=0.05)
    T_ratio::Entry{T} = Entry{T}("-", "Ti/Te ratio")
    T_shaping::Entry{T} = Entry{T}("-", "Temperature shaping factor")
    n_shaping::Entry{T} = Entry{T}("-", "Density shaping factor")
    zeff::Entry{T} = Entry{T}("-", "Effective ion charge")
    rot_core::Entry{T} = Entry{T}(IMAS.core_profiles__profiles_1d, :rotation_frequency_tor_sonic)
    ngrid::Entry{Int} = Entry{Int}("-", "Resolution of the core_profiles grid"; default=101)
    bulk::Entry{Symbol} = Entry{Symbol}("-", "Bulk ion species")
    impurity::Entry{Symbol} = Entry{Symbol}("-", "Impurity ion species")
    helium_fraction::Entry{T} = Entry{T}("-", "Helium density / electron density fraction")
    ejima::Entry{T} = Entry{T}("-", "Ejima coefficient")
    polarized_fuel_fraction::Entry{T} = Entry{T}("-", "Spin polarized fuel fraction", default=0.0)
end

Base.@kwdef mutable struct FUSEparameters__pf_active{T} <: ParametersInit where {T<:Real}
    _parent::WeakRef = WeakRef(nothing)
    _name::Symbol = :pf_active
    n_coils_inside::Entry{Int} = Entry{Int}("-", "Number of PF coils inside of the TF")
    n_coils_outside::Entry{Int} = Entry{Int}("-", "Number of PF coils outside of the TF")
    technology::Switch{Symbol} = Switch{Symbol}(supported_coils_techs, "-", "PF coils technology")
end

Base.@kwdef mutable struct FUSEparameters__tf{T} <: ParametersInit where {T<:Real}
    _parent::WeakRef = WeakRef(nothing)
    _name::Symbol = :tf
    n_coils::Entry{Int} = Entry{Int}("-", "Number of TF coils")
    shape::Switch{BuildLayerShape} = Switch{BuildLayerShape}(tf_shape_options, "-", "Shape of the TF coils"; default=:double_ellipse)
    ripple::Entry{T} = Entry{T}("-", "Fraction of toroidal field ripple evaluated at the outermost radius of the plasma chamber"; default=0.01)
    technology::Switch{Symbol} = Switch{Symbol}(supported_coils_techs, "-", "TF coils technology")
end

Base.@kwdef mutable struct FUSEparameters__oh{T} <: ParametersInit where {T<:Real}
    _parent::WeakRef = WeakRef(nothing)
    _name::Symbol = :oh
    n_coils::Entry{Int} = Entry{Int}("-", "Number of OH coils")
    technology::Switch{Symbol} = Switch{Symbol}(supported_coils_techs, "-", "OH coils technology")
end

Base.@kwdef mutable struct FUSEparameters__center_stack{T} <: ParametersInit where {T<:Real}
    _parent::WeakRef = WeakRef(nothing)
    _name::Symbol = :center_stack
    bucked::Entry{Bool} = Entry{Bool}("-", "flag for bucked boundary conditions between TF and OH (and center plug, if present)"; default=false)
    noslip::Entry{Bool} = Entry{Bool}("-", "flag for no slip conditions between TF and OH (and center plug, if present)"; default=false)
    plug::Entry{Bool} = Entry{Bool}("-", "flag for center plug"; default=false)
end

Base.@kwdef mutable struct FUSEparameters__nbi{T} <: ParametersInit where {T<:Real}
    _parent::WeakRef = WeakRef(nothing)
    _name::Symbol = :nbi
    power_launched::Entry{Union{T,Vector{<:T}}} = Entry{Union{T,Vector{<:T}}}("W", "Beam power")
    beam_energy::Entry{Union{T,Vector{<:T}}} = Entry{Union{T,Vector{<:T}}}("eV", "Beam energy")
    beam_mass::Entry{Union{T,Vector{<:T}}} = Entry{Union{T,Vector{<:T}}}("AU", "Beam mass"; default=2.0)
    toroidal_angle::Entry{Union{T,Vector{<:T}}} = Entry{Union{T,Vector{<:T}}}("rad", "toroidal angle of injection"; default=0.0)
    efficiency_conversion::Entry{Union{T,Vector{<:T}}} = Entry{Union{T,Vector{<:T}}}(IMAS.nbi__unit___efficiency, :conversion)
    efficiency_transmission::Entry{Union{T,Vector{<:T}}} = Entry{Union{T,Vector{<:T}}}(IMAS.nbi__unit___efficiency, :transmission)
end

Base.@kwdef mutable struct FUSEparameters__ec_launchers{T} <: ParametersInit where {T<:Real}
    _parent::WeakRef = WeakRef(nothing)
    _name::Symbol = :ec_launchers
    power_launched::Entry{Union{T,Vector{<:T}}} = Entry{Union{T,Vector{<:T}}}("W", "EC launched power")
    efficiency_conversion::Entry{Union{T,Vector{<:T}}} = Entry{Union{T,Vector{<:T}}}(IMAS.ec_launchers__beam___efficiency, :conversion)
    efficiency_transmission::Entry{Union{T,Vector{<:T}}} = Entry{Union{T,Vector{<:T}}}(IMAS.ec_launchers__beam___efficiency, :transmission)
end

Base.@kwdef mutable struct FUSEparameters__ic_antennas{T} <: ParametersInit where {T<:Real}
    _parent::WeakRef = WeakRef(nothing)
    _name::Symbol = :ic_antennas
    power_launched::Entry{Union{T,Vector{<:T}}} = Entry{Union{T,Vector{<:T}}}("W", "IC launched power")
    efficiency_conversion::Entry{Union{T,Vector{<:T}}} = Entry{Union{T,Vector{<:T}}}(IMAS.ic_antennas__antenna___efficiency, :conversion)
    efficiency_transmission::Entry{Union{T,Vector{<:T}}} = Entry{Union{T,Vector{<:T}}}(IMAS.ic_antennas__antenna___efficiency, :transmission)
    efficiency_coupling::Entry{Union{T,Vector{<:T}}} = Entry{Union{T,Vector{<:T}}}(IMAS.ic_antennas__antenna___efficiency, :coupling)
end

Base.@kwdef mutable struct FUSEparameters__lh_antennas{T} <: ParametersInit where {T<:Real}
    _parent::WeakRef = WeakRef(nothing)
    _name::Symbol = :lh_antennas
    power_launched::Entry{Union{T,Vector{<:T}}} = Entry{Union{T,Vector{<:T}}}("W", "LH launched power")
    efficiency_conversion::Entry{Union{T,Vector{<:T}}} = Entry{Union{T,Vector{<:T}}}(IMAS.lh_antennas__antenna___efficiency, :conversion)
    efficiency_transmission::Entry{Union{T,Vector{<:T}}} = Entry{Union{T,Vector{<:T}}}(IMAS.lh_antennas__antenna___efficiency, :transmission)
    efficiency_coupling::Entry{Union{T,Vector{<:T}}} = Entry{Union{T,Vector{<:T}}}(IMAS.lh_antennas__antenna___efficiency, :coupling)
end

Base.@kwdef mutable struct FUSEparameters__build{T} <: ParametersInit where {T<:Real}
    _parent::WeakRef = WeakRef(nothing)
    _name::Symbol = :build
    layers::Entry{OrderedCollections.OrderedDict{Symbol,Float64}} = Entry{OrderedCollections.OrderedDict{Symbol,Float64}}("m", "Sorted dictionary of layers thicknesses in radial build")
    blanket::Entry{T} = Entry{T}("-", "Fraction of blanket in radial build")
    shield::Entry{T} = Entry{T}("-", "Fraction of shield in radial build")
    vessel::Entry{T} = Entry{T}("-", "Fraction of vessel in radial build")
    plasma_gap::Entry{T} = Entry{T}("-", "Fraction of vacuum gap between first wall and plasma separatrix in radial build"; default=0.1)
    symmetric::Entry{Bool} = Entry{Bool}("-", "Is the build up-down symmetric")
    divertors::Switch{Symbol} = Switch{Symbol}([:lower, :upper, :double, :none, :from_x_points], "-", "Divertors configuration"; default=:from_x_points)
    n_first_wall_conformal_layers::Entry{Int} = Entry{Int}("-", "Number of layers that are conformal to the first wall"; default=1)
end

Base.@kwdef mutable struct FUSEparameters__gasc{T} <: ParametersInit where {T<:Real}
    _parent::WeakRef = WeakRef(nothing)
    _name::Symbol = :gasc
    filename::Entry{String} = Entry{String}("-", "Output GASC .json file from which data will be loaded")
    case::Entry{Int} = Entry{Int}("-", "Number of the GASC run to load")
end

Base.@kwdef mutable struct FUSEparameters__ods{T} <: ParametersInit where {T<:Real}
    _parent::WeakRef = WeakRef(nothing)
    _name::Symbol = :ods
    filename::Entry{String} = Entry{String}("-", "ODS.json file from which equilibrium is loaded")
end

Base.@kwdef mutable struct FUSEparameters__requirements{T} <: ParametersInit where {T<:Real}
    _parent::WeakRef = WeakRef(nothing)
    _name::Symbol = :requirements
    power_electric_net::Entry{T} = Entry{T}(IMAS.requirements, :power_electric_net)
    flattop_duration::Entry{T} = Entry{T}(IMAS.requirements, :flattop_duration)
    log10_flattop_duration::Entry{T} = Entry{T}("log10(s)", "Log10 value of the duration of the flattop (use Inf for steady-state). Preferred over `flattop_duration` for optimization studies.")
    tritium_breeding_ratio::Entry{T} = Entry{T}(IMAS.requirements, :tritium_breeding_ratio)
    cost::Entry{T} = Entry{T}(IMAS.requirements, :cost)
    ne_peaking::Entry{T} = Entry{T}(IMAS.requirements, :ne_peaking)
    q_pol_omp::Entry{T} = Entry{T}(IMAS.requirements, :q_pol_omp)
    lh_power_threshold_fraction::Entry{T} = Entry{T}(IMAS.requirements, :lh_power_threshold_fraction)
<<<<<<< HEAD
    ds03::Entry{T} = Entry{T}(IMAS.requirements, :ds03)
    βn::Entry{T} = Entry{T}(IMAS.requirements, :βn)

=======
    h98y2::Entry{T} = Entry{T}(IMAS.requirements, :h98y2)
    ds03::Entry{T} = Entry{T}(IMAS.requirements, :ds03)
    βn::Entry{T} = Entry{T}(IMAS.requirements, :βn)
>>>>>>> 06bb3e61
end

mutable struct ParametersInits{T} <: ParametersAllInits where {T<:Real}
    _parent::WeakRef
    _name::Symbol
    general::FUSEparameters__general{T}
    gasc::FUSEparameters__gasc{T}
    ods::FUSEparameters__ods{T}
    build::FUSEparameters__build{T}
    material::FUSEparameters__material{T}
    equilibrium::FUSEparameters__equilibrium{T}
    core_profiles::FUSEparameters__core_profiles{T}
    pf_active::FUSEparameters__pf_active{T}
    tf::FUSEparameters__tf{T}
    oh::FUSEparameters__oh{T}
    center_stack::FUSEparameters__center_stack{T}
    nbi::FUSEparameters__nbi{T}
    ec_launchers::FUSEparameters__ec_launchers{T}
    ic_antennas::FUSEparameters__ic_antennas{T}
    lh_antennas::FUSEparameters__lh_antennas{T}
    requirements::FUSEparameters__requirements{T}
end

function ParametersInits{T}() where {T<:Real}
    ini = ParametersInits{T}(
        WeakRef(nothing),
        :ini,
        FUSEparameters__general{T}(),
        FUSEparameters__gasc{T}(),
        FUSEparameters__ods{T}(),
        FUSEparameters__build{T}(),
        FUSEparameters__material{T}(),
        FUSEparameters__equilibrium{T}(),
        FUSEparameters__core_profiles{T}(),
        FUSEparameters__pf_active{T}(),
        FUSEparameters__tf{T}(),
        FUSEparameters__oh{T}(),
        FUSEparameters__center_stack{T}(),
        FUSEparameters__nbi{T}(),
        FUSEparameters__ec_launchers{T}(),
        FUSEparameters__ic_antennas{T}(),
        FUSEparameters__lh_antennas{T}(),
        FUSEparameters__requirements{T}())
    setup_parameters!(ini)
    return ini
end

function ParametersInits()
    return ParametersInits{Float64}()
end

"""
    ini2json(ini::ParametersAllInits, filename::AbstractString; kw...)

Save the FUSE parameters to a JSON file with give `filename`
`kw` arguments are passed to the JSON.print function
"""
function ini2json(ini::ParametersAllInits, filename::AbstractString; kw...)
    return SimulationParameters.par2json(ini, filename; kw...)
end

function json2ini(filename::AbstractString)
    return SimulationParameters.json2par(filename, ParametersInits())
end<|MERGE_RESOLUTION|>--- conflicted
+++ resolved
@@ -176,15 +176,9 @@
     ne_peaking::Entry{T} = Entry{T}(IMAS.requirements, :ne_peaking)
     q_pol_omp::Entry{T} = Entry{T}(IMAS.requirements, :q_pol_omp)
     lh_power_threshold_fraction::Entry{T} = Entry{T}(IMAS.requirements, :lh_power_threshold_fraction)
-<<<<<<< HEAD
-    ds03::Entry{T} = Entry{T}(IMAS.requirements, :ds03)
-    βn::Entry{T} = Entry{T}(IMAS.requirements, :βn)
-
-=======
     h98y2::Entry{T} = Entry{T}(IMAS.requirements, :h98y2)
     ds03::Entry{T} = Entry{T}(IMAS.requirements, :ds03)
     βn::Entry{T} = Entry{T}(IMAS.requirements, :βn)
->>>>>>> 06bb3e61
 end
 
 mutable struct ParametersInits{T} <: ParametersAllInits where {T<:Real}
