using FusionMaterials: FusionMaterials
import OrderedCollections
import SimulationParameters: SwitchOption

import IMAS: BuildLayerType, _plasma_, _gap_, _oh_, _tf_, _shield_, _blanket_, _wall_, _vessel_, _cryostat_, _divertor_
import IMAS: BuildLayerSide, _lfs_, _lhfs_, _hfs_, _in_, _out_
import IMAS: BuildLayerShape, _offset_, _negative_offset_, _convex_hull_, _princeton_D_exact_, _princeton_D_, _princeton_D_scaled_, _rectangle_, _double_ellipse_, _triple_arc_,
    _miller_, _square_miller_, _spline_, _silo_

const layer_shape_options = Dict(Symbol(string(e)[2:end-1]) => SwitchOption(e, string(e)[2:end-1]) for e in instances(IMAS.BuildLayerShape))
const layer_type_options = Dict(Symbol(string(e)[2:end-1]) => SwitchOption(e, string(e)[2:end-1]) for e in instances(IMAS.BuildLayerType))
const layer_side_options = Dict(Symbol(string(e)[2:end-1]) => SwitchOption(e, string(e)[2:end-1]) for e in instances(IMAS.BuildLayerSide))

Base.@kwdef mutable struct FUSEparameters__general{T} <: ParametersInit where {T<:Real}
    _parent::WeakRef = WeakRef(nothing)
    _name::Symbol = :general
    casename::Entry{String} = Entry{String}("-", "Sort mnemonic name of the case being run")
    description::Entry{String} = Entry{String}("-", "Longer description of the case being run")
    init_from::Switch{Symbol} = Switch{Symbol}(
        [
            :ods => "Load data from ODS saved in .json format (where possible, and fallback on scalars otherwise)",
            :scalars => "Initialize FUSE run from scalar parameters"
        ], "-", "Initialize run from")
    dd::Entry{IMAS.dd} = Entry{IMAS.dd}("-", "`dd` to initialize from")
end

Base.@kwdef mutable struct FUSEparameters__time{T} <: ParametersInit where {T<:Real}
    _parent::WeakRef = WeakRef(nothing)
    _name::Symbol = :time
    pulse_shedule_time_basis::Entry{AbstractRange{Float64}} = Entry{AbstractRange{Float64}}("s", "Time basis used to discretize the pulse schedule")
    simulation_start::Entry{Float64} = Entry{Float64}("s", "Time at which the simulation starts"; default=0.0)
end

Base.@kwdef mutable struct FUSEparameters__equilibrium{T} <: ParametersInit where {T<:Real}
    _parent::WeakRef = WeakRef(nothing)
    _name::Symbol = :equilibrium
    B0::Entry{T} = Entry{T}(IMAS.equilibrium__vacuum_toroidal_field, :b0)
    R0::Entry{T} = Entry{T}("m", "Geometric genter of the plasma. NOTE: This also scales the radial build layers."; check=x -> @assert x > 0.0 "must be: R0 > 0.0")
    Z0::Entry{T} = Entry{T}("m", "Z offset of the machine midplane"; default=0.0)
    ϵ::Entry{T} = Entry{T}("-", "Plasma inverse aspect ratio (a/R0). NOTE: This also scales the radial build layers."; check=x -> @assert 0.0 < x < 1.0 "must be: 0.0 < ϵ < 1.0")
    κ::Entry{T} = Entry{T}("-", "Plasma elongation. NOTE: If < 1.0 it defines the fraction of maximum controllable elongation estimate.")
    δ::Entry{T} = Entry{T}(IMAS.equilibrium__time_slice___boundary, :triangularity)
    ζ::Entry{T} = Entry{T}(IMAS.equilibrium__time_slice___boundary, :squareness; default=0.0)
    𝚶::Entry{T} = Entry{T}("-", "Ovality of the plasma boundary for up-down asymmetric plasmas"; default=0.0)
    pressure_core::Entry{T} = Entry{T}("Pa", "On axis pressure"; check=x -> @assert x > 0.0 "must be: P > 0.0")
    ip::Entry{T} = Entry{T}(IMAS.equilibrium__time_slice___global_quantities, :ip)
    xpoints::Switch{Symbol} = Switch{Symbol}([:lower, :upper, :double, :none], "-", "X-points configuration")
    ngrid::Entry{Int} = Entry{Int}("-", "Resolution of the equilibrium grid"; default=129)
    field_null_surface::Entry{T} =
        Entry{T}("-", "ψn value of the field_null_surface. Disable with 0.0"; default=0.75, check=x -> @assert x > 0.0 "must be: field_null_surface > 0.0")
    boundary_from::Switch{Symbol} = Switch{Symbol}([:scalars, :MXH_params, :rz_points, :ods], "-", "The starting r, z boundary taken from")
    MXH_params::Entry{Vector{T}} = Entry{Vector{T}}("-", "Vector of MXH flats")
    rz_points::Entry{Vector{Vector{T}}} = Entry{Vector{Vector{T}}}("m", "R_Z boundary as Vector{Vector{$T}}} : r = rz_points[1], z = rz_points[2]")
end

Base.@kwdef mutable struct FUSEparameters__core_profiles{T} <: ParametersInit where {T<:Real}
    _parent::WeakRef = WeakRef(nothing)
    _name::Symbol = :core_profiles
    greenwald_fraction::Entry{T} =
        Entry{T}("-", "Line average electron density expressed as fraction of Greenwald density"; check=x -> @assert x > 0.0 "must be: greenwald_fraction > 0.0")
    greenwald_fraction_ped::Entry{T} =
        Entry{T}("-", "Pedestal electron density expressed as fraction of Greenwald density"; check=x -> @assert x > 0.0 "must be: greenwald_fraction_ped > 0.0")
    ne_ped::Entry{T} = Entry{T}("m^-3", "Pedestal electron density"; check=x -> @assert x > 0.0 "must be: ne_ped > 0.0")
    w_ped::Entry{T} = Entry{T}("-", "Pedestal width expressed in fraction of ψₙ"; default=0.05, check=x -> @assert x > 0.0 "must be: w_ped > 0.0")
    T_ratio::Entry{T} = Entry{T}("-", "Ti/Te ratio"; check=x -> @assert x > 0.0 "must be: T_ratio > 0.0")
    T_shaping::Entry{T} = Entry{T}("-", "Temperature shaping factor")
    n_shaping::Entry{T} = Entry{T}("-", "Density shaping factor")
    zeff::Entry{T} = Entry{T}("-", "Effective ion charge"; check=x -> @assert x >= 1.0 "must be: zeff > 1.0")
    rot_core::Entry{T} = Entry{T}(IMAS.core_profiles__profiles_1d, :rotation_frequency_tor_sonic)
    ngrid::Entry{Int} = Entry{Int}("-", "Resolution of the core_profiles grid"; default=101, check=x -> @assert x >= 11 "must be: ngrid >= 11")
    bulk::Entry{Symbol} = Entry{Symbol}("-", "Bulk ion species")
    impurity::Entry{Symbol} = Entry{Symbol}("-", "Impurity ion species")
    helium_fraction::Entry{T} = Entry{T}("-", "Helium density / electron density fraction"; check=x -> @assert 0.0 <= x <= 0.5 "must be: 0.0 <= helium_fraction <= 0.5")
    ejima::Entry{T} = Entry{T}("-", "Ejima coefficient"; default=0.4, check=x -> @assert 0.0 <= x < 1.0 "must be: 0.0 <= ejima < 1.0")
    polarized_fuel_fraction::Entry{T} = Entry{T}("-", "Spin polarized fuel fraction"; default=0.0, check=x -> @assert 0.0 < x < 1.0 "must be: 0.0 < polarized_fuel_fraction < 1.0")
end

Base.@kwdef mutable struct FUSEparameters__pf_active{T} <: ParametersInit where {T<:Real}
    _parent::WeakRef = WeakRef(nothing)
    _name::Symbol = :pf_active
    n_coils_inside::Entry{Int} = Entry{Int}("-", "Number of PF coils inside of the TF"; check=x -> @assert x >= 0 "must be: n_coils_inside >= 0")
    n_coils_outside::Entry{Int} = Entry{Int}("-", "Number of PF coils outside of the TF"; check=x -> @assert x >= 0 "must be: n_coils_outside >= 0")
    technology::Switch{Symbol} = Switch{Symbol}(supported_coils_techs, "-", "PF coils technology")
end

Base.@kwdef mutable struct FUSEparameters__tf{T} <: ParametersInit where {T<:Real}
    _parent::WeakRef = WeakRef(nothing)
    _name::Symbol = :tf
    n_coils::Entry{Int} = Entry{Int}("-", "Number of TF coils"; check=x -> @assert x >= 0 "must be: n_coils >= 0")
    shape::Switch{BuildLayerShape} = Switch{BuildLayerShape}(layer_shape_options, "-", "Shape of the TF coils"; default=:double_ellipse)
    ripple::Entry{T} =
        Entry{T}("-", "Fraction of toroidal field ripple evaluated at the outermost radius of the plasma chamber"; default=0.01, check=x -> @assert x > 0.0 "must be: ripple > 0.0")
    technology::Switch{Symbol} = Switch{Symbol}(supported_coils_techs, "-", "TF coils technology")
end

Base.@kwdef mutable struct FUSEparameters__oh{T} <: ParametersInit where {T<:Real}
    _parent::WeakRef = WeakRef(nothing)
    _name::Symbol = :oh
    n_coils::Entry{Int} = Entry{Int}("-", "Number of OH coils"; check=x -> @assert x >= 0 "must be: n_coils >= 0")
    technology::Switch{Symbol} = Switch{Symbol}(supported_coils_techs, "-", "OH coils technology")
end

Base.@kwdef mutable struct FUSEparameters__center_stack{T} <: ParametersInit where {T<:Real}
    _parent::WeakRef = WeakRef(nothing)
    _name::Symbol = :center_stack
    bucked::Entry{Bool} = Entry{Bool}("-", "Flag for bucked boundary conditions between TF and OH (and center plug, if present)"; default=false)
    noslip::Entry{Bool} = Entry{Bool}("-", "Flag for no slip conditions between TF and OH (and center plug, if present)"; default=false)
    plug::Entry{Bool} = Entry{Bool}("-", "Flag for center plug"; default=false)
end

Base.@kwdef mutable struct FUSEparameters__nb_unit{T} <: ParametersInit where {T<:Real}
    _parent::WeakRef = WeakRef(nothing)
    _name::Symbol = :nbi
    power_launched::Entry{T} = Entry{T}("W", "Beam power"; check=x -> @assert x >= 0.0 "must be: power_launched >= 0.0")
    beam_energy::Entry{T} = Entry{T}("eV", "Beam energy"; check=x -> @assert x >= 0.0 "must be: beam_energy >= 0.0")
    beam_mass::Entry{T} = Entry{T}("AU", "Beam mass"; default=2.0, check=x -> @assert x >= 1.0 "must be: beam_mass >= 1.0")
    toroidal_angle::Entry{T} = Entry{T}("rad", "Toroidal angle of injection"; default=0.0)
    efficiency_conversion::Entry{T} = Entry{T}(IMAS.nbi__unit___efficiency, :conversion; default=1.0, check=x -> @assert x > 0.0 "must be: efficiency_conversion > 0.0")
    efficiency_transmission::Entry{T} = Entry{T}(IMAS.nbi__unit___efficiency, :transmission; default=1.0, check=x -> @assert x > 0.0 "must be: efficiency_transmission > 0.0")
end

Base.@kwdef mutable struct FUSEparameters__ec_launcher{T} <: ParametersInit where {T<:Real}
    _parent::WeakRef = WeakRef(nothing)
    _name::Symbol = :ec_launcher
    power_launched::Entry{T} = Entry{T}("W", "EC launched power"; check=x -> @assert x >= 0.0 "must be: power_launched >= 0.0")
    efficiency_conversion::Entry{T} = Entry{T}(IMAS.ec_launchers__beam___efficiency, :conversion; default=1.0, check=x -> @assert x > 0.0 "must be: efficiency_conversion > 0.0")
    efficiency_transmission::Entry{T} =
        Entry{T}(IMAS.ec_launchers__beam___efficiency, :transmission; default=1.0, check=x -> @assert x > 0.0 "must be: efficiency_transmission > 0.0")
end

Base.@kwdef mutable struct FUSEparameters__ic_antenna{T} <: ParametersInit where {T<:Real}
    _parent::WeakRef = WeakRef(nothing)
    _name::Symbol = :ic_antenna
    power_launched::Entry{T} = Entry{T}("W", "IC launched power")
    efficiency_conversion::Entry{T} = Entry{T}(IMAS.ic_antennas__antenna___efficiency, :conversion; default=1.0, check=x -> @assert x > 0.0 "must be: efficiency_conversion > 0.0")
    efficiency_transmission::Entry{T} =
        Entry{T}(IMAS.ic_antennas__antenna___efficiency, :transmission; default=1.0, check=x -> @assert x > 0.0 "must be: efficiency_transmission > 0.0")
    efficiency_coupling::Entry{T} = Entry{T}(IMAS.ic_antennas__antenna___efficiency, :coupling; default=1.0, check=x -> @assert x > 0.0 "must be: efficiency_coupling > 0.0")
end

Base.@kwdef mutable struct FUSEparameters__lh_antenna{T} <: ParametersInit where {T<:Real}
    _parent::WeakRef = WeakRef(nothing)
    _name::Symbol = :lh_antenna
    power_launched::Entry{T} = Entry{T}("W", "LH launched power")
    efficiency_conversion::Entry{T} = Entry{T}(IMAS.lh_antennas__antenna___efficiency, :conversion; default=1.0, check=x -> @assert x > 0.0 "must be: efficiency_conversion > 0.0")
    efficiency_transmission::Entry{T} =
        Entry{T}(IMAS.lh_antennas__antenna___efficiency, :transmission; default=1.0, check=x -> @assert x > 0.0 "must be: efficiency_transmission > 0.0")
    efficiency_coupling::Entry{T} = Entry{T}(IMAS.lh_antennas__antenna___efficiency, :coupling; default=1.0)
end

Base.@kwdef mutable struct FUSEparameters__pellets_launchers{T} <: ParametersInit where {T<:Real}
    _parent::WeakRef = WeakRef(nothing)
    _name::Symbol = :pellets_launchers
    frequency::Entry{T} = Entry{T}("Hz", "Frequency of pellets launched")
    geometry_type::Switch{Symbol} = Switch{Symbol}([:sphere, :cylinder],"-","The pellet geometry"; default=:sphere)
    material::Switch{Symbol} = Switch{Symbol}([:DT_ice],"-","Pellet material";default=:DT_ice)
    geometry_parameters::Entry{Vector{T}} = Entry{Vector{T}}("m", "Vector of geometry parameters")
end

Base.@kwdef mutable struct FUSEparameters__build_layer{T} <: ParametersInit where {T<:Real}
    _parent::WeakRef = WeakRef(nothing)
    _name::Symbol = :layer
    name::Entry{String} = Entry{String}("-", "Name of the layer")
    thickness::Entry{Float64} =
        Entry{Float64}("-", "Relative thickness of the layer (layers actual thickness is scaled to match plasma R0)"; check=x -> @assert x >= 0.0 "must be: thickness >= 0.0")
    material::Switch{String} = Switch{String}(
        FusionMaterials.available_materials(["blanket_materials", "shield_materials", "structural_materials", "wall_materials", "plasma_material"]),
        "-",
        "Material of the layer"
    )
    shape::Switch{BuildLayerShape} = Switch{BuildLayerShape}(layer_shape_options, "-", "Shape of the layer")
    type::Switch{BuildLayerType} = Switch{BuildLayerType}(layer_type_options, "-", "Type of the layer")
    side::Switch{BuildLayerSide} = Switch{BuildLayerSide}(layer_side_options, "-", "Side of the layer")
end

Base.@kwdef mutable struct FUSEparameters__build{T} <: ParametersInit where {T<:Real}
    _parent::WeakRef = WeakRef(nothing)
    _name::Symbol = :build
    layers::ParametersVector{FUSEparameters__build_layer{T}} = ParametersVector{FUSEparameters__build_layer{T}}()
    plasma_gap::Entry{T} =
        Entry{T}("-", "Fraction of vacuum gap between first wall and plasma separatrix in radial build"; default=0.1, check=x -> @assert x > 0.0 "must be: plasma_gap > 0.0")
    symmetric::Entry{Bool} = Entry{Bool}("-", "Is the build up-down symmetric")
    divertors::Switch{Symbol} = Switch{Symbol}([:lower, :upper, :double, :none, :from_x_points], "-", "Divertors configuration"; default=:from_x_points)
    n_first_wall_conformal_layers::Entry{Int} =
        Entry{Int}("-", "Number of layers that are conformal to the first wall"; default=1, check=x -> @assert x > 0 "must be: n_first_wall_conformal_layers > 0")
end

Base.@kwdef mutable struct FUSEparameters__gasc{T} <: ParametersInit where {T<:Real}
    _parent::WeakRef = WeakRef(nothing)
    _name::Symbol = :gasc
    filename::Entry{String} = Entry{String}("-", "Output GASC .json file from which data will be loaded")
    case::Entry{Int} = Entry{Int}("-", "Number of the GASC run to load")
end

Base.@kwdef mutable struct FUSEparameters__ods{T} <: ParametersInit where {T<:Real}
    _parent::WeakRef = WeakRef(nothing)
    _name::Symbol = :ods
    filename::Entry{String} = Entry{String}("-", "ODS.json file(s) from which equilibrium is loaded. Multiple comma-separated ODSs can be specified.")
end

Base.@kwdef mutable struct FUSEparameters__requirements{T} <: ParametersInit where {T<:Real}
    _parent::WeakRef = WeakRef(nothing)
    _name::Symbol = :requirements
    power_electric_net::Entry{T} = Entry{T}(IMAS.requirements, :power_electric_net; check=x -> @assert x > 0.0 "must be: power_electric_net > 0.0")
    flattop_duration::Entry{T} = Entry{T}(IMAS.requirements, :flattop_duration; check=x -> @assert x > 0.0 "must be: flattop_duration > 0.0")
    log10_flattop_duration::Entry{T} =
        Entry{T}("log10(s)", "Log10 value of the duration of the flattop (use Inf for steady-state). Preferred over `flattop_duration` for optimization studies.")
    tritium_breeding_ratio::Entry{T} = Entry{T}(IMAS.requirements, :tritium_breeding_ratio; check=x -> @assert x > 0.0 "must be: tritium_breeding_ratio > 0.0")
    cost::Entry{T} = Entry{T}(IMAS.requirements, :cost; check=x -> @assert x > 0.0 "must be: cost > 0.0")
    ne_peaking::Entry{T} = Entry{T}(IMAS.requirements, :ne_peaking; check=x -> @assert x > 0.0 "must be: ne_peaking > 0.0")
    q_pol_omp::Entry{T} = Entry{T}(IMAS.requirements, :q_pol_omp; check=x -> @assert x > 0.0 "must be: q_pol_omp > 0.0")
    lh_power_threshold_fraction::Entry{T} = Entry{T}(IMAS.requirements, :lh_power_threshold_fraction; check=x -> @assert x > 0.0 "must be: lh_power_threshold_fraction > 0.0")
    h98y2::Entry{T} = Entry{T}(IMAS.requirements, :h98y2; check=x -> @assert x > 0.0 "must be: h98y2 > 0.0")
    hds03::Entry{T} = Entry{T}(IMAS.requirements, :hds03; check=x -> @assert x > 0.0 "must be: hds03 > 0.0")
    βn::Entry{T} = Entry{T}(IMAS.requirements, :βn; check=x -> @assert x > 0.0 "must be: βn > 0.0")
    coil_j_margin::Entry{T} = Entry{T}(IMAS.requirements, :coil_j_margin; check=x -> @assert x > 0.0 "must be: coil_j_margin > 0.0")
    coil_stress_margin::Entry{T} = Entry{T}(IMAS.requirements, :coil_stress_margin; check=x -> @assert x > 0.0 "must be: coil_j_margin > 0.0")
end

mutable struct ParametersInits{T} <: ParametersAllInits where {T<:Real}
    _parent::WeakRef
    _name::Symbol
    general::FUSEparameters__general{T}
    time::FUSEparameters__time{T}
    gasc::FUSEparameters__gasc{T}
    ods::FUSEparameters__ods{T}
    build::FUSEparameters__build{T}
    equilibrium::FUSEparameters__equilibrium{T}
    core_profiles::FUSEparameters__core_profiles{T}
    pf_active::FUSEparameters__pf_active{T}
    tf::FUSEparameters__tf{T}
    oh::FUSEparameters__oh{T}
    center_stack::FUSEparameters__center_stack{T}
    nb_unit::ParametersVector{FUSEparameters__nb_unit{T}}
    ec_launcher::ParametersVector{FUSEparameters__ec_launcher{T}}
    pellets_launchers::ParametersVector{FUSEparameters__pellets_launchers{T}}
    ic_antenna::ParametersVector{FUSEparameters__ic_antenna{T}}
    lh_antenna::ParametersVector{FUSEparameters__lh_antenna{T}}
    requirements::FUSEparameters__requirements{T}
end

<<<<<<< HEAD
function ParametersInits{T}(; n_nb::Int=0, n_ec::Int=0,n_pel::Int=0, n_ic::Int=0, n_lh::Int=0) where {T<:Real}
=======
function ParametersInits{T}(; n_nb::Int=0, n_ec::Int=0, n_ic::Int=0, n_lh::Int=0, n_layers::Int=0) where {T<:Real}
>>>>>>> 93dd73fc
    ini = ParametersInits{T}(
        WeakRef(nothing),
        :ini,
        FUSEparameters__general{T}(),
        FUSEparameters__time{T}(),
        FUSEparameters__gasc{T}(),
        FUSEparameters__ods{T}(),
        FUSEparameters__build{T}(),
        FUSEparameters__equilibrium{T}(),
        FUSEparameters__core_profiles{T}(),
        FUSEparameters__pf_active{T}(),
        FUSEparameters__tf{T}(),
        FUSEparameters__oh{T}(),
        FUSEparameters__center_stack{T}(),
        ParametersVector{FUSEparameters__nb_unit{T}}(),
        ParametersVector{FUSEparameters__ec_launcher{T}}(),
        ParametersVector{FUSEparameters__pellets_launchers{T}}(),
        ParametersVector{FUSEparameters__ic_antenna{T}}(),
        ParametersVector{FUSEparameters__lh_antenna{T}}(),
        FUSEparameters__requirements{T}())

    for k in 1:n_layers
        push!(ini.build.layers, FUSEparameters__build_layer{T}())
    end

    for k in 1:n_nb
        push!(ini.nb_unit, FUSEparameters__nb_unit{T}())
    end

    for k in 1:n_ec
        push!(ini.ec_launcher, FUSEparameters__ec_launcher{T}())
    end

    for k in 1:n_pel
        push!(ini.pellets_launchers, FUSEparameters__pellets_launchers{T}())
    end

    for k in 1:n_ic
        push!(ini.ic_antenna, FUSEparameters__ic_antenna{T}())
    end

    for k in 1:n_lh
        push!(ini.lh_antenna, FUSEparameters__lh_antenna{T}())
    end

    setup_parameters!(ini)

    return ini
end

function ParametersInits(args...; kw...)
    return ParametersInits{Float64}(args...; kw...)
end

"""
    ini2json(ini::ParametersAllInits, filename::AbstractString; kw...)

Save the FUSE parameters to a JSON file with give `filename`
`kw` arguments are passed to the JSON.print function
"""
function ini2json(ini::ParametersAllInits, filename::AbstractString; kw...)
    return SimulationParameters.par2json(ini, filename; kw...)
end

function json2ini(filename::AbstractString)
    return SimulationParameters.json2par(filename, ParametersInits())
end

"""
    ini2yaml(ini::ParametersAllInits, filename::AbstractString; kw...)

Save the FUSE parameters to a YAML file with give `filename`
`kw` arguments are passed to the YAML.print function
"""
function ini2yaml(ini::ParametersAllInits, filename::AbstractString; kw...)
    return SimulationParameters.par2yaml(ini, filename; kw...)
end

function yaml2ini(filename::AbstractString)
    return SimulationParameters.yaml2par(filename, ParametersInits())
end

"""
    ini_equilibrium_elongation_true(equilibrium::FUSEparameters__equilibrium)

if elongation <1.0 then expresses elongation as fraction of maximum controllable elongation estimate
"""
function ini_equilibrium_elongation_true(equilibrium::FUSEparameters__equilibrium)
    if !ismissing(equilibrium, :κ)
        if equilibrium.κ < 1.0 && !ismissing(equilibrium, :ϵ)
            return IMAS.elongation_limit(1.0 / equilibrium.ϵ) * equilibrium.κ
        else
            return equilibrium.κ
        end
    else
        return missing
    end
end

"""
    ini_equilibrium_elongation_true(κ::T, ϵ::T) where {T<:Real}

if elongation <1.0 then expresses elongation as fraction of maximum controllable elongation estimate
"""
function ini_equilibrium_elongation_true(κ::T, ϵ::T) where {T<:Real}
    if κ < 1.0
        return IMAS.elongation_limit(1.0 / ϵ) * κ
    else
        return κ
    end
end

"""
    (equilibrium::FUSEparameters__equilibrium)(mxh::IMAS.MXH)

ini.equilibrium scalars from MXH parametrization
"""
function (equilibrium::FUSEparameters__equilibrium)(mxh::IMAS.MXH)
    equilibrium.ϵ = mxh.ϵ
    equilibrium.R0 = mxh.R0
    equilibrium.Z0 = mxh.Z0
    equilibrium.κ = mxh.κ
    equilibrium.δ = sin(mxh.s[1])
    equilibrium.ζ = -mxh.s[2]
    return equilibrium.𝚶 = mxh.c[1]
end

"""
    IMAS.MXH(equilibrium::FUSEparameters__equilibrium)

return ini.equilibrium boundary expressed in MHX independenty of how the user input it
"""
function IMAS.MXH(ini::ParametersAllInits)
    if ini.general.init_from == :ods
        dd = load_ODSs_from_string(ini.ods.filename)
    else
        dd = IMAS.dd()
    end
    return IMAS.MXH(ini, dd)
end

function IMAS.MXH(ini::ParametersAllInits, dd::IMAS.dd)
    init_from = ini.general.init_from
    if init_from == :ods
        if !ismissing(dd.equilibrium, :time) && length(dd.equilibrium.time) > 0
            dd.global_time = ini.time.simulation_start
            eqt = dd.equilibrium.time_slice[]
            IMAS.flux_surfaces(eqt)
            dd.equilibrium # to avoid GC?
        else
            init_from = :scalars
        end
    end

    boundary_from = ini.equilibrium.boundary_from
    if boundary_from == :ods
        pr, pz = eqt.boundary.outline.r, eqt.boundary.outline.z
        pr, pz = IMAS.resample_plasma_boundary(pr, pz; n_points=101)
        pr, pz = IMAS.reorder_flux_surface!(pr, pz)
        mxh = IMAS.MXH(pr, pz, 4)

    elseif boundary_from == :rz_points
        # R,Z boundary from points
        if ismissing(ini.equilibrium, :rz_points)
            error("ini.equilibrium.boundary_from is set as $boundary_from but rz_points wasn't set")
        end
        pr, pz = ini.equilibrium.rz_points[1], ini.equilibrium.rz_points[2]
        pr, pz = IMAS.resample_plasma_boundary(pr, pz; n_points=101)
        pr, pz = IMAS.reorder_flux_surface!(pr, pz)
        mxh = IMAS.MXH(pr, pz, 4)

    elseif boundary_from == :MXH_params
        # R,Z boundary from MXH
        if ismissing(ini.equilibrium, :MXH_params)
            error("ini.equilibrium.boundary_from is set as $boundary_from but MXH_params wasn't set")
        end
        mxh = IMAS.MXH(ini.equilibrium.MXH_params)

    elseif boundary_from == :scalars
        # R,Z boundary from scalars
        mxh = IMAS.MXH(
            ini.equilibrium.R0,
            ini.equilibrium.Z0,
            ini.equilibrium.ϵ,
            ini_equilibrium_elongation_true(ini.equilibrium),
            0.0,
            [ini.equilibrium.𝚶, 0.0],
            [asin(ini.equilibrium.δ), -ini.equilibrium.ζ])
    else
        error("ini.equilibrium.boundary_from must be one of [:scalars, :rz_points, :MXH_params, :ods]")
    end

    return mxh
end

function n_xpoints(xpoints::Symbol)
    if xpoints == :none
        return 0
    elseif xpoints == :lower
        return -1
    elseif xpoints == :upper
        return 1
    elseif xpoints == :double
        return 2
    else
        error("xpoints can only be [:none, :lower, :upper, :double]")
    end
end

"""
    plot_ini(ini::ParametersAllInits)

Plots ini time dependent time traces including plasma boundary
"""
@recipe function plot_ini(ini::ParametersAllInits)
    N = 0
    for par in SimulationParameters.leaves(ini)
        if typeof(par.value) <: Function
            N += 1
        end
    end

    layout := @layout [N + 1]

    mxh = IMAS.MXH(ini)
    @series begin
        label := ""
        subplot := 1
        aspectratio := :equal
        xlim := (0, mxh.R0 * 2)
        mxh
    end

    k = 1
    for par in SimulationParameters.leaves(ini)
        if typeof(par.value) <: Function
            k += 1
            @series begin
                label := ""
                subplot := k
                par
            end
        end
    end
end

"""
    load_ODSs_from_string(filenames::String)

Load multiple comma-separated filenames into a single dd
"""
function load_ODSs_from_string(filenames::String)
    dd = IMAS.dd()
    for filename in split(filenames, ",")
        filename = replace(filename, r"^__FUSE__" => __FUSE__)
        dd1 = IMAS.json2imas(filename)
        merge!(dd, dd1)
    end
    return dd
end<|MERGE_RESOLUTION|>--- conflicted
+++ resolved
@@ -239,11 +239,7 @@
     requirements::FUSEparameters__requirements{T}
 end
 
-<<<<<<< HEAD
-function ParametersInits{T}(; n_nb::Int=0, n_ec::Int=0,n_pel::Int=0, n_ic::Int=0, n_lh::Int=0) where {T<:Real}
-=======
-function ParametersInits{T}(; n_nb::Int=0, n_ec::Int=0, n_ic::Int=0, n_lh::Int=0, n_layers::Int=0) where {T<:Real}
->>>>>>> 93dd73fc
+function ParametersInits{T}(; n_nb::Int=0, n_ec::Int=0,n_pel::Int=0, n_ic::Int=0, n_lh::Int=0, n_layers::Int=0) where {T<:Real}
     ini = ParametersInits{T}(
         WeakRef(nothing),
         :ini,
