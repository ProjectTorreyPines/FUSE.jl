--- conflicted
+++ resolved
@@ -56,22 +56,14 @@
 Base.@kwdef mutable struct FUSEparameters__core_profiles{T} <: ParametersInit where {T<:Real}
     _parent::WeakRef = WeakRef(nothing)
     _name::Symbol = :core_profiles
-<<<<<<< HEAD
-    greenwald_fraction::Entry{T} = Entry{T}("-", "Line average electron density expressed as fraction of Greenwald density")
-    greenwald_fraction_ped::Entry{T} = Entry{T}("-", "Pedestal electron density expressed as fraction of Greenwald density")
-    ne_coreped_ratio::Entry{T} = Entry{T}("-", "Ratio of line average electron density to pedestal electron density")
-    ne_ped::Entry{T} = Entry{T}("m^-3", "Pedestal electron density")
-    w_ped::Entry{T} = Entry{T}("-", "Pedestal width expressed in fraction of ψₙ"; default=0.05)
-    T_ratio::Entry{T} = Entry{T}("-", "Ti/Te ratio")
-=======
     greenwald_fraction::Entry{T} =
         Entry{T}("-", "Line average electron density expressed as fraction of Greenwald density"; check=x -> @assert x > 0.0 "must be: greenwald_fraction > 0.0")
     greenwald_fraction_ped::Entry{T} =
         Entry{T}("-", "Pedestal electron density expressed as fraction of Greenwald density"; check=x -> @assert x > 0.0 "must be: greenwald_fraction_ped > 0.0")
+    ne_coreped_ratio::Entry{T} = Entry{T}("-", "Ratio of line average electron density to pedestal electron density"; check=x -> @assert x > 0.0 "must be: ne_coreped_ratio > 0.0")
     ne_ped::Entry{T} = Entry{T}("m^-3", "Pedestal electron density"; check=x -> @assert x > 0.0 "must be: ne_ped > 0.0")
     w_ped::Entry{T} = Entry{T}("-", "Pedestal width expressed in fraction of ψₙ"; default=0.05, check=x -> @assert x > 0.0 "must be: w_ped > 0.0")
     T_ratio::Entry{T} = Entry{T}("-", "Ti/Te ratio"; check=x -> @assert x > 0.0 "must be: T_ratio > 0.0")
->>>>>>> a7170a98
     T_shaping::Entry{T} = Entry{T}("-", "Temperature shaping factor")
     n_shaping::Entry{T} = Entry{T}("-", "Density shaping factor")
     zeff::Entry{T} = Entry{T}("-", "Effective ion charge"; check=x -> @assert x >= 1.0 "must be: zeff > 1.0")
@@ -205,19 +197,6 @@
     flattop_duration::Entry{T} = Entry{T}(IMAS.requirements, :flattop_duration; check=x -> @assert x > 0.0 "must be: flattop_duration > 0.0")
     log10_flattop_duration::Entry{T} =
         Entry{T}("log10(s)", "Log10 value of the duration of the flattop (use Inf for steady-state). Preferred over `flattop_duration` for optimization studies.")
-<<<<<<< HEAD
-    tritium_breeding_ratio::Entry{T} = Entry{T}(IMAS.requirements, :tritium_breeding_ratio)
-    cost::Entry{T} = Entry{T}(IMAS.requirements, :cost)
-    ne_peaking::Entry{T} = Entry{T}(IMAS.requirements, :ne_peaking)
-    q_pol_omp::Entry{T} = Entry{T}(IMAS.requirements, :q_pol_omp)
-    lh_power_threshold_fraction::Entry{T} = Entry{T}(IMAS.requirements, :lh_power_threshold_fraction)
-    h98y2::Entry{T} = Entry{T}(IMAS.requirements, :h98y2)
-    hds03::Entry{T} = Entry{T}(IMAS.requirements, :hds03)
-    βn::Entry{T} = Entry{T}(IMAS.requirements, :βn)
-    q95::Entry{T} = Entry{T}(IMAS.requirements, :q95)    
-    coil_j_margin::Entry{T} = Entry{T}(IMAS.requirements, :coil_j_margin)
-    coil_stress_margin::Entry{T} = Entry{T}(IMAS.requirements, :coil_stress_margin)
-=======
     tritium_breeding_ratio::Entry{T} = Entry{T}(IMAS.requirements, :tritium_breeding_ratio; check=x -> @assert x > 0.0 "must be: tritium_breeding_ratio > 0.0")
     cost::Entry{T} = Entry{T}(IMAS.requirements, :cost; check=x -> @assert x > 0.0 "must be: cost > 0.0")
     ne_peaking::Entry{T} = Entry{T}(IMAS.requirements, :ne_peaking; check=x -> @assert x > 0.0 "must be: ne_peaking > 0.0")
@@ -226,9 +205,9 @@
     h98y2::Entry{T} = Entry{T}(IMAS.requirements, :h98y2; check=x -> @assert x > 0.0 "must be: h98y2 > 0.0")
     hds03::Entry{T} = Entry{T}(IMAS.requirements, :hds03; check=x -> @assert x > 0.0 "must be: hds03 > 0.0")
     βn::Entry{T} = Entry{T}(IMAS.requirements, :βn; check=x -> @assert x > 0.0 "must be: βn > 0.0")
+    q95::Entry{T} = Entry{T}(IMAS.requirements, :q95; check=x -> @assert x > 0.0 "must be: q95 > 0.0")    
     coil_j_margin::Entry{T} = Entry{T}(IMAS.requirements, :coil_j_margin; check=x -> @assert x > 0.0 "must be: coil_j_margin > 0.0")
     coil_stress_margin::Entry{T} = Entry{T}(IMAS.requirements, :coil_stress_margin; check=x -> @assert x > 0.0 "must be: coil_j_margin > 0.0")
->>>>>>> a7170a98
 end
 
 mutable struct ParametersInits{T} <: ParametersAllInits where {T<:Real}
