import HDF5

#= ====================== =#
#  StudyDatabaseGenerator  #
#= ====================== =#

"""
    study_parameters(::Val{:DatabaseGenerator})

Generates a database of dds from `ini` and `act` based on ranges specified in `ini` (i.e. `ini.equilibrium.R0 = 5.0 ↔ [4.0, 10.0]`)

It's also possible to run the database generator on Vector of `ini`s and `act`s. NOTE: the length of the `ini`s and `act`s must be the same.

There is a example notebook in `FUSE_examples/study_database_generator.ipynb` that goes through the steps of setting up, running and analyzing this study
"""
function study_parameters(::Val{:DatabaseGenerator})
    return FUSEparameters__ParametersStudyDatabaseGenerator{Real}()
end

Base.@kwdef mutable struct FUSEparameters__ParametersStudyDatabaseGenerator{T<:Real} <: ParametersStudy{T}
    _parent::WeakRef = WeakRef(nothing)
    _name::Symbol = :StudyDatabaseGenerator
    server::Switch{String} = study_common_parameters(; server="localhost")
    n_workers::Entry{Int} = study_common_parameters(; n_workers=missing)
    file_save_mode::Switch{Symbol} = study_common_parameters(; file_save_mode=:safe_write)
    release_workers_after_run::Entry{Bool} = study_common_parameters(; release_workers_after_run=true)
    save_dd::Entry{Bool} = study_common_parameters(; save_dd=true)
    save_folder::Entry{String} = Entry{String}("-", "Folder to save the database runs into")
    n_simulations::Entry{Int} = Entry{Int}("-", "Number of sampled simulations")
    database_policy::Switch{Symbol} = study_common_parameters(; database_policy=:single_hdf5)
end

mutable struct StudyDatabaseGenerator{T<:Real} <: AbstractStudy
    sty::OverrideParameters{T,FUSEparameters__ParametersStudyDatabaseGenerator{T}}
    ini::Union{ParametersAllInits,Vector{<:ParametersAllInits}}
    act::Union{ParametersAllActors,Vector{<:ParametersAllActors}}
    dataframe::Union{DataFrame,Missing}
    iterator::Union{Vector{Int},Missing}
    workflow::Union{Function,Missing}
end

function StudyDatabaseGenerator(sty::ParametersStudy, ini::ParametersAllInits, act::ParametersAllActors; kw...)
    sty = OverrideParameters(sty; kw...)
    study = StudyDatabaseGenerator(sty, ini, act, missing, missing, missing)
    return setup(study)
end

function StudyDatabaseGenerator(sty::ParametersStudy, inis::Vector{<:ParametersAllInits}, acts::Vector{<:ParametersAllActors}; kw...)
    @assert length(inis) == length(acts)
    sty = OverrideParameters(sty; kw...)
    if sty.n_simulations ≠ length(inis)
        @warn "sty.n_simulations is set to legth(inis)=$(length(inis))"
        sty.n_simulations = length(inis)
    end
    study = StudyDatabaseGenerator(sty, inis, acts, missing, missing, missing)

    check_and_create_file_save_mode(sty)

    parallel_environment(sty.server, sty.n_workers)

    return study
end

"""
    _run(study::StudyDatabaseGenerator)

Runs the DatabaseGenerator with sty settings in parallel on designated cluster
"""
function _run(study::StudyDatabaseGenerator)
    sty = study.sty

    @assert (sty.n_workers == 0 || sty.n_workers == length(Distributed.workers())) "The number of workers =  $(length(Distributed.workers())) isn't the number of workers you requested = $(sty.n_workers)"

    if typeof(study.ini) <: ParametersAllInits && typeof(study.act) <: ParametersAllActors
        iterator = collect(1:sty.n_simulations)
    elseif typeof(study.ini) <: Vector{<:ParametersAllInits} && typeof(study.act) <: Vector{<:ParametersAllActors}
        @assert length(study.ini) == length(study.act)
        iterator = collect(1:length(study.ini))
    else
        error("DatabaseGenerator should never be here: ini and act are incompatible")
    end

    study.iterator = iterator

    # paraller run
    println("running $(sty.n_simulations) simulations with $(sty.n_workers) workers on $(sty.server)")

    if study.sty.database_policy == :separate_folders
        FUSE.ProgressMeter.@showprogress pmap(item -> run_case(study, item), iterator)
        extract_results(study)

    elseif study.sty.database_policy == :single_hdf5

        FUSE.ProgressMeter.@showprogress pmap(item -> begin
                try
                    run_case(study, item, Val(:hdf5))
                catch e
                    if isa(e, InterruptException)
                        rethrow(e)  # or handle as needed
                    end
                end
            end, iterator)

        study.dataframe = _merge_tmp_study_files(study.sty.save_folder; cleanup=true)
    else
        error("DatabaseGenerator should never be here: database_policy must be either `:separate_folders` or `:single_hdf5`")
    end

    # Release workers after run
    if sty.release_workers_after_run
        Distributed.rmprocs(Distributed.workers())
        @info "released workers"
    end

    return study
end

"""
    run_case(study::AbstractStudy, item::String)

Run a single case based by setting up a dd from ini and act and then executing the workflow_DatabaseGenerator workflow (feel free to change the workflow based on your needs)
"""
function run_case(study::AbstractStudy, item::Int)
    sty = study.sty
    @assert isa(study.workflow, Function) "Make sure to specicy a workflow to study.workflow that takes dd, ini , act as arguments"

    original_dir = pwd()
    savedir = abspath(joinpath(sty.save_folder, "$(item)__$(Dates.now())__$(getpid())"))
    mkdir(savedir)
    cd(savedir)

    # Redirect stdout and stderr to the file
    original_stdout = stdout  # Save the original stdout
    original_stderr = stderr  # Save the original stderr
    file_log = open("log.txt", "w")

    # ini/act variations
    if typeof(study.ini) <: ParametersAllInits
        ini = rand(study.ini)
    elseif typeof(study.ini) <: Vector{<:ParametersAllInits}
        ini = study.ini[item]
    end
    if typeof(study.act) <: ParametersAllActors
        act = rand(study.act)
    elseif typeof(study.act) <: Vector{<:ParametersAllActors}
        act = study.act[item]
    end

    dd = IMAS.dd()

    try
        redirect_stdout(file_log)
        redirect_stderr(file_log)

        study.workflow(dd, ini, act)

        # save simulation data to directory
        save(savedir, sty.save_dd ? dd : nothing, ini, act; timer=true, freeze=false, overwrite_files=true)

        return nothing
    catch e
        if isa(e, InterruptException)
            rethrow(e)
        end

        # save empty dd and error to directory
        save(savedir, nothing, ini, act; error=e, timer=true, freeze=false, overwrite_files=true)
    finally
        redirect_stdout(original_stdout)
        redirect_stderr(original_stderr)
        cd(original_dir)
        close(file_log)
    end
end

function run_case(study::AbstractStudy, item::Int, ::Val{:hdf5}; kw...)
    sty = study.sty
    @assert isa(study.workflow, Function) "Make sure to specicy a workflow to study.workflow that takes dd, ini , act as arguments"

    original_dir = pwd()
    if !isdir(sty.save_folder)
        mkdir(sty.save_folder)
    end
    cd(sty.save_folder)

    # Redirect stdout and stderr to the file
    original_stdout = stdout  # Save the original stdout
    original_stderr = stderr  # Save the original stderr

    # ini/act variations
    if typeof(study.ini) <: ParametersAllInits
        ini = rand(study.ini)
    elseif typeof(study.ini) <: Vector{<:ParametersAllInits}
        ini = study.ini[item]
    end

    if typeof(study.act) <: ParametersAllActors
        act = rand(study.act)
    elseif typeof(study.act) <: Vector{<:ParametersAllActors}
        act = study.act[item]
    end

    dd = IMAS.dd()


    zero_pad_length = length(string(sty.n_simulations))
    parent_group = "/case$(lpad(item, zero_pad_length, "0"))"


    tmp_log_filename = "tmp_log_worker_$(Distributed.myid())_pid$(getpid())_case_$item.txt"
    tmp_log_io = open(tmp_log_filename, "w+")

    myid = Distributed.myid()
    start_time = time()

    try
        redirect_stdout(tmp_log_io)
        redirect_stderr(tmp_log_io)

        study.workflow(dd, ini, act)

        df = DataFrame(IMAS.extract(dd, :all))
        df[!, :case] = fill(item, nrow(df))
        df[!, :dir] = fill(sty.save_folder, nrow(df))
        df[!, :gparent] = fill(parent_group, nrow(df))
        df[!, :status] = fill("success", nrow(df))
        df[!, :worker_id] = fill(myid, nrow(df))
        df[!, :elapsed_time] = fill(time() - start_time, nrow(df))

        save_study_database("tmp_h5_output", parent_group, (sty.save_dd ? dd : IMAS.dd()), ini, act, tmp_log_io; timer=true, freeze=false, overwrite_groups=true, kw...)

        # Write into temporary csv files, in case the whole Julia session is crashed
        tmp_csv_folder = "tmp_csv_output"
        if !isdir(tmp_csv_folder)
            mkdir(tmp_csv_folder)
        end
        csv_filepath = joinpath(tmp_csv_folder, "extract_success_pid$(getpid()).csv")
        if isfile(csv_filepath)
            CSV.write(csv_filepath, df; append=true, header=false)
        else
            CSV.write(csv_filepath, df)
        end

        return df

    catch e
        if isa(e, InterruptException)
            rethrow(e)
        end

        df = DataFrame(; case=item, dir=sty.save_folder, gparent=parent_group, status="fail")
        df[!, :worker_id] = fill(myid, nrow(df))
        df[!, :elapsed_time] = fill(time() - start_time, nrow(df))

        # save empty dd and error to directory
<<<<<<< HEAD
        save_study_database("tmp_h5_output", parent_group, nothing, ini, act, tmp_log_io; error_info=error, timer=true, freeze=false, overwrite_groups=true, kw...)
=======
        save_database("tmp_h5_output", parent_group, nothing, ini, act, tmp_log_io; error_info=e, timer=true, freeze=false, overwrite_groups=true, kw...)
>>>>>>> f3adfd39

        # Write into temporary csv files, in case the whole Julia session is crashed
        tmp_csv_folder = "tmp_csv_output"
        if !isdir(tmp_csv_folder)
            mkdir(tmp_csv_folder)
        end
        csv_filepath = joinpath(tmp_csv_folder, "extract_fail_pid$(getpid()).csv")
        if isfile(csv_filepath)
            CSV.write(csv_filepath, df; append=true, header=false)
        else
            CSV.write(csv_filepath, df)
        end

        return df

    finally
        redirect_stdout(original_stdout)
        redirect_stderr(original_stderr)
        close(tmp_log_io)
        rm(tmp_log_filename; force=true)

        cd(original_dir)
    end
end<|MERGE_RESOLUTION|>--- conflicted
+++ resolved
@@ -253,11 +253,7 @@
         df[!, :elapsed_time] = fill(time() - start_time, nrow(df))
 
         # save empty dd and error to directory
-<<<<<<< HEAD
-        save_study_database("tmp_h5_output", parent_group, nothing, ini, act, tmp_log_io; error_info=error, timer=true, freeze=false, overwrite_groups=true, kw...)
-=======
-        save_database("tmp_h5_output", parent_group, nothing, ini, act, tmp_log_io; error_info=e, timer=true, freeze=false, overwrite_groups=true, kw...)
->>>>>>> f3adfd39
+        save_study_database("tmp_h5_output", parent_group, nothing, ini, act, tmp_log_io; error_info=e, timer=true, freeze=false, overwrite_groups=true, kw...)
 
         # Write into temporary csv files, in case the whole Julia session is crashed
         tmp_csv_folder = "tmp_csv_output"
