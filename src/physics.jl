--- conflicted
+++ resolved
@@ -235,12 +235,8 @@
     inpoly = [PolygonOps.inpolygon((r, z), rz_obstruction) for (r, z) in zip(R, Z)]
     cost_inside = sum(inpoly)
     if cost_inside > 0
-<<<<<<< HEAD
-        @warn "optimize_hape function could not avoid polygon crossings! Perhaps try changing shape?"
-=======
         @warn "optimize_shape function could not avoid polygon crossings! Perhaps try changing shape?"
     end
->>>>>>> 4057af33
 
         R, Z = func(r_start, r_end, shape_parameters...; resample=false)
         plot(func(r_start, r_end, initial_guess...); markershape=:x, label="initial guess")
