import SpecialFunctions
import QuadGK
import Interpolations
import PolygonOps

#= =============== =#
#  Shape functions  #
#= =============== =#

function layer_shape_message(shape_function_index)
    "layer.shape=$(shape_function_index) is invalid. Valid options are:
 -2: Offset & convex-hull
 -1: Offset
  1: Priceton D exact  (shape_parameters = [])
  2: Priceton D approx(shape_parameters = [])
  3: Priceton D scaled (shape_parameters = [height])
  4: rectangle         (shape_parameters = [height])
  5: tripple-arc       (shape_parameters = [height, small_radius, mid_radius, small_coverage, mid_coverage])
  6: miller            (shape_parameters = [elongation, triangularity])
  7: spline            (shape_parameters = [hfact, rz...)
  8: silo              (shape_parameters = [h_start, h_end)
10x: shape + z_offset  (shape_parameters = [..., z_offset]) 
"
end

function init_shape_parameters(shape_function_index, r_obstruction, z_obstruction, r_start, r_end, target_clearance)
    height = maximum(z_obstruction) - minimum(z_obstruction) + target_clearance * 2.0
    z_offset = (maximum(z_obstruction) + minimum(z_obstruction)) / 2.0
    shape_parameters = nothing
    if shape_function_index in [Int(_offset_), Int(_convex_hull_)]
        return nothing
    else
        shape_index_mod = mod(shape_function_index, 100)
        if shape_index_mod == Int(_princeton_D_exact_)
            shape_parameters = Real[]
        elseif shape_index_mod == Int(_princeton_D_)
            shape_parameters = Real[]
        elseif shape_index_mod == Int(_princeton_D_scaled_)
            shape_parameters = [height]
        elseif shape_index_mod == Int(_rectangle_)
            shape_parameters = [height]
        elseif shape_index_mod == Int(_triple_arc_)
            shape_parameters = [log10(height), log10(1E-3), log10(1E-3), log10(45), log10(45)]
        elseif shape_index_mod == Int(_miller_)
            _, imaxr = findmax(r_obstruction)
            _, iminr = findmin(r_obstruction)
            _, imaxz = findmax(z_obstruction)
            _, iminz = findmin(z_obstruction)
            r_at_max_z, max_z = r_obstruction[imaxz], z_obstruction[imaxz]
            r_at_min_z, min_z = r_obstruction[iminz], z_obstruction[iminz]
            z_at_max_r, max_r = z_obstruction[imaxr], r_obstruction[imaxr]
            z_at_min_r, min_r = z_obstruction[iminr], r_obstruction[iminr]
            a = 0.5 * (max_r - min_r)
            b = 0.5 * (max_z - min_z)
            R = 0.5 * (max_r + min_r)
            elongation = b / a
            triup = (R - r_at_max_z) / a
            tridown = (R - r_at_min_z) / a
            shape_parameters = [elongation, (triup + tridown) / 2.0]
        elseif shape_index_mod == Int(_spline_)
            n = 1
            R = range(r_start, r_end, length=2 + n)[2:end-1]
            Z = range(height / 2.0, height / 2.0, length=2 + n)[2:end-1]
            shape_parameters = Float64[0.8]
            for (r, z) in zip(R, Z)
                append!(shape_parameters, [r, z])
            end
        elseif shape_index_mod == Int(_silo_)
            shape_parameters = [height, height / 2.0]
        end
    end
    if shape_parameters === nothing
        error(shape_function_index)
    end
    if shape_function_index > 100
        push!(shape_parameters, z_offset)
    end
    return shape_parameters
end

function shape_function(shape_function_index)
    func = nothing
    if shape_function_index in [Int(_offset_), Int(_convex_hull_)]
        return nothing
    else
        shape_index_mod = mod(shape_function_index, 100)
        if shape_index_mod in Int(_princeton_D_exact_)
            func = princeton_D_exact
        elseif shape_index_mod == Int(_princeton_D_)
            func = princeton_D_approx
        elseif shape_index_mod == Int(_princeton_D_scaled_)
            func = princeton_D_scaled
        elseif shape_index_mod == Int(_rectangle_)
            func = (r_start, r_end, height) -> rectangle_shape(r_start, r_end, height; n_points=100)
        elseif shape_index_mod == Int(_triple_arc_)
            func = triple_arc
        elseif shape_index_mod == Int(_miller_)
            func = miller_Rstart_Rend
        elseif shape_index_mod == Int(_spline_)
            func = spline_shape
        elseif shape_index_mod == Int(_silo_)
            func = silo
        end
    end
    if func === nothing
        error(layer_shape_message(shape_index_mod))
    end

    # zoffset
    zfunc = func
    if shape_function_index > 100
        zfunc(args...) = begin
            R, Z = func(args[1:end-1]...)
            Z .+= args[end]
            return R, Z
        end
    end

    # uniform resampling
    function resampled_zfunc(args...; resample=true)
        if resample
            return IMAS.resample_2d_line(zfunc(args...)...)
        else
            return zfunc(args...)
        end
    end

    return resampled_zfunc
end
"""
    optimize_shape(r_obstruction, z_obstruction, target_clearance, func, r_start, r_end, shape_parameters; verbose=false, time_limit=60)

Find shape parameters that generate smallest shape and target clearance from an obstruction
"""
function optimize_shape(r_obstruction, z_obstruction, target_clearance, func, r_start, r_end, shape_parameters; verbose=false, time_limit=60)

    if length(shape_parameters) in [0, 1]
        func(r_start, r_end, shape_parameters...)
        return shape_parameters
    end

    function cost_TF_shape(r_obstruction, z_obstruction, rz_obstruction, target_clearance, func, r_start, r_end, shape_parameters; verbose=false)
        R, Z = func(r_start, r_end, shape_parameters...)

        # disregard near r_start and r_end where optimizer has no control and shape is allowed to go over obstruction
        index = abs.((R .- r_start) .* (R .- r_end)) .> (target_clearance / 1000)
        R = R[index]
        Z = Z[index]

        # no polygon crossings  O(N)
        inpoly = [PolygonOps.inpolygon((r, z), rz_obstruction) for (r, z) in zip(R, Z)]
        cost_inside = sum(inpoly)

        # target clearance  O(1)
        minimum_distance = IMAS.minimum_distance_two_shapes(R, Z, r_obstruction, z_obstruction)
        cost_min_clearance = (minimum_distance - target_clearance) / target_clearance
        mean_distance_error = IMAS.mean_distance_error_two_shapes(R, Z, r_obstruction, z_obstruction, target_clearance)
        cost_mean_distance = mean_distance_error / target_clearance

        # favor up/down symmetric solutions
        cost_up_down_symmetry = abs(maximum(Z) + minimum(Z)) / maximum(abs.(Z))

        if verbose
            @show minimum_distance
            @show mean_distance_error
            @show target_clearance
            @show cost_min_clearance^2
            @show cost_mean_distance^2
            @show cost_inside^2
            @show cost_up_down_symmetry^2
        end

        # return cost
        return  cost_min_clearance^2 + cost_mean_distance^2 + cost_inside^2 + cost_up_down_symmetry^2
    end

    rz_obstruction = collect(zip(r_obstruction, z_obstruction))
    initial_guess = copy(shape_parameters)
    # res = optimize(shape_parameters-> cost_TF_shape(r_obstruction, z_obstruction, rz_obstruction, target_clearance, func, r_start, r_end, shape_parameters),
    #                initial_guess, Newton(), Optim.Options(time_limit=time_limit); autodiff=:forward)
    res = Optim.optimize(shape_parameters -> cost_TF_shape(r_obstruction, z_obstruction, rz_obstruction, target_clearance, func, r_start, r_end, shape_parameters),
        initial_guess, length(shape_parameters) == 1 ? Optim.BFGS() : Optim.NelderMead(), Optim.Options(time_limit=time_limit); autodiff=:forward)
    if verbose
        println(res)
    end
    shape_parameters = Optim.minimizer(res)
    # R, Z = func(r_start, r_end, shape_parameters...; resample=false)
    # plot(func(r_start, r_end, initial_guess...); markershape=:x)
    # plot!(r_obstruction, z_obstruction, ; markershape=:x)
    # display(plot!(R, Z; markershape=:x, aspect_ratio=:equal))
    # cost_TF_shape(r_obstruction, z_obstruction, rz_obstruction, obstruction_area, target_clearance, func, r_start, r_end, shape_parameters; verbose=true)
    return shape_parameters
end

"""
    struveL(ν, z)

Modified Struve function.
Ported from https://github.com/gwater/Struve.jl
(Struve had some requirements conflicts with FUSE)
"""
function struveL(ν, z)
    integrate(f, a, b) = QuadGK.quadgk(f, a, b)[1]
    _M_integral(ν, z) = -2(0.5z)^ν / (sqrt(pi) * SpecialFunctions.gamma(ν + 0.5)) * integrate(t -> exp(-z * t) * (1 - t^2)^(ν - 0.5), 0, 1)
    return SpecialFunctions.besseli(ν, z) + _M_integral(ν, z)
end

"""
    ellipse(a, b, t0, t1, x0, z0; n_points=100)

Simple ellipse shape function
"""
function ellipse(a, b, t0, t1, x0, z0; n_points=100)
    t = LinRange(t0, t1, n_points)
    x = a .* cos.(t) .+ x0
    z = b .* sin.(t) .+ z0
    return x, z
end

"""
    princeton_D_approx(r_start, r_end; n_points=100)

This retuns the an approximate version of the "Princeton-D" constant tension shape for a TF coil that is built with ellipses
References: Gralnick, S. L.; Tenney, F. H. Analytic Solutions for Constant‐tension Coil Shapes. J. Appl. Phys. 1976, 47, 7
"""
function princeton_D_approx(r_start, r_end; n_points=100)
    r1 = r_start
    r2 = r_end
    k = 0.5 * log(r2 / r1)
    r0 = sqrt(r1 * r2)

    # analytic equations for coil parameters
    centerpost_maxz = 2 * pi * r0 * k * SpecialFunctions.besseli(1, k) / 2 # Gralnick Eq. 28
    coil_maxz = pi * r0 * k * (SpecialFunctions.besseli(1, k) + struveL(1, k) + 2 / pi) / 2  # Gralnick Eq. 34

    # make ellipses to approximate equal-tension arc
    x1, z1 = ellipse(r0 - r1, coil_maxz - centerpost_maxz, pi, pi / 2, r0, centerpost_maxz; n_points)
    x2, z2 = ellipse(r2 - r0, coil_maxz, pi / 2, 0, r0, 0; n_points)

    x = vcat(x1[1:end-1], x2)
    z = vcat(z1[1:end-1], z2)

    x = vcat(x, x[end-1:-1:1], x[1])
    z = vcat(z, -z[end-1:-1:1], z[1])

    return x, z
end

"""
    function princeton_D_scaled(r_start, r_end, height; n_points=100)

This routine calculates a "shortened" TF coil shape that foregoes the equal-tension "Princeton-Dee" for 
a squater, more space-efficient shape. It replicates the inboard curve of the equal-tension arc, but
decreases the height of the coil to match a given value.
"""
function princeton_D_scaled(r_start, r_end, height; n_points=100)
    r1 = r_start
    r2 = r_end
    k = 0.5 * log(r2 / r1)
    r0 = sqrt(r1 * r2)

    centerpost_maxz = 2 * pi * r0 * k * SpecialFunctions.besseli(1, k) / 2 # Gralnick Eq. 28
    coil_maxz = pi * r0 * k * (SpecialFunctions.besseli(1, k) + struveL(1, k) + 2 / pi) / 2  # Gralnick Eq. 34

    centerpost_height = height - (coil_maxz - centerpost_maxz) * 2

    inboard_curve_dz = coil_maxz - centerpost_maxz
    centerpost_maxz = centerpost_height / 2
    coil_maxz = centerpost_maxz + inboard_curve_dz

    # make ellipses to connect points
    x1, z1 = ellipse(r0 - r1, coil_maxz - centerpost_maxz, pi, pi / 2, r0, centerpost_maxz; n_points)
    x2, z2 = ellipse(r2 - r0, coil_maxz, pi / 2, 0, r0, 0; n_points)

    x = vcat(x1[1:end-1], x2)
    z = vcat(z1[1:end-1], z2)

    x = vcat(x, x[end-1:-1:1], x[1])
    z = vcat(z, -z[end-1:-1:1], z[1])

    return x, z
end

"""
    rectangle_shape(r_start::Real, r_end::Real, z_low::Real, z_high::Real; n_points = 5)

Asymmetric rectangular contour
layer[:].shape = 2
"""
function rectangle_shape(r_start::Real, r_end::Real, z_low::Real, z_high::Real; n_points::Int=5)
    if n_points == 5
        R = [r_start, r_end, r_end, r_start, r_start]
        Z = [z_low, z_low, z_high, z_high, z_low]
    else
        R = vcat(range(r_start, r_end, length=n_points), range(r_end, r_end, length=n_points)[2:end], range(r_end, r_start, length=n_points)[2:end], range(r_start, r_start, length=n_points)[2:end], r_start)
        Z = vcat(range(z_low, z_low, length=n_points), range(z_low, z_high, length=n_points)[2:end], range(z_high, z_high, length=n_points)[2:end], range(z_high, z_low, length=n_points)[2:end], z_low)
    end
    return R, Z
end

"""
    rectangle_shape(r_start::Real, r_end::Real, height::Real; n_points = 5)

Symmetric rectangular contour
"""
function rectangle_shape(r_start::Real, r_end::Real, height::Real; n_points::Int=5)
    Δ = height / 2.0
    return rectangle_shape(r_start, r_end, -Δ, Δ; n_points)
end

"""
    function triple_arc(r_start::Real,
        r_end::Real,
        height::Real,
        small_radius::Real,
        mid_radius::Real,
        small_coverage::Real,
        mid_coverage::Real;
        min_small_radius_fraction::Real=0.5,
        min_mid_radius_fraction::Real=min_small_radius_fraction*2.0,
        n_points::Int=400)

TrippleArc contour
Angles are in degrees
height, small_radius, mid_radius, small_coverage, mid_coverage are 10^exponent (to ensure positiveness)
"""
function triple_arc(r_start::Real,
    r_end::Real,
    height::Real,
    small_radius::Real,
    mid_radius::Real,
    small_coverage::Real,
    mid_coverage::Real;
    min_small_radius_fraction::Real=0.2,
    min_mid_radius_fraction::Real=min_small_radius_fraction * 2.0,
    n_points::Int=400)

    height = 10^height / 2.0
    small_radius = 10^small_radius + height * min_small_radius_fraction
    mid_radius = 10^mid_radius + height * min_mid_radius_fraction
    small_coverage = 10^small_coverage * pi / 180
    mid_coverage = 10^mid_coverage * pi / 180

    asum = small_coverage + mid_coverage
    n_points = floor(Int, n_points / 4)

    # small arc
    theta = LinRange(0, small_coverage, n_points)
    small_arc_R = r_start .+ small_radius .* (1 .- cos.(theta))
    small_arc_Z = height .+ small_radius .* sin.(theta)

    # mid arc
    theta = LinRange(small_coverage, asum, n_points)
    mid_arc_R = small_arc_R[end] .+ mid_radius .* (cos.(small_coverage) .- cos.(theta))
    mid_arc_Z = small_arc_Z[end] .+ mid_radius .* (sin.(theta) .- sin.(small_coverage))

    # large arc
    theta = LinRange(theta[end], pi, n_points)
    large_radius = mid_arc_Z[end] / sin(pi - asum)
    large_arc_R = mid_arc_R[end] .+ large_radius .* (cos.(pi .- theta) .- cos.(pi .- asum))
    large_arc_Z = mid_arc_Z[end] .- large_radius .* (sin(asum) .- sin.(pi .- theta))

    R = vcat(small_arc_R, mid_arc_R[2:end], large_arc_R[2:end])
    R = vcat(R, reverse(R)[2:end])
    Z = vcat(small_arc_Z, mid_arc_Z[2:end], large_arc_Z[2:end])
    Z = vcat(Z, -reverse(Z)[2:end])

    # Add vertical
    R = vcat(LinRange(r_start, r_start, n_points), R)
    Z = vcat(LinRange(-height, height, n_points), Z)

    # Resize to ensure r_start to r_end
    factor = (r_end - r_start) / (maximum(R) - minimum(R))
    Z = Z .* factor
    R = (R .- minimum(R)) .* factor .+ r_start

    return R, Z
end

"""
    miller(R0, inverse_aspect_ratio, elongation, triangularity, n_points)

Miller contour
layer[:].shape = 4
"""
function miller(R0::Real, rmin_over_R0::Real, elongation::Real, triangularity::Real; n_points::Int=401)
    θ = range(0, 2 * pi, length=n_points)
    # bound triangularity
    while abs(triangularity) > 1.0
        if triangularity < 1.0
            triangularity = -2.0 - triangularity
        else
            triangularity = 2.0 - triangularity
        end
    end
    δ₀ = asin(triangularity)
    R = R0 * (1 .+ rmin_over_R0 .* cos.(θ .+ δ₀ * sin.(θ)))
    Z = R0 * (rmin_over_R0 * elongation * sin.(θ))
    R[end] = R[1]
    Z[end] = Z[1]
    return R, Z
end

"""
    miller_Rstart_Rend(r_start, r_end, elongation, triangularity, n_points)

Miller contour
"""
function miller_Rstart_Rend(r_start::Real, r_end::Real, elongation::Real, triangularity::Real; n_points::Int=401)
    return miller((r_end + r_start) / 2.0, (r_end - r_start) / (r_end + r_start), elongation, triangularity; n_points)
end

"""
    spline_shape(r::Real, z::Real; n_points::Int=101)

Spline contour
"""
function spline_shape(r::Vector{T}, z::Vector{T}; n_points::Int=101) where {T<:Real}
    r = vcat(r[1], r[1], r, r[end], r[end])
    z = vcat(0, z[1] / 2, z, z[end] / 2, 0)
    d = cumsum(sqrt.(vcat(0, diff(r)) .^ 2.0 .+ vcat(0, diff(z)) .^ 2.0))

    itp_r = Interpolations.interpolate(d, r, Interpolations.FritschButlandMonotonicInterpolation())
    itp_z = Interpolations.interpolate(d, z, Interpolations.FritschButlandMonotonicInterpolation())

    D = LinRange(d[1], d[end], n_points)
    R, Z = itp_r.(D), itp_z.(D)
    R[end] = R[1]
    Z[end] = Z[1]
    return R, Z
end

function spline_shape(r_start::Real, r_end::Real, hfact::Real, rz...; n_points::Int=101)
    rz = collect(rz)
    R = rz[1:2:end]
    Z = rz[2:2:end]
    hfact_max = 0.5 + (minimum(R) - r_start) / (r_end - r_start) / 2.0
    hfact = min(abs(hfact), hfact_max)
    h = maximum(Z) * hfact
    r = vcat(r_start, R, r_end, reverse(R), r_start)
    z = vcat(h, Z, 0, -reverse(Z), -h)
    return spline_shape(r, z; n_points=n_points)
end

function xy_polygon(x, y)
    if (x[1] != x[end]) && (x[1] ≈ x[end])
        x[end] = x[1]
    end
    if (y[1] != y[end]) && (y[1] ≈ y[end])
        y[end] = y[1]
    end
    if (x[1] != x[end]) || (y[1] != y[end])
        push!(x, x[1])
        push!(y, y[1])
    end
    coords = [collect(map(collect, zip(x, y)))]
    return LibGEOS.Polygon(coords)
end

"""
    P_LH_threshold_from_scalars(Bt0::Real, nel::Real,surface_area::Real)
Calculates the L to H transition threshold according to 2008 scaling law
"""
function P_LH_threshold_from_scalars(Bt0::Real, nel::Real, surface_area::Real)
    return 0.049 * abs(Bt0)^0.8 * nel^0.72 * surface_area^0.94
end
<<<<<<< HEAD
=======

>>>>>>> 7262c48d
"""
    approximate_surface_area(a::Real, R::Real ,κ::Real, δ::Real)
Approximation of the surface area of a miller geometry flux surface    
"""
function approximate_surface_area(a::Real, R::Real ,κ::Real, δ::Real)
    return  2pi^2 * R * a^2 * κ * (1. - 0.151 * δ * a / R) / (2pi*R) # m²
end

function silo(r_start, r_end, height_start, height_end)
    height_start = abs(height_start)
    height_end = abs(height_end)
    height_end = min(max(height_end, height_start * 0.0), height_start * 1.0)
    x, y = ellipse(r_end - r_start, height_start - height_end, 0, pi / 2, r_start, height_end)
    vcat(r_start, r_start, r_end, x), vcat(height_start, 0.0, 0.0, y) .- (height_start / 2.0)
end<|MERGE_RESOLUTION|>--- conflicted
+++ resolved
@@ -464,10 +464,7 @@
 function P_LH_threshold_from_scalars(Bt0::Real, nel::Real, surface_area::Real)
     return 0.049 * abs(Bt0)^0.8 * nel^0.72 * surface_area^0.94
 end
-<<<<<<< HEAD
-=======
-
->>>>>>> 7262c48d
+
 """
     approximate_surface_area(a::Real, R::Real ,κ::Real, δ::Real)
 Approximation of the surface area of a miller geometry flux surface    
