--- conflicted
+++ resolved
@@ -235,18 +235,11 @@
     inpoly = [PolygonOps.inpolygon((r, z), rz_obstruction) for (r, z) in zip(R, Z)]
     cost_inside = sum(inpoly)
     if cost_inside > 0
-<<<<<<< HEAD
         @warn "optimize_hape function could not avoid polygon crossings! Perhaps try changing shape?"
-=======
-        @warn "optimize_shape function could not avoid polygon crossings! Perhaps try changing shape?"
-    end
->>>>>>> 6662ed6d
-
         R, Z = func(r_start, r_end, shape_parameters...; resample=false)
         plot(func(r_start, r_end, initial_guess...); markershape=:x, label="initial guess")
         plot!(r_obstruction, z_obstruction, ; markershape=:x, label="obstruction")
         display(plot!(R, Z; markershape=:x, aspect_ratio=:equal, label="final"))
-
     end
     return shape_parameters
 end
