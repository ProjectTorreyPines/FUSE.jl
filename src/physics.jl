--- conflicted
+++ resolved
@@ -235,19 +235,12 @@
             return cost_min_clearance^2 + cost_mean_above_distance^2 + cost_inside^2 + 0.1 * cost_up_down_symmetry^2 + cost_area + cost_max_curvature
         end
 
-<<<<<<< HEAD
-        # res = optimize(shape_parameters-> cost_shape(r_obstruction, z_obstruction, rz_obstruction, target_clearance, func, r_start, r_end, shape_parameters),
-        #                initial_guess, Newton(), Optim.Options(time_limit=time_limit); autodiff=:forward)
-        res = Optim.optimize(shape_parameters -> cost_shape(r_obstruction, z_obstruction, rz_obstruction, target_clearance, func, r_start, r_end, shape_parameters),
-            initial_guess, length(shape_parameters) == 1 ? Optim.BFGS() : Optim.NelderMead(), Optim.Options(time_limit=time_limit))
-=======
         r_obstruction_buffered, z_obstruction_buffered = buffer(r_obstruction, z_obstruction, target_clearance)
         target_area = IMAS.area(r_obstruction_buffered, z_obstruction_buffered)
 
         initial_guess = copy(shape_parameters)
         res = Optim.optimize(shape_parameters -> cost_shape(r_obstruction, z_obstruction, rz_obstruction, target_clearance, target_area, func, r_start, r_end, shape_parameters; use_curvature),
             initial_guess, length(shape_parameters) == 1 ? Optim.BFGS() : Optim.NelderMead(), Optim.Options())
->>>>>>> 750d2569
         if verbose
             println(res)
         end
