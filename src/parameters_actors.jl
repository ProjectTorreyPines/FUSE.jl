--- conflicted
+++ resolved
@@ -35,12 +35,7 @@
     ActorFluxCalculator::FUSEparameters__ActorFluxCalculator{T}
     ActorPedestal::FUSEparameters__ActorPedestal{T}
     ActorTGLF::FUSEparameters__ActorTGLF{T}
-<<<<<<< HEAD
-    ActorCoreTransport::FUSEparameters__ActorCoreTransport{T}
-    ActorDivertorHeatFluxTarget::FUSEparameters__ActorDivertorHeatFluxTarget{T}
     ActorTransportSolver::FUSEparameters__ActorTransportSolver{T}
-=======
->>>>>>> 4057af33
     ActorEquilibriumTransport::FUSEparameters__ActorEquilibriumTransport{T}
     ActorWholeFacility::FUSEparameters__ActorWholeFacility{T}
     ActorPlasmaLimits::FUSEparameters__ActorPlasmaLimits{T}
@@ -82,12 +77,9 @@
         FUSEparameters__ActorFluxCalculator{T}(),
         FUSEparameters__ActorPedestal{T}(),
         FUSEparameters__ActorTGLF{T}(),
-<<<<<<< HEAD
         FUSEparameters__ActorCoreTransport{T}(),
         FUSEparameters__ActorDivertorHeatFluxTarget{T}(),
         FUSEparameters__ActorTransportSolver{T}(),
-=======
->>>>>>> 4057af33
         FUSEparameters__ActorEquilibriumTransport{T}(),
         FUSEparameters__ActorWholeFacility{T}(),
         FUSEparameters__ActorPlasmaLimits{T}()
