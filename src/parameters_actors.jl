mutable struct ParametersActors{T} <: ParametersAllActors where {T<:Real}
    _parent::WeakRef
    _name::Symbol
    ActorCXbuild::FUSEparameters__ActorCXbuild{T}
    ActorFluxSwing::FUSEparameters__ActorFluxSwing{T}
    ActorLFSsizing::FUSEparameters__ActorLFSsizing{T}
    ActorHFSsizing::FUSEparameters__ActorHFSsizing{T}
    ActorStresses::FUSEparameters__ActorStresses{T}
    ActorEquilibrium::FUSEparameters__ActorEquilibrium{T}
    ActorSolovev::FUSEparameters__ActorSolovev{T}
    ActorCHEASE::FUSEparameters__ActorCHEASE{T}
    ActorPFcoilsOpt::FUSEparameters__ActorPFcoilsOpt{T}
    ActorPassiveStructures::FUSEparameters__ActorPassiveStructures{T}
    ActorBlanket::FUSEparameters__ActorBlanket{T}
    ActorBalanceOfPlant::FUSEparameters__ActorBalanceOfPlant{T}
    ActorPowerNeeds::FUSEparameters__ActorPowerNeeds{T}
    ActorThermalCycle::FUSEparameters__ActorThermalCycle{T}
    ActorHeatTransfer::FUSEparameters__ActorHeatTransfer{T}
    ActorQEDcurrent::FUSEparameters__ActorQEDcurrent{T}
    ActorSteadyStateCurrent::FUSEparameters__ActorSteadyStateCurrent{T}
    ActorDivertors::FUSEparameters__ActorDivertors{T}
    ActorNBsimple::FUSEparameters__ActorNBsimple{T}
    ActorECsimple::FUSEparameters__ActorECsimple{T}
    ActorICsimple::FUSEparameters__ActorICsimple{T}
    ActorLHsimple::FUSEparameters__ActorLHsimple{T}
    ActorTauenn::FUSEparameters__ActorTauenn{T}
    ActorCosting::FUSEparameters__ActorCosting{T}
    ActorNeutronics::FUSEparameters__ActorNeutronics{T}
    ActorNeoclassical::FUSEparameters__ActorNeoclassical{T}
    ActorFluxMatcher::FUSEparameters__ActorFluxMatcher{T}
    ActorCoreTransport::FUSEparameters__ActorCoreTransport{T}
    ActorFluxCalculator::FUSEparameters__ActorFluxCalculator{T}
    ActorPedestal::FUSEparameters__ActorPedestal{T}
    ActorTGLF::FUSEparameters__ActorTGLF{T}
    ActorEquilibriumTransport::FUSEparameters__ActorEquilibriumTransport{T}
    ActorWholeFacility::FUSEparameters__ActorWholeFacility{T}
<<<<<<< HEAD
    ActorStability::FUSEparameters__ActorStability{T}
    ActorStabilityLimits::FUSEparameters__ActorStabilityLimits{T}
=======
    ActorPlasmaLimits::FUSEparameters__ActorPlasmaLimits{T}
    ActorHCD::FUSEparameters__ActorHCD{T}
>>>>>>> 846a0141
end

function ParametersActors{T}() where {T<:Real}
    act = ParametersActors{T}(
        WeakRef(nothing),
        :act,
        FUSEparameters__ActorCXbuild{T}(),
        FUSEparameters__ActorFluxSwing{T}(),
        FUSEparameters__ActorLFSsizing{T}(),
        FUSEparameters__ActorHFSsizing{T}(),
        FUSEparameters__ActorStresses{T}(),
        FUSEparameters__ActorEquilibrium{T}(),
        FUSEparameters__ActorSolovev{T}(),
        FUSEparameters__ActorCHEASE{T}(),
        FUSEparameters__ActorPFcoilsOpt{T}(),
        FUSEparameters__ActorPassiveStructures{T}(),
        FUSEparameters__ActorBlanket{T}(),
        FUSEparameters__ActorBalanceOfPlant{T}(),
        FUSEparameters__ActorPowerNeeds{T}(),
        FUSEparameters__ActorThermalCycle{T}(),
        FUSEparameters__ActorHeatTransfer{T}(),
        FUSEparameters__ActorQEDcurrent{T}(),
        FUSEparameters__ActorSteadyStateCurrent{T}(),
        FUSEparameters__ActorDivertors{T}(),
        FUSEparameters__ActorNBsimple{T}(),
        FUSEparameters__ActorECsimple{T}(),
        FUSEparameters__ActorICsimple{T}(),
        FUSEparameters__ActorLHsimple{T}(),
        FUSEparameters__ActorTauenn{T}(),
        FUSEparameters__ActorCosting{T}(),
        FUSEparameters__ActorNeutronics{T}(),
        FUSEparameters__ActorNeoclassical{T}(),
        FUSEparameters__ActorFluxMatcher{T}(),
        FUSEparameters__ActorCoreTransport{T}(),
        FUSEparameters__ActorFluxCalculator{T}(),
        FUSEparameters__ActorPedestal{T}(),
        FUSEparameters__ActorTGLF{T}(),
        FUSEparameters__ActorEquilibriumTransport{T}(),
        FUSEparameters__ActorWholeFacility{T}(),
<<<<<<< HEAD
        FUSEparameters__ActorStability{T}(),
        FUSEparameters__ActorStabilityLimits{T}()
=======
        FUSEparameters__ActorPlasmaLimits{T}(),
        FUSEparameters__ActorHCD{T}()
>>>>>>> 846a0141
    )
    setup_parameters!(act)
    return act
end

function ParametersActors()
    return ParametersActors{Float64}()
end

"""
    act2json(act::ParametersAllActors, filename::AbstractString; kw...)

Save the FUSE parameters to a JSON file with give `filename`
`kw` arguments are passed to the JSON.print function
"""
function act2json(act::ParametersAllActors, filename::AbstractString; kw...)
    return SimulationParameters.par2json(act, filename; kw...)
end

function json2act(filename::AbstractString)
    return SimulationParameters.json2par(filename, ParametersActors())
end<|MERGE_RESOLUTION|>--- conflicted
+++ resolved
@@ -34,13 +34,9 @@
     ActorTGLF::FUSEparameters__ActorTGLF{T}
     ActorEquilibriumTransport::FUSEparameters__ActorEquilibriumTransport{T}
     ActorWholeFacility::FUSEparameters__ActorWholeFacility{T}
-<<<<<<< HEAD
     ActorStability::FUSEparameters__ActorStability{T}
     ActorStabilityLimits::FUSEparameters__ActorStabilityLimits{T}
-=======
-    ActorPlasmaLimits::FUSEparameters__ActorPlasmaLimits{T}
     ActorHCD::FUSEparameters__ActorHCD{T}
->>>>>>> 846a0141
 end
 
 function ParametersActors{T}() where {T<:Real}
@@ -80,13 +76,9 @@
         FUSEparameters__ActorTGLF{T}(),
         FUSEparameters__ActorEquilibriumTransport{T}(),
         FUSEparameters__ActorWholeFacility{T}(),
-<<<<<<< HEAD
         FUSEparameters__ActorStability{T}(),
-        FUSEparameters__ActorStabilityLimits{T}()
-=======
-        FUSEparameters__ActorPlasmaLimits{T}(),
+        FUSEparameters__ActorStabilityLimits{T}(),
         FUSEparameters__ActorHCD{T}()
->>>>>>> 846a0141
     )
     setup_parameters!(act)
     return act
