"""
    init_core_profiles!(dd::IMAS.dd, ini::ParametersAllInits, act::ParametersAllActors, dd1::IMAS.dd=IMAS.dd())

Initialize `dd.core_profiles` starting from `ini` and `act` parameters
"""
function init_core_profiles!(dd::IMAS.dd, ini::ParametersAllInits, act::ParametersAllActors, dd1::IMAS.dd=IMAS.dd())
    TimerOutputs.reset_timer!("init_core_profiles")
    TimerOutputs.@timeit timer "init_core_profiles" begin
        init_from = ini.general.init_from

        if init_from == :ods
            if IMAS.hasdata(dd1.core_profiles, :time) && length(dd1.core_profiles.time) > 0
                dd.core_profiles = deepcopy(dd1.core_profiles)
                # also set the pedestal in summary IDS
                if any([ismissing(getproperty(dd1.summary.local.pedestal, field), :value) for field in (:n_e, :zeff, :t_e)])
                    pe_ped, w_ped = IMAS.pedestal_finder(dd.core_profiles.profiles_1d[].electrons.pressure, dd.core_profiles.profiles_1d[].grid.psi_norm)
                    ped_summ = dd.summary.local.pedestal
                    cp1d = dd.core_profiles.profiles_1d[]
                    @ddtime ped_summ.position.rho_tor_norm = IMAS.interp1d(cp1d.grid.psi_norm, cp1d.grid.rho_tor_norm).(1 - w_ped)
                    if ismissing(getproperty(dd1.summary.local.pedestal.n_e, :value, missing))
                        @ddtime ped_summ.n_e.value =
                            IMAS.interp1d(dd.core_profiles.profiles_1d[].grid.rho_tor_norm, dd.core_profiles.profiles_1d[].electrons.density_thermal).(1 - w_ped)
                    end
                    if ismissing(getproperty(dd1.summary.local.pedestal.t_e, :value, missing))
                        @ddtime ped_summ.t_e.value =
                            IMAS.interp1d(dd.core_profiles.profiles_1d[].grid.rho_tor_norm, dd.core_profiles.profiles_1d[].electrons.temperature).(1 - w_ped)
                    end
                    if ismissing(getproperty(dd1.summary.local.pedestal.t_i_average, :value, missing))
                        @ddtime ped_summ.t_i_average.value = IMAS.interp1d(dd.core_profiles.profiles_1d[].grid.rho_tor_norm, dd.core_profiles.profiles_1d[].t_i_average).(1 - w_ped)
                    end
                    if ismissing(getproperty(dd1.summary.local.pedestal.zeff, :value, missing))
                        @ddtime ped_summ.zeff.value = IMAS.interp1d(dd.core_profiles.profiles_1d[].grid.rho_tor_norm, dd.core_profiles.profiles_1d[].zeff).(1 - w_ped)
                    end
                end
            else
                init_from = :scalars
            end
            if ismissing(dd.core_profiles.global_quantities, :ejima) && !ismissing(ini.core_profiles, :ejima)
                @ddtime(dd.core_profiles.global_quantities.ejima = ini.core_profiles.ejima)
            end
        end

        if init_from == :scalars

            # if ini.equilibrium.pressure_core is not set, then estimate from ini.requirements.power_electric_net
            if ismissing(ini.equilibrium, :pressure_core) && !ismissing(ini.requirements, :power_electric_net)
                Pfusion_estimate = ini.requirements.power_electric_net * 2.0
                res = Optim.optimize(x -> cost_Pfusion_p0(x, Pfusion_estimate, dd, ini), 1e1, 1e7, Optim.GoldenSection())
                ini.equilibrium.pressure_core = res.minimizer[1]
                ActorCurrent(dd, act; ip_from=:pulse_schedule)
                ActorEquilibrium(dd, act; ip_from=:core_profiles)
            end

            init_core_profiles!(
                dd.core_profiles,
                dd.equilibrium,
                dd.summary;
                ini.core_profiles.plasma_mode,
                ini.equilibrium.pressure_core,
                helium_fraction=ini.core_profiles.bulk == :D ? 0.0 : ini.core_profiles.helium_fraction,
                ini.core_profiles.ne_setting,
                ini.core_profiles.ne_value,
                ini.core_profiles.T_ratio,
                ini.core_profiles.T_shaping,
                ini.core_profiles.n_shaping,
                ini.core_profiles.ne_sep_to_ped_ratio,
                ini.core_profiles.w_ped,
                ini.core_profiles.zeff,
                ini.core_profiles.rot_core,
                ini.core_profiles.ngrid,
                ini.core_profiles.bulk,
                ini.core_profiles.impurity,
                ejima=getproperty(ini.core_profiles, :ejima, missing),
                ini.core_profiles.polarized_fuel_fraction)
        end

        return dd
    end
end

function cost_WPED_α(rho::AbstractVector{<:Real}, profile0::AbstractVector{<:Real}, α::Real, value::Real, rho_ped::Real)
    profile = deepcopy(profile0)
    return cost_WPED_α!(rho, profile, α, value, rho_ped)
end

function init_core_profiles!(
    cp::IMAS.core_profiles,
    eq::IMAS.equilibrium,
    summary::IMAS.summary;
    plasma_mode::Symbol,
    ne_setting::Symbol,
    ne_value::Real,
    pressure_core::Real,
    helium_fraction::Real,
    w_ped::Real,
    zeff::Real,
    bulk::Symbol,
    impurity::Symbol,
    rot_core::Real,
    ejima::Union{Real,Missing},
    polarized_fuel_fraction::Real,
    T_ratio::Real=1.0,
    T_shaping::Real=1.8,
    n_shaping::Real=0.9,
    ne_sep_to_ped_ratio::Real=0.25,
    core_to_ped_ratio::Real=1.4,
    ngrid::Int=101)

    if plasma_mode == :H_mode
    else
        w_ped = 0.25
        core_to_ped_ratio = 1 / w_ped
    end

    @assert 0.0 < ne_sep_to_ped_ratio < 1.0
    @assert core_to_ped_ratio > 1.0

    cp1d = resize!(cp.profiles_1d)
    eqt = eq.time_slice[]

    cp1d.grid.rho_tor_norm = range(0, 1, ngrid)
    cp1d.zeff = ones(ngrid) .* zeff
    if plasma_mode == :H_mode
        cp1d.rotation_frequency_tor_sonic = IMAS.Hmode_profiles(0.0, rot_core / core_to_ped_ratio, rot_core, length(cp1d.grid.rho_tor_norm), T_shaping, 1.0, w_ped)
    else
        cp1d.rotation_frequency_tor_sonic = IMAS.Lmode_profiles(0.0, rot_core / core_to_ped_ratio, rot_core, length(cp1d.grid.rho_tor_norm), T_shaping, 1.0, w_ped)
    end

    # Density
    if ne_setting == :ne_ped
        ne_ped = ne_value
    elseif ne_setting == :greenwald_fraction_ped
        ne_ped = ne_value * IMAS.greenwald_density(eqt)
    elseif ne_setting == :greenwald_fraction
        function cost_greenwald_fraction(ne_ped, greenwald_fraction_wanted)
            if plasma_mode == :H_mode
                cp1d.electrons.density_thermal = IMAS.Hmode_profiles(ne_sep_to_ped_ratio * ne_ped, ne_ped, core_to_ped_ratio * ne_ped, ngrid, n_shaping, n_shaping, w_ped)
            else
                cp1d.electrons.density_thermal = IMAS.Lmode_profiles(ne_sep_to_ped_ratio * ne_ped, ne_ped, core_to_ped_ratio * ne_ped, ngrid, n_shaping, 1.0, w_ped)
            end
            return (IMAS.greenwald_fraction(eqt, cp1d) - greenwald_fraction_wanted)^2
        end
        ne_ped = IMAS.greenwald_density(eqt) * ne_value / ((1.0 + core_to_ped_ratio) / 2.0)
        res = Optim.optimize(x -> cost_greenwald_fraction(x, ne_value), ne_ped / 10, ne_ped * 10, Optim.GoldenSection(); rel_tol=1E-3)
        ne_ped = res.minimizer
    end
    if plasma_mode == :H_mode
        cp1d.electrons.density_thermal = IMAS.Hmode_profiles(ne_sep_to_ped_ratio * ne_ped, ne_ped, core_to_ped_ratio * ne_ped, ngrid, n_shaping, n_shaping, w_ped)
    else
        cp1d.electrons.density_thermal = IMAS.Lmode_profiles(ne_sep_to_ped_ratio * ne_ped, ne_ped, core_to_ped_ratio * ne_ped, ngrid, n_shaping, 1.0, w_ped)
    end
    ne_core = cp1d.electrons.density_thermal[1]

    # pedestal
    @ddtime summary.local.pedestal.n_e.value = ne_ped
    @ddtime summary.local.pedestal.position.rho_tor_norm = 1 - w_ped
    @ddtime summary.local.pedestal.zeff.value = zeff

    # Set ions:
    bulk_ion, imp_ion, he_ion = resize!(cp1d.ion, 3)
    # 1. DT
    IMAS.ion_element!(bulk_ion, bulk)
    @assert bulk_ion.element[1].z_n == 1.0 "Bulk ion `$bulk` must be a Hydrogenic isotope [:H, :D, :DT, :T]"
    # 2. Impurity
    IMAS.ion_element!(imp_ion, impurity)
    # 3. He
    IMAS.ion_element!(he_ion, :He4)

    # Zeff and quasi neutrality for a helium constant fraction with one impurity specie
    niFraction = zeros(3)
    # DT == 1
    # Imp == 2
    # He == 3
    zimp = imp_ion.element[1].z_n
    niFraction[3] = helium_fraction
    niFraction[1] = (zimp - zeff + 4 * niFraction[3] - 2 * zimp * niFraction[3]) / (zimp - 1)
    niFraction[2] = (zeff - niFraction[1] - 4 * niFraction[3]) / zimp^2
    @assert !any(niFraction .< 0.0) "zeff impossible to match for given helium fraction [$helium_fraction] and zeff [$zeff]"
    ni_core = 0.0
    for i in eachindex(cp1d.ion)
        cp1d.ion[i].density_thermal = cp1d.electrons.density_thermal .* niFraction[i]
        ni_core += cp1d.electrons.density_thermal[1] * niFraction[i]
    end

    # Set temperatures
    Te_core = minimum([pressure_core / (ni_core + ne_core) / IMAS.constants.e, 20e3])
    if plasma_mode == :H_mode
        Te_ped = sqrt(Te_core / 1000.0 / 3.0) * 1000.0
        cp1d.electrons.temperature = IMAS.Hmode_profiles(80.0, Te_ped, Te_core, ngrid, T_shaping, T_shaping, w_ped)
    else
        Te_ped = Te_core / core_to_ped_ratio
        cp1d.electrons.temperature = IMAS.Lmode_profiles(80.0, Te_ped, Te_core, ngrid, T_shaping, 1.0, w_ped)
    end
    for i in eachindex(cp1d.ion)
        cp1d.ion[i].temperature = cp1d.electrons.temperature .* T_ratio
    end
    @ddtime summary.local.pedestal.t_e.value = Te_ped

    # remove He if not present
    if sum(niFraction[3]) == 0.0
        deleteat!(cp1d.ion, 3)
    end

    # ejima
    if ejima !== missing
        IMAS.set_time_array(cp.global_quantities, :ejima, ejima)
    end

    # set spin polarization
    cp.global_quantities.polarized_fuel_fraction = polarized_fuel_fraction
    return cp
end


function cost_Pfusion_p0(pressure_core::Real, target_pfus::Real, dd::IMAS.dd, ini::ParametersAllInits)
    init_core_profiles!(
        dd.core_profiles,
        dd.equilibrium,
        dd.summary;
<<<<<<< HEAD
        ini.core_profiles.plasma_mode,
        greenwald_fraction=getproperty(ini.core_profiles, :greenwald_fraction, missing),
        greenwald_fraction_ped=getproperty(ini.core_profiles, :greenwald_fraction_ped, missing),
        ne_ped=getproperty(ini.core_profiles, :ne_ped, missing),
        pressure_core,
        ini.core_profiles.helium_fraction,
        ini.core_profiles.T_ratio,
        ini.core_profiles.T_shaping,
        ini.core_profiles.n_shaping,
        ini.core_profiles.w_ped,
        ini.core_profiles.zeff,
        ini.core_profiles.rot_core,
        ini.core_profiles.ngrid,
        ini.core_profiles.bulk,
        ini.core_profiles.impurity,
=======
        ne_setting=ini.core_profiles.ne_setting,
        ne_value=ini.core_profiles.ne_value,
        pressure_core=p,
        helium_fraction=ini.core_profiles.helium_fraction,
        T_ratio=ini.core_profiles.T_ratio,
        T_shaping=ini.core_profiles.T_shaping,
        n_shaping=ini.core_profiles.n_shaping,
        w_ped=ini.core_profiles.w_ped,
        zeff=ini.core_profiles.zeff,
        rot_core=ini.core_profiles.rot_core,
        ngrid=ini.core_profiles.ngrid,
        bulk=ini.core_profiles.bulk,
        impurity=ini.core_profiles.impurity,
>>>>>>> d473f72c
        ejima=getproperty(ini.core_profiles, :ejima, missing),
        ini.core_profiles.polarized_fuel_fraction)
    return abs(IMAS.fusion_power(dd.core_profiles.profiles_1d[]) - target_pfus)
end<|MERGE_RESOLUTION|>--- conflicted
+++ resolved
@@ -211,17 +211,14 @@
     return cp
 end
 
-
 function cost_Pfusion_p0(pressure_core::Real, target_pfus::Real, dd::IMAS.dd, ini::ParametersAllInits)
     init_core_profiles!(
         dd.core_profiles,
         dd.equilibrium,
         dd.summary;
-<<<<<<< HEAD
         ini.core_profiles.plasma_mode,
-        greenwald_fraction=getproperty(ini.core_profiles, :greenwald_fraction, missing),
-        greenwald_fraction_ped=getproperty(ini.core_profiles, :greenwald_fraction_ped, missing),
-        ne_ped=getproperty(ini.core_profiles, :ne_ped, missing),
+        ne_setting=ini.core_profiles.ne_setting,
+        ne_value=ini.core_profiles.ne_value,
         pressure_core,
         ini.core_profiles.helium_fraction,
         ini.core_profiles.T_ratio,
@@ -233,21 +230,6 @@
         ini.core_profiles.ngrid,
         ini.core_profiles.bulk,
         ini.core_profiles.impurity,
-=======
-        ne_setting=ini.core_profiles.ne_setting,
-        ne_value=ini.core_profiles.ne_value,
-        pressure_core=p,
-        helium_fraction=ini.core_profiles.helium_fraction,
-        T_ratio=ini.core_profiles.T_ratio,
-        T_shaping=ini.core_profiles.T_shaping,
-        n_shaping=ini.core_profiles.n_shaping,
-        w_ped=ini.core_profiles.w_ped,
-        zeff=ini.core_profiles.zeff,
-        rot_core=ini.core_profiles.rot_core,
-        ngrid=ini.core_profiles.ngrid,
-        bulk=ini.core_profiles.bulk,
-        impurity=ini.core_profiles.impurity,
->>>>>>> d473f72c
         ejima=getproperty(ini.core_profiles, :ejima, missing),
         ini.core_profiles.polarized_fuel_fraction)
     return abs(IMAS.fusion_power(dd.core_profiles.profiles_1d[]) - target_pfus)
