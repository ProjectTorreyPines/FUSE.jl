import NumericalIntegration: cumul_integrate

<<<<<<< HEAD
function init_nbi(dd::IMAS.dd, ini::ParametersInit)
    return init_nbi(dd,
        ini.nbi.power_launched,
        ini.nbi.beam_energy,
        ini.nbi.beam_mass,
        ini.nbi.toroidal_angle,
        evalmissing(ini.nbi, :efficiency_conversion),
        evalmissing(ini.nbi, :efficiency_transmission))
=======
"""
    init_nbi(dd::IMAS.dd, ini::ParametersInit, act::ParametersActor)

Initialize `dd.nbi` starting from 0D `ini` parameters and `act` actor parameters.
"""
function init_nbi(dd::IMAS.dd, ini::ParametersInit, act::ParametersActor)
    init_nbi(dd, ini.nbi.power_launched, ini.nbi.beam_energy, ini.nbi.beam_mass, ini.nbi.toroidal_angle)
    SimpleNBIactor(dd, act)
>>>>>>> 38e2d9b7
end

function init_nbi(
    dd::IMAS.dd,
    power_launched::Union{Real,Vector},
    beam_energy::Union{Real,Vector},
    beam_mass::Union{Real,Vector},
    toroidal_angle::Union{Real,Vector},
    efficiency_conversion::Union{Missing,Real,Vector},
    efficiency_transmission::Union{Missing,Real,Vector})

    power_launched, beam_energy, beam_mass, toroidal_angle, efficiency_conversion, efficiency_transmission = same_length_vectors(power_launched, beam_energy, beam_mass, toroidal_angle, efficiency_conversion, efficiency_transmission)

    for idx in 1:length(power_launched)
        nbu = resize!(dd.nbi.unit, idx)
        nbu.name = length(power_launched) > 1 ? "nbi_$idx" : "nbi"
        @ddtime(nbu.energy.data = beam_energy[idx])
        @ddtime(nbu.power_launched.data = power_launched[idx])
        nbu.available_launch_power = power_launched[idx]
        nbu.species.a = beam_mass[idx]
        # 1 beamlet
        beamlet = resize!(nbu.beamlets_group, 1)
        beamlet.angle = toroidal_angle[idx] / 360 * 2pi
        # Efficiencies
        nbu.efficiency.conversion = efficiency_conversion[idx]
        nbu.efficiency.transmission = efficiency_transmission[idx]
    end

    return dd
end

<<<<<<< HEAD
function init_ec_launchers(dd::IMAS.dd, ini::ParametersInit)
    return init_ec_launchers(dd,
        ini.ec.power_launched,
        evalmissing(ini.ec, :efficiency_conversion),
        evalmissing(ini.ec, :efficiency_transmission))
=======
"""
    init_ec_launchers(dd::IMAS.dd, ini::ParametersInit, act::ParametersActor)

Initialize `dd.ec_launchers` starting from 0D `ini` parameters and `act` actor parameters.
"""
function init_ec_launchers(dd::IMAS.dd, ini::ParametersInit, act::ParametersActor)
    init_ec_launchers(dd, ini.ec_launchers.power_launched)
    SimpleECactor(dd, act)
>>>>>>> 38e2d9b7
end

function init_ec_launchers(
    dd::IMAS.dd,
    power_launched::Union{Real,Vector},
    efficiency_conversion::Union{Real,Vector,Missing},
    efficiency_transmission::Union{Real,Vector,Missing})

    (power_launched, efficiency_conversion, efficiency_transmission) = same_length_vectors(power_launched, efficiency_conversion, efficiency_transmission)
    for idx in 1:length(power_launched)
        ecl = resize!(dd.ec_launchers.launcher, idx)
        ecl.name = length(power_launched) > 1 ? "ec_$idx" : "ec"
        @ddtime(ecl.power_launched.data = power_launched[idx])
        ecl.available_launch_power = power_launched[idx]
        ecl.efficiency.conversion = efficiency_conversion[idx]
        ecl.efficiency.transmission = efficiency_transmission[idx]
    end
end

<<<<<<< HEAD
function init_ic_antennas(dd::IMAS.dd, ini::ParametersInit)
    return init_ic_antennas(dd,
        ini.ic.power_launched,
        evalmissing(ini.ic, :efficiency_conversion),
        evalmissing(ini.ic, :efficiency_transmission),
        evalmissing(ini.ic, :efficiency_coupling))
=======
"""
    init_ic_antennas(dd::IMAS.dd, ini::ParametersInit, act::ParametersActor)

Initialize `dd.ic_antennas` starting from 0D `ini` parameters and `act` actor parameters.
"""
function init_ic_antennas(dd::IMAS.dd, ini::ParametersInit, act::ParametersActor)
    init_ic_antennas(dd, ini.ic_antennas.power_launched)
    SimpleICactor(dd, act)
>>>>>>> 38e2d9b7
end

function init_ic_antennas(
    dd::IMAS.dd,
    power_launched::Union{Real,Vector},
    efficiency_conversion::Union{Real,Vector,Missing},
    efficiency_transmission::Union{Real,Vector,Missing},
    efficiency_coupling::Union{Real,Vector,Missing})

    (power_launched, efficiency_conversion, efficiency_transmission, efficiency_coupling) = same_length_vectors(power_launched, efficiency_conversion, efficiency_transmission, efficiency_coupling)
    for idx in 1:length(power_launched)
        ica = resize!(dd.ic_antennas.antenna, idx)
        ica.name = length(power_launched) > 1 ? "ic_$idx" : "ic"
        @ddtime(ica.power_launched.data = power_launched[idx])
        ica.available_launch_power = power_launched[idx]
        ica.efficiency.conversion = efficiency_conversion[idx]
        ica.efficiency.transmission = efficiency_transmission[idx]
        ica.efficiency.coupling = efficiency_coupling[idx]
    end
end

<<<<<<< HEAD
function init_lh_antennas(dd::IMAS.dd, ini::ParametersInit)
    return init_lh_antennas(dd,
        ini.lh.power_launched,
        evalmissing(ini.lh, :efficiency_conversion),
        evalmissing(ini.lh, :efficiency_transmission),
        evalmissing(ini.lh, :efficiency_coupling))
=======
"""
    init_lh_antennas(dd::IMAS.dd, ini::ParametersInit, act::ParametersActor)

Initialize `dd.lh_antennas` starting from 0D `ini` parameters and `act` actor parameters.
"""
function init_lh_antennas(dd::IMAS.dd, ini::ParametersInit, act::ParametersActor)
    init_lh_antennas(dd, ini.lh_antennas.power_launched)
    SimpleLHactor(dd, act)
>>>>>>> 38e2d9b7
end

function init_lh_antennas(
    dd::IMAS.dd,
    power_launched::Union{Real,Vector},
    efficiency_conversion::Union{Real,Vector,Missing},
    efficiency_transmission::Union{Real,Vector,Missing},
    efficiency_coupling::Union{Real,Vector,Missing})
    (power_launched, efficiency_conversion, efficiency_transmission, efficiency_coupling) = same_length_vectors(power_launched, efficiency_conversion, efficiency_transmission, efficiency_coupling)
    for idx in 1:length(power_launched)
        lha = resize!(dd.lh_antennas.antenna, idx)
        lha.name = length(power_launched) > 1 ? "lh_$idx" : "lh"
        @ddtime(lha.power_launched.data = power_launched[idx])
        lha.available_launch_power = power_launched[idx]
        lha.efficiency.conversion = efficiency_conversion[idx]
        lha.efficiency.transmission = efficiency_transmission[idx]
        lha.efficiency.coupling = efficiency_coupling[idx]
    end
end

"""
    init_core_sources(dd::IMAS.dd, ini::ParametersInit, act::ParametersActor)

Initialize `dd.nbi`, `dd.ec_launchers`, `dd.ic_antennas`, `dd.lh_antennas` starting from 0D `ini` parameters and `act` actor parameters.
"""
function init_core_sources(dd::IMAS.dd, ini::ParametersInit, act::ParametersActor)
    init_from = ini.general.init_from

    if init_from == :ods
        dd1 = IMAS.json2imas(ini.ods.filename)
        if !ismissing(dd1.core_sources, :time) && length(keys(dd1.core_sources.time)) > 0
            dd.global_time = max(dd.global_time, maximum(dd1.core_sources.time))
            dd.core_sources = dd1.core_sources
        else
            init_from = :scalars
        end
    end

    if init_from == :scalars
        if !ismissing(ini.nbi, :power_launched) && any(ini.nbi.power_launched .> 0)
            init_nbi(dd, ini, act)
        end
        if !ismissing(ini.ec_launchers, :power_launched) && any(ini.ec_launchers.power_launched .> 0)
            init_ec_launchers(dd, ini, act)
        end
        if !ismissing(ini.ic_antennas, :power_launched) && any(ini.ic_antennas.power_launched .> 0)
            init_ic_antennas(dd, ini, act)
        end
        if !ismissing(ini.lh_antennas, :power_launched) && any(ini.lh_antennas.power_launched .> 0)
            init_lh_antennas(dd, ini, act)
        end
    end

    return dd
end
<|MERGE_RESOLUTION|>--- conflicted
+++ resolved
@@ -1,24 +1,19 @@
 import NumericalIntegration: cumul_integrate
 
-<<<<<<< HEAD
-function init_nbi(dd::IMAS.dd, ini::ParametersInit)
-    return init_nbi(dd,
+"""
+    init_nbi(dd::IMAS.dd, ini::ParametersInit, act::ParametersActor)
+
+Initialize `dd.nbi` starting from 0D `ini` parameters and `act` actor parameters.
+"""
+function init_nbi(dd::IMAS.dd, ini::ParametersInit, act::ParametersActor)
+    init_nbi(dd,
         ini.nbi.power_launched,
         ini.nbi.beam_energy,
         ini.nbi.beam_mass,
         ini.nbi.toroidal_angle,
         evalmissing(ini.nbi, :efficiency_conversion),
         evalmissing(ini.nbi, :efficiency_transmission))
-=======
-"""
-    init_nbi(dd::IMAS.dd, ini::ParametersInit, act::ParametersActor)
-
-Initialize `dd.nbi` starting from 0D `ini` parameters and `act` actor parameters.
-"""
-function init_nbi(dd::IMAS.dd, ini::ParametersInit, act::ParametersActor)
-    init_nbi(dd, ini.nbi.power_launched, ini.nbi.beam_energy, ini.nbi.beam_mass, ini.nbi.toroidal_angle)
     SimpleNBIactor(dd, act)
->>>>>>> 38e2d9b7
 end
 
 function init_nbi(
@@ -50,22 +45,17 @@
     return dd
 end
 
-<<<<<<< HEAD
-function init_ec_launchers(dd::IMAS.dd, ini::ParametersInit)
-    return init_ec_launchers(dd,
-        ini.ec.power_launched,
-        evalmissing(ini.ec, :efficiency_conversion),
-        evalmissing(ini.ec, :efficiency_transmission))
-=======
 """
     init_ec_launchers(dd::IMAS.dd, ini::ParametersInit, act::ParametersActor)
 
 Initialize `dd.ec_launchers` starting from 0D `ini` parameters and `act` actor parameters.
 """
 function init_ec_launchers(dd::IMAS.dd, ini::ParametersInit, act::ParametersActor)
-    init_ec_launchers(dd, ini.ec_launchers.power_launched)
+    init_ec_launchers(dd,
+        ini.ec_launchers.power_launched,
+        evalmissing(ini.ec_launchers, :efficiency_conversion),
+        evalmissing(ini.ec_launchers, :efficiency_transmission))
     SimpleECactor(dd, act)
->>>>>>> 38e2d9b7
 end
 
 function init_ec_launchers(
@@ -85,23 +75,18 @@
     end
 end
 
-<<<<<<< HEAD
-function init_ic_antennas(dd::IMAS.dd, ini::ParametersInit)
-    return init_ic_antennas(dd,
-        ini.ic.power_launched,
-        evalmissing(ini.ic, :efficiency_conversion),
-        evalmissing(ini.ic, :efficiency_transmission),
-        evalmissing(ini.ic, :efficiency_coupling))
-=======
 """
     init_ic_antennas(dd::IMAS.dd, ini::ParametersInit, act::ParametersActor)
 
 Initialize `dd.ic_antennas` starting from 0D `ini` parameters and `act` actor parameters.
 """
 function init_ic_antennas(dd::IMAS.dd, ini::ParametersInit, act::ParametersActor)
-    init_ic_antennas(dd, ini.ic_antennas.power_launched)
+    init_ic_antennas(dd,
+        ini.ic_antennas.power_launched,
+        evalmissing(ini.ic_antennas, :efficiency_conversion),
+        evalmissing(ini.ic_antennas, :efficiency_transmission),
+        evalmissing(ini.ic_antennas, :efficiency_coupling))
     SimpleICactor(dd, act)
->>>>>>> 38e2d9b7
 end
 
 function init_ic_antennas(
@@ -123,23 +108,18 @@
     end
 end
 
-<<<<<<< HEAD
-function init_lh_antennas(dd::IMAS.dd, ini::ParametersInit)
-    return init_lh_antennas(dd,
-        ini.lh.power_launched,
-        evalmissing(ini.lh, :efficiency_conversion),
-        evalmissing(ini.lh, :efficiency_transmission),
-        evalmissing(ini.lh, :efficiency_coupling))
-=======
 """
     init_lh_antennas(dd::IMAS.dd, ini::ParametersInit, act::ParametersActor)
 
 Initialize `dd.lh_antennas` starting from 0D `ini` parameters and `act` actor parameters.
 """
 function init_lh_antennas(dd::IMAS.dd, ini::ParametersInit, act::ParametersActor)
-    init_lh_antennas(dd, ini.lh_antennas.power_launched)
+    init_lh_antennas(dd,
+        ini.lh_antennas.power_launched,
+        evalmissing(ini.lh_antennas, :efficiency_conversion),
+        evalmissing(ini.lh_antennas, :efficiency_transmission),
+        evalmissing(ini.lh_antennas, :efficiency_coupling))
     SimpleLHactor(dd, act)
->>>>>>> 38e2d9b7
 end
 
 function init_lh_antennas(
