module FUSE

using IMAS
<<<<<<< HEAD
using HDF5
import IMAS: step, pulse, ramp, trap, gaus, beta, sequence
=======
import IMAS: heaviside, pulse, ramp, trap, gaus, beta, sequence
import IMASutils: mirror_bound, argmin_abs, trapz
>>>>>>> 8b38576a
import Plots
using Plots
using HelpPlots
using Printf
using InteractiveUtils
import LinearAlgebra
using StaticArrays
import AbstractTrees: print_tree
import ProgressMeter
import Measurements: ±, Measurement

function __init__()
    # By default we disable use of threads in BLAS if using multiple Julia threads
    # BLAS threads have a positive effect on larger problem sizes and a unthreaded Julia
    # (eg. no benefit for matrices < 1000x1000 size)
    # but can have very detrimental effects when used in conjunction with Julia threads
    # https://github.com/ProjectTorreyPines/TJLF.jl/issues/8#issuecomment-1837648536
    if Threads.nthreads() > 1
        LinearAlgebra.BLAS.set_num_threads(1)
    end
end

const __FUSE__ = abspath(joinpath(@__DIR__, ".."))
const deg = pi / 180 # convert degrees to radians

#= ===== =#
#  UTILS  #
#= ===== =#
include("utils_begin.jl")

#= =================== =#
#  ABSTRACT PARAMETERS  #
#= =================== =#
include("parameters.jl")

#= ===== =#
#  CASES  #
#= ===== =#
include(joinpath("cases", "_toksys.jl"))
include(joinpath("cases", "_cases.jl"))

#= ======= =#
#  PHYSICS  #
#= ======= =#
include("physics.jl")
include("experiments.jl")

#= ====== =#
#  DDINIT  #
#= ====== =#
include(joinpath("parameters", "parameters_inits.jl"))
include(joinpath("parameters", "ini_from_ods.jl"))

include(joinpath("ddinit", "init.jl"))
include(joinpath("ddinit", "init_pulse_schedule.jl"))
include(joinpath("ddinit", "init_equilibrium.jl"))
include(joinpath("ddinit", "init_build.jl"))
include(joinpath("ddinit", "init_balance_of_plant.jl"))
include(joinpath("ddinit", "init_core_profiles.jl"))
include(joinpath("ddinit", "init_hcd.jl"))
include(joinpath("ddinit", "init_core_sources.jl"))
include(joinpath("ddinit", "init_currents.jl"))
include(joinpath("ddinit", "init_pf_active.jl"))
include(joinpath("ddinit", "init_others.jl"))
include(joinpath("ddinit", "write_init_expressions.jl"))

#= ====== =#
#  ACTORS  #
#= ====== =#
# the order of include matters due to import/using statements as well as the dependency of defines structures
include("actors.jl")

include(joinpath("actors", "noop_actor.jl"))
include(joinpath("actors", "replay_actor.jl"))

include(joinpath("actors", "equilibrium", "tequila_actor.jl"))
include(joinpath("actors", "equilibrium", "fresco_actor.jl"))
include(joinpath("actors", "equilibrium", "eggo_actor.jl"))
include(joinpath("actors", "equilibrium", "chease_actor.jl"))
include(joinpath("actors", "equilibrium", "equilibrium_actor.jl"))

include(joinpath("actors", "pf", "pf_active_utils.jl"))
include(joinpath("actors", "pf", "pf_active_actor.jl"))
include(joinpath("actors", "pf", "pf_design_actor.jl"))
include(joinpath("actors", "pf", "pf_passive_actor.jl"))
include(joinpath("actors", "pf", "pf_plots.jl"))

include(joinpath("actors", "build", "oh_magnet.jl"))
include(joinpath("actors", "build", "tf_magnet.jl"))
include(joinpath("actors", "build", "stresses_actor.jl"))
include(joinpath("actors", "build", "fluxswing_actor.jl"))
include(joinpath("actors", "build", "lfs_actor.jl"))
include(joinpath("actors", "build", "hfs_actor.jl"))
include(joinpath("actors", "build", "cx_actor.jl"))

include(joinpath("actors", "nuclear", "blanket_actor.jl"))
include(joinpath("actors", "nuclear", "neutronics_actor.jl"))

include(joinpath("actors", "control", "ip_control.jl"))

include(joinpath("actors", "current", "qed_actor.jl"))
include(joinpath("actors", "current", "steadycurrent_actor.jl"))
include(joinpath("actors", "current", "current_actor.jl"))

include(joinpath("actors", "hcd", "simple_common.jl"))
include(joinpath("actors", "hcd", "ec", "ec_simple_actor.jl"))
include(joinpath("actors", "hcd", "ec", "torbeam_actor.jl"))
include(joinpath("actors", "hcd", "ic_simple_actor.jl"))
include(joinpath("actors", "hcd", "lh_simple_actor.jl"))
include(joinpath("actors", "hcd", "nbi", "nb_simple_actor.jl"))
include(joinpath("actors", "hcd", "nbi", "rabbit_actor.jl"))
include(joinpath("actors", "hcd", "pl_simple_actor.jl"))
include(joinpath("actors", "hcd", "neutral_fueling_actor.jl"))
include(joinpath("actors", "hcd", "hcd_actor.jl"))

include(joinpath("actors", "pedestal", "EPED_actor.jl"))
include(joinpath("actors", "pedestal", "WPED_actor.jl"))
include(joinpath("actors", "pedestal", "pedestal_actor.jl"))

include(joinpath("actors", "divertors", "divertors_actor.jl"))

include(joinpath("actors", "transport", "neoclassical_actor.jl"))
include(joinpath("actors", "transport", "analytical_turbulence_actor.jl"))
include(joinpath("actors", "transport", "tglf_actor.jl"))
include(joinpath("actors", "transport", "qlgyro_actor.jl"))
include(joinpath("actors", "transport", "flux_calculator_actor.jl"))
include(joinpath("actors", "transport", "flux_matcher_actor.jl"))
include(joinpath("actors", "transport", "eped_profiles_actor.jl"))
include(joinpath("actors", "transport", "core_transport_actor.jl"))

include(joinpath("actors", "stability", "limits_actor.jl"))
include(joinpath("actors", "stability", "limit_models.jl"))
include(joinpath("actors", "stability", "troyon_actor.jl"))
include(joinpath("actors", "stability", "vertical_actor.jl"))

include(joinpath("actors", "balance_plant", "thermal_plant_actor.jl"))
include(joinpath("actors", "balance_plant", "power_needs_actor.jl"))
include(joinpath("actors", "balance_plant", "balance_of_plant_actor.jl"))

include(joinpath("actors", "costing", "costing_utils.jl"))
include(joinpath("actors", "costing", "sheffield_costing_actor.jl"))
include(joinpath("actors", "costing", "aries_costing_actor.jl"))
include(joinpath("actors", "costing", "costing_actor.jl"))

include(joinpath("actors", "wall_loading", "particle_hf_actor.jl"))
include(joinpath("actors", "wall_loading", "corerad_hf_actor.jl"))

# NOTE: compound actors should be defined last
include(joinpath("actors", "compound", "stationary_plasma_actor.jl"))
include(joinpath("actors", "compound", "dynamic_plasma_actor.jl"))
include(joinpath("actors", "compound", "whole_facility_actor.jl"))

include(joinpath("parameters", "parameters_actors.jl"))

#= ============ =#
#  OPTIMIZATION  #
#= ============ =#
include("optimization.jl")

#= ======= =#
#  STUDIES  #
#= ======= =#
include(joinpath("parameters", "parameters_studies.jl"))

#= ========= =#
#  WORKFLOWS  #
#= ========= =#
include(joinpath("workflows", "optimization_workflow.jl"))
include(joinpath("workflows", "DB5_validation_workflow.jl"))

#= ======= =#
#  LOGGING  #
#= ======= =#
include("logging.jl")

#= ===== =#
#  UTILS  #
#= ===== =#
include("utils_end.jl")

#= ========== =#
#  PRECOMPILE  #
#= ========== =#
include("precompile.jl")

#= ===== =#
#  TESTS  #
#= ===== =#
include("test_cases.jl")

#= ====== =#
#= EXPORT =#
#= ====== =#
export IMAS, @ddtime, help, ±, ↔, Logging, print_tree, help_plot, help_plot!, @findall
export @checkin, @checkout
export step, pulse, ramp, trap, gaus, beta, sequence

end<|MERGE_RESOLUTION|>--- conflicted
+++ resolved
@@ -1,13 +1,9 @@
 module FUSE
 
 using IMAS
-<<<<<<< HEAD
 using HDF5
-import IMAS: step, pulse, ramp, trap, gaus, beta, sequence
-=======
 import IMAS: heaviside, pulse, ramp, trap, gaus, beta, sequence
 import IMASutils: mirror_bound, argmin_abs, trapz
->>>>>>> 8b38576a
 import Plots
 using Plots
 using HelpPlots
