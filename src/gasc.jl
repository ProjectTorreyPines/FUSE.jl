--- conflicted
+++ resolved
@@ -54,28 +54,28 @@
 
     gasc_2_sources(gasc, ini, act)
 
-<<<<<<< HEAD
-    gasc_2_core_profiles(ini, gasc)
+    gasc_2_core_profiles(ini, gasc, act)
 
     return set_new_base!(ini)
 end
 
-function gasc_2_core_profiles(ini::InitParameters, gasc::GASC)
-    gascsol = gasc.solution
+function gasc_2_core_profiles(gasc::GASC, ini::InitParameters, act::ActorParameters)
+    gascsol = gasc.solution
+
+    ini.core_profiles.ne_ped = gascsol["OUTPUTS"]["plasma parameters"]["neped"] * 1e20
+    ini.core_profiles.n_peaking = gascsol["OUTPUTS"]["plasma parameters"]["ne0"] / gascsol["OUTPUTS"]["plasma parameters"]["neped"]
+    ini.core_profiles.T_shaping = 1.8
+    ini.core_profiles.w_ped = 0.06
     ini.core_profiles.zeff = gascsol["OUTPUTS"]["impurities"]["effectiveZ"]
-    ini.core_profiles.ne_ped = gascsol["OUTPUTS"]["plasma parameters"]["neped"] * 1e20
-    ini.core_profiles.ne_vol_avg = gascsol["OUTPUTS"]["plasma parameters"]["neVolAvg"] * 1e20
-    ini.core_profiles.Ti_vol_avg = gascsol["OUTPUTS"]["plasma parameters"]["TiVolAvg"] * 1e3
-    return ini
-end
-
-function gasc_2_equilibrium(ini::InitParameters, gasc::GASC)
-=======
-    return set_new_base!(ini), set_new_base!(act)
+    ini.core_profiles.rot_core = 0.0  # Not in GASC
+    ini.core_profiles.bulk = :DT
+    ini.core_profiles.impurity = :Ne # Not in GASC
+
+
+    return ini
 end
 
 function gasc_2_equilibrium(gasc::GASC, ini::InitParameters, act::ActorParameters)
->>>>>>> 10294018
     gascsol = gasc.solution
     ini.equilibrium.B0 = gascsol["INPUTS"]["conductors"]["magneticFieldOnAxis"]
     ini.equilibrium.R0 = gascsol["INPUTS"]["radial build"]["majorRadius"]
@@ -143,7 +143,7 @@
     # in the core and heats mostly the ions.
     @assert inputs["auxCDPowerFactor"] >= 1.0
     cd_power = sum(cd_powers)
-    injected_power = cd_power * inputs["auxCDPowerFactor"] *1.1
+    injected_power = cd_power * inputs["auxCDPowerFactor"] * 1.1
     heating_power = injected_power - cd_power
     if heating_power > 0
         push!(ini.nbi.power_launched, heating_power)
