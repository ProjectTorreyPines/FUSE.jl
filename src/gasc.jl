import JSON
import PeriodicTable: elements

struct GASC
    filename::String
    case::Int
    solution::Dict
    version::Int
end

"""
    GASC(filename::String, case::Int)

Parses GASC output file in json format
"""
function GASC(filename::String, case::Int)
    # from python to julia indexing
    case_j = case + 1
    # parse data
    data = JSON.parsefile(filename)
    # identify version of GASC output
    version = 0
    if "boundaryInnerTF" in keys(data["SOLUTIONS"][case_j]["OUTPUTS"]["numerical profiles"])
        version = 1
    end
    # GASC struct
    gasc = GASC(filename, case, data["SOLUTIONS"][case_j], version)
    # convert list of floats to arrays 
    for item in keys(gasc.solution["OUTPUTS"]["numerical profiles"])
        if item in ["boundaryInnerTF", "boundaryOuterTF"]
        else
            gasc.solution["OUTPUTS"]["numerical profiles"][item] = Vector{Float64}(gasc.solution["OUTPUTS"]["numerical profiles"][item])
        end
    end
    return gasc
end

"""
    case_parameters(gasc::GASC)

Map GASC inputs and solution to FUSE input scalar parameters
"""
function case_parameters(gasc::GASC)
    ini = ParametersInit()
    act = ParametersActor()

    ini.gasc.filename = gasc.filename
    ini.gasc.case = gasc.case
    ini.general.casename = "GASC"
    ini.general.init_from = :scalars

    gasc_2_build(gasc, ini, act)

    gasc_2_equilibrium(gasc, ini, act)

    gasc_2_sources(gasc, ini, act)

    gasc_2_core_profiles(gasc, ini, act)

    return set_new_base!(ini), set_new_base!(act)
end

function gasc_2_core_profiles(gasc::GASC, ini::ParametersInit, act::ParametersActor)
    gascsol = gasc.solution

    ini.core_profiles.ne_ped = gascsol["OUTPUTS"]["plasma parameters"]["neped"] * 1e20
    ini.core_profiles.greenwald_fraction = gascsol["OUTPUTS"]["plasma parameters"]["greenwaldFraction"]
    ini.core_profiles.T_shaping = 1.8
    i_ped = argmin(abs.(gascsol["OUTPUTS"]["numerical profiles"]["neProf"] .- gascsol["OUTPUTS"]["plasma parameters"]["neped"] / gascsol["OUTPUTS"]["plasma parameters"]["ne0"]))
    ini.core_profiles.w_ped = 1 - gascsol["OUTPUTS"]["numerical profiles"]["rProf"][i_ped]
    ini.core_profiles.zeff = gascsol["OUTPUTS"]["impurities"]["effectiveZ"]
    ini.core_profiles.rot_core = 0.0  # Not in GASC
    ini.core_profiles.bulk = :DT
    ini.core_profiles.helium_fraction = gascsol["INPUTS"]["impurities"]["heliumFraction"]
    ini.core_profiles.impurity = Symbol(elements[Int(gascsol["INPUTS"]["impurities"]["impurityZ"])].symbol)
    ini.core_profiles.ejima = gascsol["INPUTS"]["plasma parameters"]["ejimaCoeff"]
    return ini
end

function gasc_2_equilibrium(gasc::GASC, ini::ParametersInit, act::ParametersActor)
    gascsol = gasc.solution
    ini.equilibrium.B0 = gascsol["INPUTS"]["conductors"]["magneticFieldOnAxis"]
    ini.equilibrium.R0 = gascsol["INPUTS"]["radial build"]["majorRadius"]
    ini.equilibrium.Z0 = 0.0
    ini.equilibrium.ϵ = 1 / gascsol["INPUTS"]["radial build"]["aspectRatio"]
    ini.equilibrium.κ = gascsol["OUTPUTS"]["plasma parameters"]["elongation"]
    ini.equilibrium.δ = gascsol["INPUTS"]["plasma parameters"]["triangularity"]
    ini.equilibrium.βn = gascsol["OUTPUTS"]["plasma parameters"]["betaN"]
    ini.equilibrium.ip = gascsol["INPUTS"]["plasma parameters"]["plasmaCurrent"] * 1E6
    ini.equilibrium.x_point = gascsol["INPUTS"]["divertor metrics"]["numberDivertors"] > 0
    ini.equilibrium.symmetric = (mod(gascsol["INPUTS"]["divertor metrics"]["numberDivertors"], 2) == 0)
    return ini
end

function gasc_2_sources(gasc::GASC, ini::ParametersInit, act::ParametersActor)
    gascsol = gasc.solution

    inputs = gascsol["INPUTS"]["current drive"]
    outputs = gascsol["OUTPUTS"]["current drive"]

    cd_powers = Float64[]
    ini.nbi.power_launched = Float64[]
    ini.nbi.beam_energy = Float64[]
    ini.nbi.efficiency_conversion = inputs["efficiencyConversionNNBCD"]
    ini.nbi.efficiency_transmission = inputs["efficiencyTransmissionNNBCD"]
    pow = outputs["CDpowerNBCD"] * 1E6 * inputs["NBCDFraction"]
    if pow > 0
        push!(cd_powers, pow)
        push!(ini.nbi.power_launched, pow)
        push!(ini.nbi.beam_energy, 200e3)
    end
    pow = outputs["CDpowerNNBCD"] * 1E6 * inputs["NNBCDFraction"]
    if pow > 0
        push!(cd_powers, pow)
        push!(ini.nbi.power_launched, pow)
        push!(ini.nbi.beam_energy, 1000e3)
    end

<<<<<<< HEAD
    ini.lh.power_launched = Float64[]
    ini.lh.efficiency_conversion = inputs["efficiencyConversionLHCD"]
    ini.lh.efficiency_transmission = inputs["efficiencyTransmissionLHCD"]
    ini.lh.efficiency_coupling = 1.0 # Not in GASC
=======
    ini.lh_antennas.power_launched = Float64[]
>>>>>>> 38e2d9b7
    pow = outputs["CDpowerLHCD"] * 1E6 * inputs["LHCDFraction"]
    if pow > 0
        push!(cd_powers, pow)
        push!(ini.lh_antennas.power_launched, pow)
    end
    pow = outputs["CDpowerHICD"] * 1E6 * inputs["HICDFraction"]
    if pow > 0
        push!(cd_powers, pow)
        push!(ini.lh_antennas.power_launched, pow)
    end

<<<<<<< HEAD
    ini.ec.power_launched = Float64[]
    ini.ec.efficiency_conversion = inputs["efficiencyConversionECCD"]
    ini.ec.efficiency_transmission = inputs["efficiencyTransmissionECCD"]
=======
    ini.ec_launchers.power_launched = Float64[]
>>>>>>> 38e2d9b7
    pow = outputs["CDpowerECCD"] * 1E6 * inputs["ECCDFraction"]
    if pow > 0
        push!(cd_powers, pow)
        push!(ini.ec_launchers.power_launched, pow)
    end

<<<<<<< HEAD
    ini.ic.power_launched = Float64[]
    ini.ic.efficiency_conversion = inputs["efficiencyConversionFWCD"]
    ini.ic.efficiency_transmission = inputs["efficiencyTransmissionFWCD"]
    ini.ic.efficiency_coupling = 1.0 # Not in GASC
=======
    ini.ic_antennas.power_launched = Float64[]
>>>>>>> 38e2d9b7
    pow = outputs["CDpowerFWCD"] * 1E6 * inputs["FWCDFraction"]
    if pow > 0
        push!(cd_powers, pow)
        push!(ini.ic_antennas.power_launched, pow)
    end

    # GASC heating power is assumed to be deposited in the core.
    # We use an NBI source as a proxy, which mostly deposits
    # in the core and heats mostly the ions.
    @assert inputs["auxCDPowerFactor"] >= 1.0
    cd_power = sum(cd_powers)
    injected_power = cd_power * inputs["auxCDPowerFactor"]
    heating_power = injected_power - cd_power
    if heating_power > 0
        push!(ini.nbi.power_launched, heating_power)
        push!(ini.nbi.beam_energy, 200e3)
    end
    return ini
end

function gasc_2_build(gasc::GASC, ini::ParametersInit, act::ParametersActor)
    gascsol = gasc.solution
    ini.build.layers = gasc_to_layers(gascsol)
    ini.build.symmetric = (mod(gascsol["INPUTS"]["divertor metrics"]["numberDivertors"], 2) == 0)

    ini.tf.technology = coil_technology(gasc, :TF)
    ini.oh.technology = coil_technology(gasc, :OH)
    ini.pf_active.technology = coil_technology(gasc, :PF)

    ini.center_stack.bucked = gascsol["INPUTS"]["radial build"]["isBucked"]
    ini.center_stack.noslip = gascsol["INPUTS"]["radial build"]["nonSlip"]
    ini.center_stack.plug = gascsol["INPUTS"]["radial build"]["hasPlug"]

    ini.oh.flattop_duration = gascsol["INPUTS"]["plasma parameters"]["flattopDuration"]
    return ini
end

"""
    function gasc_to_layers(gascsol::Dict)

Convert GASC ["INPUTS"]["radial build"] to FUSE build layers dictionary
"""
function gasc_to_layers(gascsol::Dict)
    gascrb = gascsol["OUTPUTS"]["radial build"]

    layers = DataStructures.OrderedDict()
    mapper = Dict(
        "OH" => "OH",
        "TF" => "TF",
        "LTShield" => "low_temp_shield",
        "VV" => "vacuum_vessel",
        "HTShield" => "high_temp_shield",
        "Blanket" => "blanket",
        "Plasma" => "plasma")

    gasc_layers = [
        "RiOH",
        "RoOH",
        "RiInnerTF",
        "RoInnerTF",
        "RiInnerLTShield",
        "RoInnerLTShield",
        "RiInnerVV",
        "RoInnerVV",
        "RiInnerHTShield",
        "RoInnerHTShield",
        "RiInnerBlanket",
        "RoInnerBlanket",
        "RiPlasma",
        "RoPlasma",
        "RiOuterBlanket",
        "RoOuterBlanket",
        "RiOuterHTShield",
        "RoOuterHTShield",
        "RiOuterVV",
        "RoOuterVV",
        "RiOuterLTShield",
        "RoOuterLTShield",
        "RiOuterTF",
        "RoOuterTF"]

    layers["gap_OH"] = gascrb["RiOH"]
    for k in 2:length(gasc_layers)
        g1 = gasc_layers[k-1]
        g2 = gasc_layers[k]
        d = gascrb[replace(g2, "InnerTF" => "TF")] - gascrb[replace(g1, "InnerTF" => "TF")]
        f1 = mapper[replace(replace(replace(replace(g1, "Ri" => ""), "Ro" => ""), "Inner" => ""), "Outer" => "")]
        f2 = mapper[replace(replace(replace(replace(g2, "Ri" => ""), "Ro" => ""), "Inner" => ""), "Outer" => "")]
        if startswith(g1, "Ri")
            if contains(g1, "Inner")
                f1 = "hfs_" * f1
            elseif contains(g1, "Outer")
                f1 = "lfs_" * f1
            end
            f = f1
            f = replace(f, r".fs_gap_TF_OH" => "gap_TF_OH")
            layers[f] = d
        elseif startswith(g1, "Ro") && d > 0
            if contains(g2, "Outer")
                f = "lfs_gap_$(f1)_$(f2)"
            else
                f = "hfs_gap_$(f2)_$(f1)"
            end
            f = replace(f, r".fs_gap_TF_OH" => "gap_TF_OH")
            layers[f] = d
        end
    end
    layers["gap_cryostat"] = layers["OH"] * 4
    layers["cryostat"] = layers["lfs_low_temp_shield"] / 2.0

    for k in collect(keys(layers))
        if contains(k, "_gap_") && contains(k, "_plasma_")
            layers["plasma"] += layers[k]
            delete!(layers, k)
        end
    end

    if false # to remove gap that prevents bucking
        for k in collect(keys(layers))
            if k == "gap_TF_OH"
                layers["OH"] += layers["gap_TF_OH"]
                delete!(layers, k)
            end
        end
    end

    return layers
end

"""
    coil_technology(gasc::GASC, coil_type::Symbol)

Return coil parameters from GASC solution and coil type [:OH, :TF, :PF]
"""
function coil_technology(gasc::GASC, coil_type::Symbol)
    gascsol = gasc.solution
    if coil_type ∉ [:OH, :TF, :PF]
        error("Supported coil type are [:OH, :TF, :PF]")
    end
    if gascsol["INPUTS"]["conductors"]["superConducting"] == "copper"
        coil_tech = coil_technology(:copper)
    else
        if gascsol["INPUTS"]["conductors"]["superConducting"] == "LTS"
            coil_tech = coil_technology(:LTS)
        elseif gascsol["INPUTS"]["conductors"]["superConducting"] == "HTS"
            coil_tech = coil_technology(:HTS)
        end
        if coil_type == :PF # assume PF coils are always LTS
            coil_tech = coil_technology(:LTS)
        end
        if "thermalStrain$coil_type" ∉ keys(gascsol["INPUTS"]["conductors"])
            coil_tech.thermal_strain = 0.0
            coil_tech.JxB_strain = 0.0
        else
            coil_tech.thermal_strain = gascsol["INPUTS"]["conductors"]["thermalStrain$coil_type"]
            coil_tech.JxB_strain = gascsol["INPUTS"]["conductors"]["structuralStrain$coil_type"]
        end
    end
    if "fractionVoid$coil_type" ∉ keys(gascsol["INPUTS"]["conductors"])
        coil_tech.fraction_void = gascsol["INPUTS"]["conductors"]["fractionVoidOH"]
        coil_tech.fraction_stainless = gascsol["INPUTS"]["conductors"]["fractionStainlessOH"]
    else
        coil_tech.fraction_void = gascsol["INPUTS"]["conductors"]["fractionVoid$coil_type"]
        coil_tech.fraction_stainless = gascsol["INPUTS"]["conductors"]["fractionStainless$coil_type"]
    end
    return set_new_base!(coil_tech)
end

function compare(dd::IMAS.dd, gasc::GASC)
    df = DataFrames.DataFrame(code=["FUSE", "GASC"])

    # collisionless bootstrap coefficient
    FUSE = IMAS.collisionless_bootstrap_coefficient(dd)
    GASC = gasc.solution["INPUTS"]["plasma parameters"]["user_bootstrapCoefficient"]
    df.Cbs = [FUSE, GASC]

    # fusion power [MW]
    FUSE = IMAS.fusion_power(dd.core_profiles.profiles_1d[]) / 1E6
    GASC = gasc.solution["OUTPUTS"]["power balance"]["powerFusion"]
    df.Pfusion = [FUSE, GASC]

    df
end<|MERGE_RESOLUTION|>--- conflicted
+++ resolved
@@ -116,14 +116,10 @@
         push!(ini.nbi.beam_energy, 1000e3)
     end
 
-<<<<<<< HEAD
-    ini.lh.power_launched = Float64[]
-    ini.lh.efficiency_conversion = inputs["efficiencyConversionLHCD"]
-    ini.lh.efficiency_transmission = inputs["efficiencyTransmissionLHCD"]
-    ini.lh.efficiency_coupling = 1.0 # Not in GASC
-=======
     ini.lh_antennas.power_launched = Float64[]
->>>>>>> 38e2d9b7
+    ini.lh_antennas.efficiency_conversion = inputs["efficiencyConversionLHCD"]
+    ini.lh_antennas.efficiency_transmission = inputs["efficiencyTransmissionLHCD"]
+    ini.lh_antennas.efficiency_coupling = 1.0 # Not in GASC
     pow = outputs["CDpowerLHCD"] * 1E6 * inputs["LHCDFraction"]
     if pow > 0
         push!(cd_powers, pow)
@@ -135,27 +131,19 @@
         push!(ini.lh_antennas.power_launched, pow)
     end
 
-<<<<<<< HEAD
-    ini.ec.power_launched = Float64[]
-    ini.ec.efficiency_conversion = inputs["efficiencyConversionECCD"]
-    ini.ec.efficiency_transmission = inputs["efficiencyTransmissionECCD"]
-=======
     ini.ec_launchers.power_launched = Float64[]
->>>>>>> 38e2d9b7
+    ini.ec_launchers.efficiency_conversion = inputs["efficiencyConversionECCD"]
+    ini.ec_launchers.efficiency_transmission = inputs["efficiencyTransmissionECCD"]
     pow = outputs["CDpowerECCD"] * 1E6 * inputs["ECCDFraction"]
     if pow > 0
         push!(cd_powers, pow)
         push!(ini.ec_launchers.power_launched, pow)
     end
 
-<<<<<<< HEAD
-    ini.ic.power_launched = Float64[]
-    ini.ic.efficiency_conversion = inputs["efficiencyConversionFWCD"]
-    ini.ic.efficiency_transmission = inputs["efficiencyTransmissionFWCD"]
-    ini.ic.efficiency_coupling = 1.0 # Not in GASC
-=======
     ini.ic_antennas.power_launched = Float64[]
->>>>>>> 38e2d9b7
+    ini.ic_antennas.efficiency_conversion = inputs["efficiencyConversionFWCD"]
+    ini.ic_antennas.efficiency_transmission = inputs["efficiencyTransmissionFWCD"]
+    ini.ic_antennas.efficiency_coupling = 1.0 # Not in GASC
     pow = outputs["CDpowerFWCD"] * 1E6 * inputs["FWCDFraction"]
     if pow > 0
         push!(cd_powers, pow)
