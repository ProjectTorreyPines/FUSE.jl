"""
    case_parameters(:ITER; init_from::Symbol)

ITER

Arguments:

  - `init_from`: `:scalars` or `:ods` (ODS contains equilibrium and wall information)
"""
function case_parameters(::Type{Val{:ITER}}; init_from::Symbol, boundary_from=:MXH_params)::Tuple{ParametersAllInits,ParametersAllActors}
    ini = ParametersInits(;n_nb=1,n_ec=1,n_ic=1)
    act = ParametersActors()

    # checking init_from and boundary_from
    @assert boundary_from != :rz_points "boundary from :rz_points isn't supported in the ITER case"

    ini.general.casename = "ITER_$(init_from)"
    ini.general.init_from = init_from

    if init_from == :ods
        ini.ods.filename = joinpath(@__DIR__, "..", "sample", "ITER_eq_ods.json")
        act.ActorCXbuild.rebuild_wall = false
        ini.equilibrium.boundary_from = :ods
        ini.equilibrium.xpoints = :lower
    else
        ini.equilibrium.B0 = -5.3
        ini.equilibrium.ip = 15e6
        ini.equilibrium.pressure_core = 0.643e6

        ini.equilibrium.xpoints = :lower
        ini.equilibrium.boundary_from = boundary_from

        R0 = 6.2
        Z0 = 0.4
        ϵ = 0.32
        κ = 1.85
        δ = 0.485
        ζ = -0.09583
        if boundary_from == :scalars
            ini.equilibrium.R0 = R0
            ini.equilibrium.Z0 = Z0
            ini.equilibrium.ϵ = ϵ
            ini.equilibrium.κ = κ
            ini.equilibrium.δ = δ
            ini.equilibrium.ζ = ζ
        else
            ini.equilibrium.MXH_params = [
                R0, Z0, ϵ, κ, 0.00337,
                0.15912, -0.05842, -0.04573, 0.00694, 0.00614, 0.00183,
                asin(δ), -ζ, -0.05597, -0.01655, 0.00204, 0.00306]
        end

        act.ActorCXbuild.rebuild_wall = true
    end
    act.ActorEquilibrium.model = :TEQUILA

    ini.equilibrium.ip = t -> ramp(t / 100.0) * 14E6 + ramp((t - 200) / 100.0) * 1E6
    ini.time.pulse_shedule_time_basis = range(0, 400, 1000)
    ini.time.simulation_start = 400.0

    # explicitly set thickness of radial build layers
<<<<<<< HEAD
    ini.build.layers = layers = OrderedCollections.OrderedDict{Symbol,Float64}()
    layers[:gap_OH] = 1.317
    layers[:OH] = 0.74
    layers[:gap_OH_TF] = 0.118
    layers[:hfs_TF] = 0.909
=======
    layers = OrderedCollections.OrderedDict{Symbol,Float64}()
    layers[:gap_OH] = 0.80
    layers[:OH] = 1.275
    layers[:gap_OH_TF] = 0.05
    layers[:hfs_TF] = 1.075
>>>>>>> 6fedc367
    layers[:hfs_vacuum_vessel] = 0.30
    layers[:hfs_shield] = 0.40
    layers[:hfs_wall] = 0.1
    layers[:plasma] = 4.40
    layers[:lfs_wall] = 0.1
    layers[:lfs_shield] = 0.40
    layers[:lfs_vacuum_vessel] = 1.05
    layers[:lfs_TF] = 0.882
    layers[:gap_cryostat] = 2.34
    layers[:cryostat] = 0.30
    ini.build.layers = layers
    ini.build.n_first_wall_conformal_layers = 3

    ini.oh.n_coils = 6
    ini.pf_active.n_coils_inside = 0
    ini.pf_active.n_coils_outside = 6
    ini.pf_active.technology = :NbTi
    act.ActorPFcoilsOpt.symmetric = false

    ini.tf.shape = :double_ellipse
    ini.tf.n_coils = 18
    ini.tf.technology = :ITER

    ini.oh.technology = :ITER
    ini.requirements.flattop_duration = 1800.0
    act.ActorFluxSwing.operate_oh_at_j_crit = false

    ini.core_profiles.greenwald_fraction = 0.9
    ini.core_profiles.greenwald_fraction_ped = ini.core_profiles.greenwald_fraction * 0.75
    ini.core_profiles.helium_fraction = 0.01
    ini.core_profiles.T_ratio = 1.0
    ini.core_profiles.T_shaping = 1.8
    ini.core_profiles.n_shaping = 0.9
    ini.core_profiles.zeff = 2.0
    ini.core_profiles.rot_core = 0.0
    ini.core_profiles.bulk = :DT
    ini.core_profiles.impurity = :Ne

    ini.nb_unit[1].power_launched = t -> 16.7e6 + ramp((t - 100) / 100.0) * 16.7e6
    ini.nb_unit[1].beam_energy = 1e6
    ini.ec_launcher[1].power_launched = t -> 10e6 + ramp((t - 100) / 100.0) * 10e6
    ini.ic_antenna[1].power_launched = t -> 12e6 + ramp((t - 100) / 100.0) * 12e6

    act.ActorFluxMatcher.evolve_densities = :flux_match
    act.ActorTGLF.user_specified_model = "sat1_em_iter"

    act.ActorWholeFacility.update_build = false

    set_new_base!(ini)
    set_new_base!(act)

    return ini, act
end

function TraceCAD(::Type{Val{:ITER}})
    x_length = 16.9
    x_offset = -1.08
    y_offset = 0.1
    TraceCAD(:ITER, x_length, x_offset, y_offset)
end<|MERGE_RESOLUTION|>--- conflicted
+++ resolved
@@ -59,19 +59,11 @@
     ini.time.simulation_start = 400.0
 
     # explicitly set thickness of radial build layers
-<<<<<<< HEAD
     ini.build.layers = layers = OrderedCollections.OrderedDict{Symbol,Float64}()
     layers[:gap_OH] = 1.317
     layers[:OH] = 0.74
     layers[:gap_OH_TF] = 0.118
     layers[:hfs_TF] = 0.909
-=======
-    layers = OrderedCollections.OrderedDict{Symbol,Float64}()
-    layers[:gap_OH] = 0.80
-    layers[:OH] = 1.275
-    layers[:gap_OH_TF] = 0.05
-    layers[:hfs_TF] = 1.075
->>>>>>> 6fedc367
     layers[:hfs_vacuum_vessel] = 0.30
     layers[:hfs_shield] = 0.40
     layers[:hfs_wall] = 0.1
