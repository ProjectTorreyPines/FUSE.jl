"""
    case_parameters(:ITER; init_from::Symbol)

ITER

Arguments:

  - `init_from`: `:scalars` or `:ods` (ODS contains equilibrium and wall information)
"""
function case_parameters(::Type{Val{:ITER}}; init_from::Symbol, boundary_from=:MXH_params)::Tuple{ParametersAllInits,ParametersAllActors}
    ini = ParametersInits(;n_nb=1,n_ec=1,n_ic=1)
    act = ParametersActors()

    # checking init_from and boundary_from
    @assert boundary_from != :rz_points "boundary from :rz_points isn't supported in the ITER case"

    ini.general.casename = "ITER_$(init_from)"
    ini.general.init_from = init_from

    ini.build.blanket = 0.0
    ini.build.shield = 0.5
    ini.build.vessel = 0.125

    ini.material.wall = "Tungsten"
    ini.material.shield = "Steel, Stainless 316"

    if init_from == :ods
        ini.ods.filename = joinpath(@__DIR__, "..", "sample", "ITER_eq_ods.json")
        act.ActorCXbuild.rebuild_wall = false
        ini.equilibrium.boundary_from = :ods
        ini.equilibrium.xpoints = :lower
    else
        ini.equilibrium.B0 = -5.3
        ini.equilibrium.ip = 15e6
        ini.equilibrium.pressure_core = 0.643e6

        ini.equilibrium.xpoints = :lower
        ini.equilibrium.boundary_from = boundary_from

        R0 = 6.2
        Z0 = 0.4
        ϵ = 0.32
        κ = 1.85
        δ = 0.485
        ζ = -0.09583
        if boundary_from == :scalars
            ini.equilibrium.R0 = R0
            ini.equilibrium.Z0 = Z0
            ini.equilibrium.ϵ = ϵ
            ini.equilibrium.κ = κ
            ini.equilibrium.δ = δ
            ini.equilibrium.ζ = ζ
        else
            ini.equilibrium.MXH_params = [
                R0, Z0, ϵ, κ, 0.00337,
                0.15912, -0.05842, -0.04573, 0.00694, 0.00614, 0.00183,
                asin(δ), -ζ, -0.05597, -0.01655, 0.00204, 0.00306]
        end

        act.ActorCXbuild.rebuild_wall = true
    end
    act.ActorEquilibrium.model = :TEQUILA

    ini.equilibrium.ip = t -> ramp(t / 100.0) * 14E6 + ramp((t - 200) / 100.0) * 1E6
    ini.time.pulse_shedule_time_basis = LinRange(0, 400, 1000)
    ini.time.simulation_start = 400.0

    # explicitly set thickness of radial build layers
    ini.build.layers = layers = OrderedCollections.OrderedDict{Symbol,Float64}()
    layers[:gap_OH] = 0.80
    layers[:OH] = 1.275
    layers[:gap_OH_TF] = 0.05
    layers[:hfs_TF] = 1.075
    layers[:hfs_vacuum_vessel] = 0.30
    layers[:hfs_shield] = 0.40
    layers[:hfs_wall] = 0.1
    layers[:plasma] = 4.40
    layers[:lfs_wall] = 0.1
    layers[:lfs_shield] = 0.40
    layers[:lfs_vacuum_vessel] = 1.05
    layers[:lfs_TF] = 1.10
    layers[:gap_cryostat] = 2.34
    layers[:cryostat] = 0.30
    ini.build.n_first_wall_conformal_layers = 3

    ini.oh.n_coils = 6
    ini.pf_active.n_coils_inside = 0
    ini.pf_active.n_coils_outside = 6
<<<<<<< HEAD
    ini.pf_active.technology = :NbTi
    act.ActorPFcoilsOpt.symmetric = true
=======
    ini.pf_active.technology = :ITER
    act.ActorPFcoilsOpt.symmetric = false
>>>>>>> 9fab1712

    ini.tf.shape = :double_ellipse
    ini.tf.n_coils = 18
    ini.tf.technology = :ITER

    ini.oh.technology = :ITER
    ini.requirements.flattop_duration = 1800.0
    act.ActorFluxSwing.operate_oh_at_j_crit = false

    ini.core_profiles.greenwald_fraction = 0.9
    ini.core_profiles.greenwald_fraction_ped = ini.core_profiles.greenwald_fraction * 0.75
    ini.core_profiles.helium_fraction = 0.01
    ini.core_profiles.T_ratio = 1.0
    ini.core_profiles.T_shaping = 1.8
    ini.core_profiles.n_shaping = 0.9
    ini.core_profiles.zeff = 2.0
    ini.core_profiles.rot_core = 0.0
    ini.core_profiles.bulk = :DT
    ini.core_profiles.impurity = :Ne

    ini.nb_unit[1].power_launched = t -> 16.7e6 + ramp((t - 100) / 100.0) * 16.7e6
    ini.nb_unit[1].beam_energy = 1e6
    ini.ec_launcher[1].power_launched = t -> 10e6 + ramp((t - 100) / 100.0) * 10e6
    ini.ic_antenna[1].power_launched = t -> 12e6 + ramp((t - 100) / 100.0) * 12e6

    act.ActorFluxMatcher.evolve_densities = :flux_match
    act.ActorTGLF.user_specified_model = "sat1_em_iter"

    act.ActorWholeFacility.update_build = false

    set_new_base!(ini)
    set_new_base!(act)

    return ini, act
end<|MERGE_RESOLUTION|>--- conflicted
+++ resolved
@@ -86,13 +86,8 @@
     ini.oh.n_coils = 6
     ini.pf_active.n_coils_inside = 0
     ini.pf_active.n_coils_outside = 6
-<<<<<<< HEAD
     ini.pf_active.technology = :NbTi
-    act.ActorPFcoilsOpt.symmetric = true
-=======
-    ini.pf_active.technology = :ITER
     act.ActorPFcoilsOpt.symmetric = false
->>>>>>> 9fab1712
 
     ini.tf.shape = :double_ellipse
     ini.tf.n_coils = 18
