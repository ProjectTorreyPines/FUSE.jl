--- conflicted
+++ resolved
@@ -78,13 +78,6 @@
 
     # simple analytic AT confinement
     act.ActorTauenn.transport_model = :ds03
-<<<<<<< HEAD
-    act.ActorTransportSolver.evolve_densities = Dict(
-        :Ar        => :match_ne_scale,
-        :DT        => :quasi_neutrality,
-        :He        => :match_ne_scale,
-        :electrons => :flux_match)
-=======
 
     # Based on STEP
     if STEP
@@ -99,9 +92,14 @@
         act.ActorPlasmaLimits.greenwald_fraction = 0.0
         # scale confinement to roughly match STEP prediction
         act.ActorTauenn.confinement_factor = 0.9
+    else
+        act.ActorTransportSolver.evolve_densities = Dict(
+        :Ar        => :match_ne_scale,
+        :DT        => :quasi_neutrality,
+        :He        => :match_ne_scale,
+        :electrons => :flux_match)
     end
 
->>>>>>> 69fcea7e
     # add wall layer
     if true
         gasc_add_wall_layers!(ini.build.layers; thickness=0.02)
