
function case_parameters(::Type{Val{:STEP}}; init_from::Symbol=:scalars, pf_from::Symbol=:scalars)::Tuple{ParametersAllInits,ParametersAllActors}
    ini, act = case_parameters(:STEP_scalars)

    dd = IMAS.dd()
    if init_from == :ods
        # Fix the core profiles
        dd = IMAS.json2imas(ini.ods.filename)
        cp1d = dd.core_profiles.profiles_1d[]

        rho = cp1d.grid.rho_tor_norm
        cp1d.electrons.density_thermal = ((1.0 .- rho .^ 4) .* 1.6 .+ 0.4) .* 1E20

        cp1d.zeff = fill(ini.core_profiles.zeff, length(rho))
        cp1d.rotation_frequency_tor_sonic = IMAS.Hmode_profiles(0.0, ini.core_profiles.rot_core / 8, ini.core_profiles.rot_core, length(cp1d.grid.rho_tor_norm), 1.4, 1.4, 0.05)

        # Set ions:
        bulk_ion, imp_ion, he_ion = resize!(cp1d.ion, 3)
        # 1. DT
        IMAS.ion_element!(bulk_ion, ini.core_profiles.bulk)
        @assert bulk_ion.element[1].z_n == 1.0 "Bulk ion `$(ini.core_profiles.bulk)` must be a Hydrogenic isotope [:H, :D, :DT, :T]"
        # 2. Impurity
        IMAS.ion_element!(imp_ion, ini.core_profiles.impurity)
        # 3. He
        IMAS.ion_element!(he_ion, :He4)

        # pedestal
        summary = dd.summary
        @ddtime summary.local.pedestal.n_e.value = cp1d.electrons.density_thermal[argmin(abs.(rho .- (1 - ini.core_profiles.w_ped)))]
        @ddtime summary.local.pedestal.position.rho_tor_norm = 1 - ini.core_profiles.w_ped
        @ddtime summary.local.pedestal.zeff.value = ini.core_profiles.zeff

        # Zeff and quasi neutrality for a helium constant fraction with one impurity specie
        niFraction = zeros(3)
        # DT == 1
        # Imp == 2
        # He == 3
        zimp = imp_ion.element[1].z_n
        niFraction[3] = ini.core_profiles.helium_fraction
        niFraction[1] = (zimp - ini.core_profiles.zeff + 4 * niFraction[3] - 2 * zimp * niFraction[3]) / (zimp - 1)
        niFraction[2] = (ini.core_profiles.zeff - niFraction[1] - 4 * niFraction[3]) / zimp^2
        @assert !any(niFraction .< 0.0) "zeff impossible to match for given helium fraction [$(ini.core_profiles.helium_fraction))] and zeff [$(ini.core_profiles.zeff)]"
        ni_core = 0.0
        for i in 1:length(cp1d.ion)
            cp1d.ion[i].density_thermal = cp1d.electrons.density_thermal .* niFraction[i]
            cp1d.ion[i].temperature = cp1d.ion[1].temperature
            ni_core += cp1d.electrons.density_thermal[1] * niFraction[i]
        end

        act.ActorCoreTransport.model = :none
        ini.equilibrium.pressure_core = 1.175e6

        # -----------------
        ini.general.dd = dd
        ini.general.init_from = :ods
    end

    # pf_active
    if pf_from == :ods
        coils = dd.pf_active.coil
        pf_rz = [
            (2.0429184549356223, 8.6986301369863),
            (4.017167381974248, 9.623287671232877),
            (6.815450643776823, 9.623287671232877),
            (6.832618025751072, 6.386986301369863),
            (8.309012875536478, 2.1061643835616444),
            (8.309012875536478, -2.1061643835616444),
            (6.832618025751072, -6.386986301369863),
            (6.815450643776823, -9.623287671232877),
            (4.017167381974248, -9.623287671232877),
            (2.0429184549356223, -8.6986301369863)]

        oh_zh = [
            (-6.471803481967896, 0.9543053940181108),
            (-5.000022627813203, 0.9677463150606198),
            (0.0, 4.9731407857281855),
            (5.000022627813203, 0.9677463150606198),
            (6.471803481967896, 0.9543053940181108)]

        r_oh = ini.build.layers[1].thickness + ini.build.layers[2].thickness / 2.0
        b = ini.equilibrium.ϵ * ini.equilibrium.R0 * ini.equilibrium.κ
        z_oh = (ini.equilibrium.Z0 - b, ini.equilibrium.Z0 + b)
        z_ohcoils, h_oh = FUSE.size_oh_coils([z_oh[1], z_oh[2]], 0.1, ini.oh.n_coils, 1.0, 0.0)
        oh_zh = [(z, h_oh) for z in z_ohcoils]

        empty!(coils)
        resize!(coils, length(oh_zh) .+ length(pf_rz))

        for (idx, (z, h)) in enumerate(oh_zh)
            resize!(coils[idx].element, 1)
            pf_geo = coils[idx].element[1].geometry
            pf_geo.geometry_type = 2
            pf_geo.rectangle.r = r_oh
            pf_geo.rectangle.z = z
            pf_geo.rectangle.height = h
            pf_geo.rectangle.width = ini.build.layers[2].thickness
        end

        for (idx, (r, z)) in enumerate(pf_rz)
            idx += length(oh_zh)
            resize!(coils[idx].element, 1)
            pf_geo = coils[idx].element[1].geometry
            pf_geo.geometry_type = 2
            pf_geo.rectangle.r = r
            pf_geo.rectangle.z = z
            pf_geo.rectangle.height = 0.61
            pf_geo.rectangle.width = 0.53
        end

        IMAS.set_coils_function(coils)

        # -----------------
        ini.general.dd = dd
        ini.general.init_from = :ods
    end

    return ini, act
end


"""
    case_parameters(:STEP)

STEP

Arguments:
"""
function case_parameters(::Type{Val{:STEP_scalars}})::Tuple{ParametersAllInits,ParametersAllActors}
    ini = ParametersInits(; n_ec=1)
    act = ParametersActors()
    #### INI ####

    ini.general.casename = "STEP"
    ini.general.init_from = :scalars
    ini.ods.filename = joinpath(@__DIR__, "..", "sample", "STEP_starting_point.json")

    ini.build.layers = OrderedCollections.OrderedDict(
        :gap_OH => 0.233,
        :OH => 0.133,
        :gap_TF_OH => 0.016847172081829065,
        :hfs_TF => 0.4043321299638989,
        :hfs_gap_coils => 0.0,
        :hfs_thermal_shield => 0.03369434416365813,
        :hfs_vacuum_vessel => 0.5559566787003614,
        :hfs_blanket => 0.030541516245487195,
        :hfs_first_wall => 0.02,
        :plasma => 4.380264741275571,
        :lfs_first_wall => 0.02,
        :lfs_blanket => 0.6538868832731644,
        :lfs_vacuum_vessel => 0.6064981949458499,
        :lfs_thermal_shield => 0.13477737665463252 + 0.06738868832731626,
        :lfs_gap_coils => 0.25,
        :lfs_TF => 0.4043321299638989,
        :gap_cryostat => 1.5,
        :cryostat => 0.2
    )
    ini.build.layers[:cryostat].shape = :rectangle
    ini.build.plasma_gap = 0.125
    ini.build.symmetric = true
    ini.build.divertors = :double
    ini.build.n_first_wall_conformal_layers = 5

    ini.equilibrium.B0 = 3.2
    ini.equilibrium.R0 = 3.6
    ini.equilibrium.ϵ = 2.0 / ini.equilibrium.R0
    ini.equilibrium.κ = 2.93
    ini.equilibrium.δ = 0.59
    ini.equilibrium.ip = 21.1e6 # from PyTok
    ini.equilibrium.xpoints = :double
    ini.equilibrium.boundary_from = :scalars

    ini.core_profiles.zeff = 2.5 # from PyTok
    ini.core_profiles.rot_core = 0.0
    ini.core_profiles.bulk = :DT
    ini.core_profiles.impurity = :Ne #Barium :Ba
    ini.core_profiles.helium_fraction = 0.01  # No helium fraction in PyTok

    ini.core_profiles.greenwald_fraction = 0.95
    ini.core_profiles.greenwald_fraction_ped = ini.core_profiles.greenwald_fraction - 0.1
    ini.core_profiles.T_ratio = 1.0
    ini.core_profiles.T_shaping = 2.5
    ini.core_profiles.n_shaping = 1.2
    ini.core_profiles.ejima = 0.0

    ini.oh.n_coils = 8
    ini.oh.technology = :HTS

    ini.pf_active.n_coils_inside = 6
    ini.pf_active.n_coils_outside = 0
    ini.pf_active.technology = :ITER

    ini.tf.n_coils = 12
    ini.tf.technology = :HTS
    ini.tf.shape = :rectangle
    ini.tf.ripple = 0.005 # this is to avoid the TF coming in too close

    act.ActorPFcoilsOpt.symmetric = true
    act.ActorEquilibrium.symmetrize = true

    ini.ec_launcher[1].power_launched = 150.e6
    act.ActorECsimple.width = 0.25
    act.ActorECsimple.rho_0 = 0.0
    act.ActorECsimple.ηcd_scale = 0.5

    ini.requirements.flattop_duration = 1000.0
    ini.requirements.tritium_breeding_ratio = 1.1
    ini.requirements.power_electric_net = 236e6 # from PyTok

    act.ActorCoreTransport.model = :FluxMatcher
    act.ActorFluxMatcher.evolve_densities = :flux_match
    act.ActorFluxMatcher.evolve_densities = :fixed
<<<<<<< HEAD
    act.ActorFluxMatcher.rho_transport=0.3:0.05:0.8
    act.ActorTGLF.nn = true
    act.ActorTGLF.user_specified_model = "sat0_em_d3d"
=======
    act.ActorTGLF.user_specified_model = "sat2_em_d3d"
>>>>>>> e1411b5b

    act.ActorStabilityLimits.models = Symbol[]

    set_new_base!(ini)
    set_new_base!(act)

    return ini, act
end<|MERGE_RESOLUTION|>--- conflicted
+++ resolved
@@ -209,13 +209,9 @@
     act.ActorCoreTransport.model = :FluxMatcher
     act.ActorFluxMatcher.evolve_densities = :flux_match
     act.ActorFluxMatcher.evolve_densities = :fixed
-<<<<<<< HEAD
     act.ActorFluxMatcher.rho_transport=0.3:0.05:0.8
     act.ActorTGLF.nn = true
     act.ActorTGLF.user_specified_model = "sat0_em_d3d"
-=======
-    act.ActorTGLF.user_specified_model = "sat2_em_d3d"
->>>>>>> e1411b5b
 
     act.ActorStabilityLimits.models = Symbol[]
 
