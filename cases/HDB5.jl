import DataFrames
import CSV

# For description of cases/variables see https://osf.io/593q6/
<<<<<<< HEAD
```
    Parameters(::Type{Val{:HDB5}}; tokamak::Union{String,Symbol}=:any, case::Integer,database_id::Integer)
```
function Parameters(::Type{Val{:HDB5}}; tokamak::Union{String,Symbol}=:any; case::Integer=missing, database_id::Integer=missing)
    if !ismissing(database_id)
        data_row = load_hdb5(database_id=database_id)
    elseif !ismissing(case)
        data_row = load_hdb5(tokamak)[case_prefilter, :]
    else
        error("Specifcy either the case or case_prefilter")
    end
    Parameters(data_row)
=======
function case_parameters(::Type{Val{:HDB5}}; tokamak::Union{String,Symbol}=:any, case::Integer)
    data_row = load_hdb5(tokamak)[case, :]
    case_parameters(data_row)
>>>>>>> b3d9d3a9
end

function case_parameters(data_row::DataFrames.DataFrameRow)
    ini = InitParameters()
    act = ActorParameters()
    ini.general.casename = "HDB_$(data_row[:TOK])_$(data_row[:SHOT])"
    ini.general.init_from = :scalars

    # Equilibrium parameters
    ini.equilibrium.B0 = data_row[:BT]
    ini.equilibrium.R0 = data_row[:RGEO]
    ini.equilibrium.Z0 = 0.0
    ini.equilibrium.ϵ = data_row[:AMIN] / data_row[:RGEO]
    ini.equilibrium.κ = data_row[:KAPPA]
    ini.equilibrium.δ = data_row[:DELTA]
    ini.equilibrium.βn = 1.0
    ini.equilibrium.ip = data_row[:IP]

    act.SolovevActor.area = data_row[:AREA]
    act.SolovevActor.volume = data_row[:VOL]

    x_point = (data_row[:RGEO] * (1 - 1.1 * data_row[:DELTA] * data_row[:AMIN] / data_row[:RGEO]), data_row[:RGEO] * 1.1 * data_row[:KAPPA] * data_row[:AMIN] / data_row[:RGEO])

    # Determine x-points
    if data_row[:CONFIG] == "SN"
        # upper single null
        x_point = (x_point[1], x_point[2])
        symmetric = false
    elseif data_row[:CONFIG] == "SN(L)"
        # lower single null
        x_point = (x_point[1], -x_point[2])
        symmetric = false
    elseif data_row[:CONFIG] == "DN"
        # double null
        x_point = (x_point[1], x_point[2])
        symmetric = true
    else
        # no x-points
        x_point = false
        symmetric = true
    end

    ini.equilibrium.x_point = x_point
    ini.equilibrium.symmetric = symmetric

    # Core_profiles parameters
    ini.core_profiles.ne_ped = data_row[:NEL] / 1.3
    ini.core_profiles.n_peaking = 1.5
    ini.core_profiles.T_shaping = 1.8
    ini.core_profiles.w_ped = 0.03
    ini.core_profiles.zeff = data_row[:ZEFF]
    ini.core_profiles.rot_core = 50e3
    ini.core_profiles.ngrid = 201
    ini.core_profiles.bulk = :D
    ini.core_profiles.impurity = :C

    # nbi
    if data_row[:PNBI] > 0
        ini.nbi.power_launched = data_row[:PNBI]
        if data_row[:ENBI] > 0
            ini.nbi.beam_energy = data_row[:ENBI]
        else
            ini.nbi.beam_energy = 100e3
        end
        ini.nbi.beam_mass = 2
        ini.nbi.toroidal_angle = 0.0
    end

    if data_row[:PECRH] > 0
        ini.ec.power_launched = data_row[:PECRH]
    end

    if data_row[:PICRH] > 0
        ini.ic.power_launched = data_row[:PICRH]
    end
<<<<<<< HEAD
    show(data_row,allcols=true)
    return par
=======

    return set_new_base!(ini), set_new_base!(act)
>>>>>>> b3d9d3a9
end

function load_hdb5(tokamak::T=:all, extra_signal_names=T[]) where {T<:Union{String,Symbol};maximum_ohmic_fraction=0.25; database_id::Integer=missing}
    # Set up the database to run
    # For description of variables see https://osf.io/593q6/
    run_df = CSV.read(joinpath(dirname(abspath(@__FILE__)), "..", "sample", "HDB5_compressed.csv"), DataFrames.DataFrame)
    run_df[:,"database_id"] = collect(StepRange(0,1,len(run_df[:,"TOK"])))
    if !missing(case_prefilter)
        return run_df[run_df.database_id = database_id, :]
    end
    signal_names = ["TOK", "SHOT", "AMIN", "KAPPA", "DELTA", "NEL", "ZEFF", "TAUTH","AUXHEAT", "RGEO", "BT", "IP", "PNBI", "ENBI", "PICRH", "PECRH", "POHM", "MEFF", "VOL", "AREA", "WTH", "CONFIG"]
    signal_names = vcat(signal_names, extra_signal_names)
    # subselect on the signals of interest
    run_df = run_df[:, signal_names]
    # only retain cases for which all signals have data
    run_df = run_df[DataFrames.completecases(run_df), :]

    # some basic filters
    run_df = run_df[(run_df.TOK.!="T10").&(run_df.TOK.!="TDEV").&(run_df.KAPPA.>1.0).&(1.6 .< run_df.MEFF .< 2.2).&(1.1 .< run_df.ZEFF .< 5.9), :]

    # Filter cases where the ohmic power is dominating
    run_df[:,"Paux"] = run_df[:,"PNBI"] .+ run_df[:,"PECRH"] .+ run_df[:,"PICRH"] .+ run_df[:,"POHM"]
    run_df = run_df[run_df[:,"POHM"] .< maximum_ohmic_fraction .* (run_df[:,"Paux"] .- run_df[:,"POHM"]),:]

    if !(Symbol(tokamak) in [:all, :any])
        run_df = run_df[run_df.TOK.==String(tokamak), :]
    end
    return run_df
end


#pth08 = 0.049 * (abs(bt) ** 0.8) * (ne ** 0.72) * (surf_area ** 0.94)  # MW
# P_TH in MW for ne in m^20 m^-3, Bt in T, and area in m^2<|MERGE_RESOLUTION|>--- conflicted
+++ resolved
@@ -2,24 +2,18 @@
 import CSV
 
 # For description of cases/variables see https://osf.io/593q6/
-<<<<<<< HEAD
 ```
-    Parameters(::Type{Val{:HDB5}}; tokamak::Union{String,Symbol}=:any, case::Integer,database_id::Integer)
+    case_parameters(::Type{Val{:HDB5}}; tokamak::Union{String,Symbol}=:any, case::Integer,database_id::Integer)
 ```
-function Parameters(::Type{Val{:HDB5}}; tokamak::Union{String,Symbol}=:any; case::Integer=missing, database_id::Integer=missing)
+function case_parameters(::Type{Val{:HDB5}}; tokamak::Union{String,Symbol}=:any, case::Integer=missing, database_id::Integer=missing)
     if !ismissing(database_id)
         data_row = load_hdb5(database_id=database_id)
     elseif !ismissing(case)
-        data_row = load_hdb5(tokamak)[case_prefilter, :]
+        data_row = load_hdb5(tokamak)[case, :]
     else
-        error("Specifcy either the case or case_prefilter")
+        error("Specifcy either the case or database_id")
     end
-    Parameters(data_row)
-=======
-function case_parameters(::Type{Val{:HDB5}}; tokamak::Union{String,Symbol}=:any, case::Integer)
-    data_row = load_hdb5(tokamak)[case, :]
     case_parameters(data_row)
->>>>>>> b3d9d3a9
 end
 
 function case_parameters(data_row::DataFrames.DataFrameRow)
@@ -95,13 +89,8 @@
     if data_row[:PICRH] > 0
         ini.ic.power_launched = data_row[:PICRH]
     end
-<<<<<<< HEAD
-    show(data_row,allcols=true)
-    return par
-=======
 
     return set_new_base!(ini), set_new_base!(act)
->>>>>>> b3d9d3a9
 end
 
 function load_hdb5(tokamak::T=:all, extra_signal_names=T[]) where {T<:Union{String,Symbol};maximum_ohmic_fraction=0.25; database_id::Integer=missing}
